[Window][DockSpaceViewport_11111111]
Pos=0,0
<<<<<<< HEAD
Size=1920,1017
Collapsed=0

[Window][Debug##Default]
Pos=705,31
Size=400,390
Collapsed=1

[Window][###1]
Pos=239,34
Size=1155,636
=======
Size=2560,1506
Collapsed=0

[Window][Debug##Default]
ViewportPos=-381,342
ViewportId=0x9F5F46A1
Size=400,400
Collapsed=0

[Window][###1]
Pos=336,33
Size=1600,1063
>>>>>>> 2567c436
Collapsed=0
DockId=0x0000000E,0

[Window][Entity List]
<<<<<<< HEAD
Pos=0,34
Size=237,983
=======
Pos=0,51
Size=334,1455
>>>>>>> 2567c436
Collapsed=0
DockId=0x0000000C,0

[Window][Inspector]
<<<<<<< HEAD
Pos=1396,0
Size=524,1017
=======
Pos=1938,0
Size=622,1506
>>>>>>> 2567c436
Collapsed=0
DockId=0x00000002,0

[Window][Editor Window]
Pos=0,0
<<<<<<< HEAD
Size=741,32
=======
Size=334,49
>>>>>>> 2567c436
Collapsed=0
DockId=0x00000007,0

[Window][ Sound]
Pos=230,685
Size=1174,324
Collapsed=0
DockId=0x00000009,1

[Window][ Texture]
<<<<<<< HEAD
Pos=32,475
Size=1243,533
=======
Pos=336,583
Size=960,408
>>>>>>> 2567c436
Collapsed=0
DockId=0x00000009,1

[Window][ Entity]
Pos=230,685
Size=1174,324
Collapsed=0
DockId=0x00000009,0

[Window][ AnimationAsset]
Pos=350,782
Size=1026,209
Collapsed=0
DockId=0x00000009,1

[Window][ TransformAnimation]
Pos=348,459
Size=1169,399
Collapsed=0
DockId=0x00000009,0

[Window][Load Scene]
<<<<<<< HEAD
Pos=332,194
=======
ViewportPos=252,24
ViewportId=0x5E583B0B
>>>>>>> 2567c436
Size=490,124
Collapsed=0

[Window][Confirm Deletion##57]
Pos=392,353
Size=416,93
Collapsed=0

[Window][Create New  Texture]
Pos=60,60
Size=421,66
Collapsed=0

[Window][Save Scene]
Pos=629,535
Size=490,95
Collapsed=0

[Window][Load File]
Pos=372,190
Size=435,874
Collapsed=1

[Window][Cheat Menu]
Pos=764,234
Size=453,269
Collapsed=0

[Window][Confirm Deletion##686]
Pos=757,517
Size=405,93
Collapsed=0

[Window][Confirm Deletion##87]
Pos=757,517
Size=405,93
Collapsed=0

[Window][Confirm Deletion##2408]
Pos=757,517
Size=405,93
Collapsed=0

[Window][Confirm Deletion##5132]
Pos=757,517
Size=405,93
Collapsed=0

[Window][Confirm Deletion##11504]
Pos=757,517
Size=405,93
Collapsed=0

[Window][Confirm Deletion##696]
Pos=673,517
Size=573,93
Collapsed=0

[Window][Add New Entity]
Pos=112,59
Size=421,66
Collapsed=0

[Window][Create New  AnimationAsset]
Pos=60,60
Size=421,66
Collapsed=0

[Window][Create New  Sound]
Pos=60,60
Size=421,66
Collapsed=0

[Window][Create New  Entity]
Pos=65,140
Size=421,66
Collapsed=0

[Window][Confirm Deletion##19408]
Pos=752,448
Size=416,93
Collapsed=0

[Window][Confirm Deletion##19416]
Pos=752,448
Size=416,93
Collapsed=0

[Window][Confirm Deletion##49649]
Pos=757,517
Size=405,93
Collapsed=0

[Window][Confirm Deletion##49837]
Pos=757,517
Size=405,93
Collapsed=0

[Window][Confirm Deletion##50031]
Pos=757,517
Size=405,93
Collapsed=0

[Window][Confirm Deletion##50216]
Pos=757,517
Size=405,93
Collapsed=0

[Window][Confirm Deletion##50401]
Pos=757,517
Size=405,93
Collapsed=0

[Window][Confirm Deletion##50586]
Pos=165,178
Size=405,93
Collapsed=0

[Window][Confirm Deletion##50771]
Pos=757,517
Size=405,93
Collapsed=0

[Window][Collision System]
Pos=350,848
Size=936,281
Collapsed=0
DockId=0x00000006,0

[Window][Confirm Deletion##71]
Pos=371,353
Size=458,93
Collapsed=0

[Window][Confirm Deletion##78]
Pos=726,457
Size=468,93
Collapsed=0

[Window][Confirm Deletion##61]
Pos=355,353
Size=489,93
Collapsed=0

[Window][Confirm Deletion##59]
Pos=392,353
Size=416,93
Collapsed=0

[Window][Confirm Deletion##109]
Pos=387,353
Size=426,93
Collapsed=0

[Window][Confirm Deletion##448]
Pos=392,353
Size=416,93
Collapsed=0

[Window][Confirm Deletion##1125]
Pos=392,353
Size=416,93
Collapsed=0

[Window][Confirm Deletion##1264]
Pos=392,353
Size=416,93
Collapsed=0

[Window][Confirm Deletion##1487]
Pos=392,353
Size=416,93
Collapsed=0

[Window][Confirm Deletion##1536]
Pos=392,353
Size=416,93
Collapsed=0

[Window][Confirm Deletion##264]
Pos=392,353
Size=416,93
Collapsed=0

[Window][Dear ImGui Demo]
ViewportPos=-701,274
ViewportId=0xE927CF2F
Size=550,680
Collapsed=0

<<<<<<< HEAD
=======
[Window][Input System]
Pos=2196,802
Size=364,704
Collapsed=0
DockId=0x00000006,0

>>>>>>> 2567c436
[Window][Confirm Deletion##132]
Pos=424,241
Size=458,93
Collapsed=0

[Window][Confirm Deletion##13667]
Pos=533,300
Size=458,93
Collapsed=0

[Window][Confirm Deletion##277]
Pos=424,241
Size=458,93
Collapsed=0

[Window][Pause System]
Pos=794,155
Size=234,103
Collapsed=0

[Window][Confirm Deletion##185]
Pos=496,300
Size=363,93
Collapsed=0

[Window][Save Engine Config]
Pos=133,343
Size=563,95
Collapsed=0

[Window][Confirm Deletion##228]
Pos=747,516
Size=426,93
Collapsed=0

[Window][Confirm Deletion##75848]
Pos=747,516
Size=426,93
Collapsed=0

[Window][Confirm Deletion##303]
Pos=353,300
Size=426,93
Collapsed=0

[Window][Confirm Deletion##8408]
Pos=353,300
Size=426,93
Collapsed=0

[Window][Confirm Deletion##278]
Pos=353,300
Size=426,93
Collapsed=0

[Window][Dear ImGui Debug Log]
Pos=60,60
Size=852,234
Collapsed=0

[Window][Dear ImGui Stack Tool]
Pos=60,60
Size=519,156
Collapsed=0

[Window][Example: Console]
ViewportPos=-930,318
ViewportId=0x46B5E99C
Size=520,600
Collapsed=0

[Window][Console]
<<<<<<< HEAD
Pos=239,672
Size=1155,345
=======
Pos=336,1098
Size=1600,408
>>>>>>> 2567c436
Collapsed=0
DockId=0x00000009,0

[Window][Confirm Deletion##422]
Pos=657,448
Size=605,93
Collapsed=0

[Window][Confirm Deletion##418]
Pos=657,448
Size=605,93
Collapsed=0

[Window][Confirm Deletion##1674]
Pos=726,448
Size=468,93
Collapsed=0

[Window][Confirm Deletion##1667]
Pos=731,448
Size=458,93
Collapsed=0

[Window][Confirm Deletion##39628]
Pos=757,448
Size=405,93
Collapsed=0

[Window][Confirm Deletion##39895]
Pos=757,448
Size=405,93
Collapsed=0

[Window][Confirm Deletion##16775]
Pos=1025,700
Size=510,93
Collapsed=0

[Window][Confirm Deletion##180]
Pos=1025,700
Size=510,93
Collapsed=0

[Window][PlayBar]
<<<<<<< HEAD
Pos=743,0
Size=651,32
Collapsed=0
DockId=0x00000008,0

[Window][Confirm Deletion##872]
Pos=731,457
Size=458,93
Collapsed=0

[Window][Confirm Deletion##243]
Pos=731,457
Size=458,93
Collapsed=0

[Window][Confirm Deletion##345]
Pos=743,440
Size=458,93
Collapsed=0

[Window][Confirm Deletion##342]
Pos=705,457
Size=510,93
Collapsed=0

[Window][Confirm Deletion##816]
Pos=726,457
Size=468,93
Collapsed=0

[Window][Prefab Library]
Pos=230,568
Size=1052,432
Collapsed=0
DockId=0x00000009,1

[Window][Confirm Deletion##76]
Pos=726,457
Size=468,93
Collapsed=0

[Window][Confirm Deletion##82]
Pos=726,457
Size=468,93
Collapsed=0

[Window][Input System]
Pos=1484,0
Size=436,1017
Collapsed=0
DockId=0x00000006,0

[Window][Lighting System]
Pos=80,58
Size=269,124
Collapsed=0

[Window][Tile Info System]
Pos=239,672
Size=1155,345
Collapsed=0
DockId=0x00000009,1

[Window][Confirm Deletion##5474]
Pos=757,461
Size=405,93
Collapsed=0

[Window][Confirm Deletion##321]
Pos=752,461
Size=416,93
=======
Pos=336,0
Size=1600,31
Collapsed=0
DockId=0x00000001,0

[Window][Confirm Deletion##170]
Pos=747,457
Size=426,93
Collapsed=0

[Window][Prefab Library]
Pos=336,583
Size=960,408
Collapsed=0
DockId=0x00000009,1

[Window][Confirm Deletion##177]
Pos=747,457
Size=426,93
Collapsed=0

[Window][Confirm Deletion##102]
Pos=731,481
Size=458,93
Collapsed=0

[Window][Confirm Deletion##178]
Pos=757,481
Size=405,93
Collapsed=0

[Window][Confirm Deletion##346]
Pos=757,481
Size=405,93
Collapsed=0

[Window][Create New Entity]
Pos=60,60
Size=421,66
Collapsed=0

[Window][Confirm Deletion##85471]
Pos=757,481
Size=405,93
Collapsed=0

[Window][Confirm Deletion##237267]
Pos=778,481
Size=363,93
>>>>>>> 2567c436
Collapsed=0

[Window][Confirm Deletion##31694]
Pos=757,448
Size=405,93
Collapsed=0

[Window][Confirm Deletion##31692]
Pos=715,448
Size=489,93
Collapsed=0

[Window][Confirm Deletion##31765]
Pos=731,448
Size=458,93
Collapsed=0

[Window][Tile Info System]
Pos=1295,0
Size=625,991
Collapsed=0
DockId=0x00000002,1

[Window][Confirm Deletion##52]
Pos=726,448
Size=468,93
Collapsed=0

[Docking][Data]
<<<<<<< HEAD
DockSpace         ID=0x8B93E3BD Window=0xA787BDB4 Pos=0,23 Size=1920,1017 Split=X
  DockNode        ID=0x00000002 Parent=0x8B93E3BD SizeRef=1394,991 Split=Y
    DockNode      ID=0x0000000B Parent=0x00000002 SizeRef=1920,32 Split=X Selected=0x26D46165
      DockNode    ID=0x00000007 Parent=0x0000000B SizeRef=741,32 HiddenTabBar=1 Selected=0x26D46165
      DockNode    ID=0x00000008 Parent=0x0000000B SizeRef=651,32 HiddenTabBar=1 Selected=0x1B49442E
    DockNode      ID=0x0000000C Parent=0x00000002 SizeRef=1920,476 Split=X
      DockNode    ID=0x00000003 Parent=0x0000000C SizeRef=237,656 HiddenTabBar=1 Selected=0x29736E03
      DockNode    ID=0x00000004 Parent=0x0000000C SizeRef=1155,656 Split=Y Selected=0x5975A737
        DockNode  ID=0x00000005 Parent=0x00000004 SizeRef=1040,129 CentralNode=1 HiddenTabBar=1 Selected=0x5975A737
        DockNode  ID=0x00000009 Parent=0x00000004 SizeRef=1040,345 Selected=0x66CE1DEA
  DockNode        ID=0x00000006 Parent=0x8B93E3BD SizeRef=524,991 HiddenTabBar=1 Selected=0xE7039252
=======
DockNode          ID=0x00000008 Pos=348,488 Size=1169,399 HiddenTabBar=1 Selected=0x475946D4
DockSpace         ID=0x8B93E3BD Window=0xA787BDB4 Pos=0,34 Size=2560,1506 Split=X
  DockNode        ID=0x0000000A Parent=0x8B93E3BD SizeRef=1296,1506 Split=X
    DockNode      ID=0x00000003 Parent=0x0000000A SizeRef=334,656 Split=Y Selected=0x29736E03
      DockNode    ID=0x00000007 Parent=0x00000003 SizeRef=228,32 HiddenTabBar=1 Selected=0x26D46165
      DockNode    ID=0x0000000C Parent=0x00000003 SizeRef=228,957 HiddenTabBar=1 Selected=0x29736E03
    DockNode      ID=0x00000004 Parent=0x0000000A SizeRef=960,656 Split=Y Selected=0x5975A737
      DockNode    ID=0x00000005 Parent=0x00000004 SizeRef=1040,581 Split=Y Selected=0x5975A737
        DockNode  ID=0x00000001 Parent=0x00000005 SizeRef=1324,31 HiddenTabBar=1 Selected=0x1B49442E
        DockNode  ID=0x0000000E Parent=0x00000005 SizeRef=1324,548 CentralNode=1 HiddenTabBar=1 Selected=0x5975A737
      DockNode    ID=0x00000009 Parent=0x00000004 SizeRef=1040,408 HiddenTabBar=1 Selected=0x49278EEE
  DockNode        ID=0x0000000D Parent=0x8B93E3BD SizeRef=622,1506 Split=Y Selected=0xE7039252
    DockNode      ID=0x00000002 Parent=0x0000000D SizeRef=364,800 HiddenTabBar=1 Selected=0xE7039252
    DockNode      ID=0x00000006 Parent=0x0000000D SizeRef=364,704 HiddenTabBar=1 Selected=0xF95578B6
>>>>>>> 2567c436
<|MERGE_RESOLUTION|>--- conflicted
+++ resolved
@@ -1,18 +1,5 @@
 [Window][DockSpaceViewport_11111111]
 Pos=0,0
-<<<<<<< HEAD
-Size=1920,1017
-Collapsed=0
-
-[Window][Debug##Default]
-Pos=705,31
-Size=400,390
-Collapsed=1
-
-[Window][###1]
-Pos=239,34
-Size=1155,636
-=======
 Size=2560,1506
 Collapsed=0
 
@@ -25,84 +12,60 @@
 [Window][###1]
 Pos=336,33
 Size=1600,1063
->>>>>>> 2567c436
 Collapsed=0
 DockId=0x0000000E,0
 
 [Window][Entity List]
-<<<<<<< HEAD
-Pos=0,34
-Size=237,983
-=======
 Pos=0,51
 Size=334,1455
->>>>>>> 2567c436
 Collapsed=0
 DockId=0x0000000C,0
 
 [Window][Inspector]
-<<<<<<< HEAD
-Pos=1396,0
-Size=524,1017
-=======
 Pos=1938,0
 Size=622,1506
->>>>>>> 2567c436
 Collapsed=0
 DockId=0x00000002,0
 
 [Window][Editor Window]
 Pos=0,0
-<<<<<<< HEAD
-Size=741,32
-=======
 Size=334,49
->>>>>>> 2567c436
 Collapsed=0
 DockId=0x00000007,0
 
 [Window][ Sound]
-Pos=230,685
-Size=1174,324
+Pos=865,701
+Size=511,290
 Collapsed=0
 DockId=0x00000009,1
 
 [Window][ Texture]
-<<<<<<< HEAD
-Pos=32,475
-Size=1243,533
-=======
 Pos=336,583
 Size=960,408
->>>>>>> 2567c436
 Collapsed=0
 DockId=0x00000009,1
 
 [Window][ Entity]
-Pos=230,685
-Size=1174,324
-Collapsed=0
-DockId=0x00000009,0
+Pos=350,848
+Size=815,281
+Collapsed=0
+DockId=0x00000008,0
 
 [Window][ AnimationAsset]
 Pos=350,782
 Size=1026,209
 Collapsed=0
-DockId=0x00000009,1
+DockId=0x00000008,1
 
 [Window][ TransformAnimation]
 Pos=348,459
 Size=1169,399
 Collapsed=0
-DockId=0x00000009,0
+DockId=0x00000008,0
 
 [Window][Load Scene]
-<<<<<<< HEAD
-Pos=332,194
-=======
 ViewportPos=252,24
 ViewportId=0x5E583B0B
->>>>>>> 2567c436
 Size=490,124
 Collapsed=0
 
@@ -117,14 +80,14 @@
 Collapsed=0
 
 [Window][Save Scene]
-Pos=629,535
+Pos=211,64
 Size=490,95
 Collapsed=0
 
 [Window][Load File]
 Pos=372,190
 Size=435,874
-Collapsed=1
+Collapsed=0
 
 [Window][Cheat Menu]
 Pos=764,234
@@ -230,7 +193,7 @@
 Pos=350,848
 Size=936,281
 Collapsed=0
-DockId=0x00000006,0
+DockId=0x00000008,0
 
 [Window][Confirm Deletion##71]
 Pos=371,353
@@ -238,7 +201,7 @@
 Collapsed=0
 
 [Window][Confirm Deletion##78]
-Pos=726,457
+Pos=366,353
 Size=468,93
 Collapsed=0
 
@@ -293,15 +256,12 @@
 Size=550,680
 Collapsed=0
 
-<<<<<<< HEAD
-=======
 [Window][Input System]
 Pos=2196,802
 Size=364,704
 Collapsed=0
 DockId=0x00000006,0
 
->>>>>>> 2567c436
 [Window][Confirm Deletion##132]
 Pos=424,241
 Size=458,93
@@ -328,7 +288,7 @@
 Collapsed=0
 
 [Window][Save Engine Config]
-Pos=133,343
+Pos=248,111
 Size=563,95
 Collapsed=0
 
@@ -374,13 +334,8 @@
 Collapsed=0
 
 [Window][Console]
-<<<<<<< HEAD
-Pos=239,672
-Size=1155,345
-=======
 Pos=336,1098
 Size=1600,408
->>>>>>> 2567c436
 Collapsed=0
 DockId=0x00000009,0
 
@@ -425,79 +380,6 @@
 Collapsed=0
 
 [Window][PlayBar]
-<<<<<<< HEAD
-Pos=743,0
-Size=651,32
-Collapsed=0
-DockId=0x00000008,0
-
-[Window][Confirm Deletion##872]
-Pos=731,457
-Size=458,93
-Collapsed=0
-
-[Window][Confirm Deletion##243]
-Pos=731,457
-Size=458,93
-Collapsed=0
-
-[Window][Confirm Deletion##345]
-Pos=743,440
-Size=458,93
-Collapsed=0
-
-[Window][Confirm Deletion##342]
-Pos=705,457
-Size=510,93
-Collapsed=0
-
-[Window][Confirm Deletion##816]
-Pos=726,457
-Size=468,93
-Collapsed=0
-
-[Window][Prefab Library]
-Pos=230,568
-Size=1052,432
-Collapsed=0
-DockId=0x00000009,1
-
-[Window][Confirm Deletion##76]
-Pos=726,457
-Size=468,93
-Collapsed=0
-
-[Window][Confirm Deletion##82]
-Pos=726,457
-Size=468,93
-Collapsed=0
-
-[Window][Input System]
-Pos=1484,0
-Size=436,1017
-Collapsed=0
-DockId=0x00000006,0
-
-[Window][Lighting System]
-Pos=80,58
-Size=269,124
-Collapsed=0
-
-[Window][Tile Info System]
-Pos=239,672
-Size=1155,345
-Collapsed=0
-DockId=0x00000009,1
-
-[Window][Confirm Deletion##5474]
-Pos=757,461
-Size=405,93
-Collapsed=0
-
-[Window][Confirm Deletion##321]
-Pos=752,461
-Size=416,93
-=======
 Pos=336,0
 Size=1600,31
 Collapsed=0
@@ -547,7 +429,6 @@
 [Window][Confirm Deletion##237267]
 Pos=778,481
 Size=363,93
->>>>>>> 2567c436
 Collapsed=0
 
 [Window][Confirm Deletion##31694]
@@ -577,19 +458,6 @@
 Collapsed=0
 
 [Docking][Data]
-<<<<<<< HEAD
-DockSpace         ID=0x8B93E3BD Window=0xA787BDB4 Pos=0,23 Size=1920,1017 Split=X
-  DockNode        ID=0x00000002 Parent=0x8B93E3BD SizeRef=1394,991 Split=Y
-    DockNode      ID=0x0000000B Parent=0x00000002 SizeRef=1920,32 Split=X Selected=0x26D46165
-      DockNode    ID=0x00000007 Parent=0x0000000B SizeRef=741,32 HiddenTabBar=1 Selected=0x26D46165
-      DockNode    ID=0x00000008 Parent=0x0000000B SizeRef=651,32 HiddenTabBar=1 Selected=0x1B49442E
-    DockNode      ID=0x0000000C Parent=0x00000002 SizeRef=1920,476 Split=X
-      DockNode    ID=0x00000003 Parent=0x0000000C SizeRef=237,656 HiddenTabBar=1 Selected=0x29736E03
-      DockNode    ID=0x00000004 Parent=0x0000000C SizeRef=1155,656 Split=Y Selected=0x5975A737
-        DockNode  ID=0x00000005 Parent=0x00000004 SizeRef=1040,129 CentralNode=1 HiddenTabBar=1 Selected=0x5975A737
-        DockNode  ID=0x00000009 Parent=0x00000004 SizeRef=1040,345 Selected=0x66CE1DEA
-  DockNode        ID=0x00000006 Parent=0x8B93E3BD SizeRef=524,991 HiddenTabBar=1 Selected=0xE7039252
-=======
 DockNode          ID=0x00000008 Pos=348,488 Size=1169,399 HiddenTabBar=1 Selected=0x475946D4
 DockSpace         ID=0x8B93E3BD Window=0xA787BDB4 Pos=0,34 Size=2560,1506 Split=X
   DockNode        ID=0x0000000A Parent=0x8B93E3BD SizeRef=1296,1506 Split=X
@@ -604,4 +472,3 @@
   DockNode        ID=0x0000000D Parent=0x8B93E3BD SizeRef=622,1506 Split=Y Selected=0xE7039252
     DockNode      ID=0x00000002 Parent=0x0000000D SizeRef=364,800 HiddenTabBar=1 Selected=0xE7039252
     DockNode      ID=0x00000006 Parent=0x0000000D SizeRef=364,704 HiddenTabBar=1 Selected=0xF95578B6
->>>>>>> 2567c436
