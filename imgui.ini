[Window][DockSpaceViewport_11111111]
Pos=0,0
<<<<<<< HEAD
Size=2560,1459
Collapsed=0

[Window][Debug##Default]
ViewportPos=2422,745
ViewportId=0x9F5F46A1
Size=400,390
=======
Size=1920,991
Collapsed=0

[Window][Debug##Default]
ViewportPos=1745,696
ViewportId=0x9F5F46A1
Size=400,400
>>>>>>> b4830283
Collapsed=0

[Window][###1]
Pos=230,34
<<<<<<< HEAD
Size=1806,991
=======
Size=1174,632
>>>>>>> b4830283
Collapsed=0
DockId=0x00000005,0

[Window][Entity List]
Pos=0,34
<<<<<<< HEAD
Size=228,1425
=======
Size=228,957
>>>>>>> b4830283
Collapsed=0
DockId=0x00000003,0

[Window][Inspector]
<<<<<<< HEAD
Pos=2038,0
Size=522,1459
=======
Pos=1406,0
Size=514,991
>>>>>>> b4830283
Collapsed=0
DockId=0x00000006,0

[Window][Editor Window]
Pos=0,0
<<<<<<< HEAD
Size=1213,32
=======
Size=461,32
>>>>>>> b4830283
Collapsed=0
DockId=0x00000001,0

[Window][ Sound]
Pos=865,701
Size=511,290
Collapsed=0
DockId=0x00000009,1

[Window][ Texture]
Pos=230,592
Size=1169,399
Collapsed=0
DockId=0x00000009,1

[Window][ Entity]
Pos=350,848
Size=815,281
Collapsed=0
DockId=0x00000008,0

[Window][ AnimationAsset]
Pos=350,782
Size=1026,209
Collapsed=0
DockId=0x00000008,1

[Window][ TransformAnimation]
Pos=348,459
Size=1169,399
Collapsed=0
DockId=0x00000008,0

[Window][Load Scene]
<<<<<<< HEAD
Pos=444,284
=======
Pos=285,107
>>>>>>> b4830283
Size=490,124
Collapsed=0

[Window][Confirm Deletion##57]
Pos=392,353
Size=416,93
Collapsed=0

[Window][Create New  Texture]
Pos=60,60
Size=421,66
Collapsed=0

[Window][Save Scene]
Pos=211,64
Size=490,95
Collapsed=0

[Window][Load File]
Pos=372,190
Size=435,874
Collapsed=0

[Window][Cheat Menu]
Pos=328,55
Size=453,269
Collapsed=0

[Window][Confirm Deletion##686]
Pos=757,517
Size=405,93
Collapsed=0

[Window][Confirm Deletion##87]
Pos=757,517
Size=405,93
Collapsed=0

[Window][Confirm Deletion##2408]
Pos=757,517
Size=405,93
Collapsed=0

[Window][Confirm Deletion##5132]
Pos=757,517
Size=405,93
Collapsed=0

[Window][Confirm Deletion##11504]
Pos=757,517
Size=405,93
Collapsed=0

[Window][Confirm Deletion##696]
Pos=673,517
Size=573,93
Collapsed=0

[Window][Add New Entity]
Pos=112,59
Size=421,66
Collapsed=0

[Window][Create New  AnimationAsset]
Pos=60,60
Size=421,66
Collapsed=0

[Window][Create New  Sound]
Pos=60,60
Size=421,66
Collapsed=0

[Window][Create New  Entity]
Pos=65,140
Size=421,66
Collapsed=0

[Window][Confirm Deletion##19408]
Pos=752,448
Size=416,93
Collapsed=0

[Window][Confirm Deletion##19416]
Pos=752,448
Size=416,93
Collapsed=0

[Window][Confirm Deletion##49649]
Pos=757,517
Size=405,93
Collapsed=0

[Window][Confirm Deletion##49837]
Pos=757,517
Size=405,93
Collapsed=0

[Window][Confirm Deletion##50031]
Pos=757,517
Size=405,93
Collapsed=0

[Window][Confirm Deletion##50216]
Pos=757,517
Size=405,93
Collapsed=0

[Window][Confirm Deletion##50401]
Pos=757,517
Size=405,93
Collapsed=0

[Window][Confirm Deletion##50586]
Pos=165,178
Size=405,93
Collapsed=0

[Window][Confirm Deletion##50771]
Pos=757,517
Size=405,93
Collapsed=0

[Window][Collision System]
Pos=350,848
Size=936,281
Collapsed=0
DockId=0x00000008,0

[Window][Confirm Deletion##71]
Pos=371,353
Size=458,93
Collapsed=0

[Window][Confirm Deletion##78]
Pos=366,353
Size=468,93
Collapsed=0

[Window][Confirm Deletion##61]
Pos=355,353
Size=489,93
Collapsed=0

[Window][Confirm Deletion##59]
Pos=392,353
Size=416,93
Collapsed=0

[Window][Confirm Deletion##109]
Pos=387,353
Size=426,93
Collapsed=0

[Window][Confirm Deletion##448]
Pos=392,353
Size=416,93
Collapsed=0

[Window][Confirm Deletion##1125]
Pos=392,353
Size=416,93
Collapsed=0

[Window][Confirm Deletion##1264]
Pos=392,353
Size=416,93
Collapsed=0

[Window][Confirm Deletion##1487]
Pos=392,353
Size=416,93
Collapsed=0

[Window][Confirm Deletion##1536]
Pos=392,353
Size=416,93
Collapsed=0

[Window][Confirm Deletion##264]
Pos=392,353
Size=416,93
Collapsed=0

[Window][Dear ImGui Demo]
ViewportPos=-701,274
ViewportId=0xE927CF2F
Size=550,680
Collapsed=0

[Window][Input System]
Pos=1406,0
Size=514,991
Collapsed=0
DockId=0x00000006,0

[Window][Confirm Deletion##132]
Pos=424,241
Size=458,93
Collapsed=0

[Window][Confirm Deletion##13667]
Pos=533,300
Size=458,93
Collapsed=0

[Window][Confirm Deletion##277]
Pos=424,241
Size=458,93
Collapsed=0

[Window][Pause System]
Pos=794,155
Size=234,103
Collapsed=0

[Window][Confirm Deletion##185]
Pos=496,300
Size=363,93
Collapsed=0

[Window][Save Engine Config]
Pos=248,111
Size=563,95
Collapsed=0

[Window][Confirm Deletion##228]
Pos=747,516
Size=426,93
Collapsed=0

[Window][Confirm Deletion##75848]
Pos=747,516
Size=426,93
Collapsed=0

[Window][Confirm Deletion##303]
Pos=353,300
Size=426,93
Collapsed=0

[Window][Confirm Deletion##8408]
Pos=353,300
Size=426,93
Collapsed=0

[Window][Confirm Deletion##278]
Pos=353,300
Size=426,93
Collapsed=0

[Window][Dear ImGui Debug Log]
Pos=60,60
Size=852,234
Collapsed=0

[Window][Dear ImGui Stack Tool]
Pos=60,60
Size=519,156
Collapsed=0

[Window][Example: Console]
ViewportPos=-930,318
ViewportId=0x46B5E99C
Size=520,600
Collapsed=0

[Window][Console]
<<<<<<< HEAD
Pos=230,1027
Size=1806,432
=======
Pos=230,668
Size=1174,323
>>>>>>> b4830283
Collapsed=0
DockId=0x00000009,0

[Window][Confirm Deletion##422]
Pos=657,448
Size=605,93
Collapsed=0

[Window][Confirm Deletion##418]
Pos=657,448
Size=605,93
Collapsed=0

[Window][Confirm Deletion##1674]
Pos=726,448
Size=468,93
Collapsed=0

[Window][Confirm Deletion##1667]
Pos=731,448
Size=458,93
Collapsed=0

[Window][Confirm Deletion##39628]
Pos=757,448
Size=405,93
Collapsed=0

[Window][Confirm Deletion##39895]
Pos=757,448
Size=405,93
Collapsed=0

[Window][Confirm Deletion##16775]
Pos=1025,700
Size=510,93
Collapsed=0

[Window][Confirm Deletion##180]
Pos=1025,700
Size=510,93
Collapsed=0

[Window][PlayBar]
<<<<<<< HEAD
Pos=1215,0
Size=821,32
Collapsed=0
DockId=0x00000007,0

[Window][Confirm Deletion##872]
Pos=731,457
Size=458,93
Collapsed=0

[Window][Confirm Deletion##243]
Pos=731,457
Size=458,93
Collapsed=0

[Window][Confirm Deletion##345]
Pos=743,440
Size=458,93
Collapsed=0

[Window][Confirm Deletion##342]
Pos=705,457
Size=510,93
Collapsed=0

[Window][Confirm Deletion##816]
Pos=726,457
Size=468,93
Collapsed=0

[Window][Prefab Library]
Pos=230,1027
Size=1806,432
Collapsed=0
DockId=0x00000009,1

[Window][Confirm Deletion##76]
Pos=726,457
Size=468,93
Collapsed=0

[Window][Confirm Deletion##82]
Pos=726,457
Size=468,93
Collapsed=0

[Window][Input System]
Pos=1284,611
Size=522,398
Collapsed=0
DockId=0x0000000A,0

[Window][Lighting System]
Pos=80,58
Size=269,124
=======
Pos=463,0
Size=941,32
Collapsed=0
DockId=0x00000007,0

[Window][Confirm Deletion##170]
Pos=778,448
Size=363,93
>>>>>>> b4830283
Collapsed=0

[Window][Confirm Deletion##1707]
Pos=1077,682
Size=405,93
Collapsed=0

[Docking][Data]
<<<<<<< HEAD
DockSpace         ID=0x8B93E3BD Window=0xA787BDB4 Pos=0,45 Size=2560,1459 Split=X
  DockNode        ID=0x00000002 Parent=0x8B93E3BD SizeRef=1396,991 Split=Y
    DockNode      ID=0x0000000B Parent=0x00000002 SizeRef=1920,32 Split=X Selected=0x26D46165
      DockNode    ID=0x00000001 Parent=0x0000000B SizeRef=831,32 HiddenTabBar=1 Selected=0x26D46165
      DockNode    ID=0x00000007 Parent=0x0000000B SizeRef=563,32 HiddenTabBar=1 Selected=0x1B49442E
    DockNode      ID=0x0000000C Parent=0x00000002 SizeRef=1920,1425 Split=X
      DockNode    ID=0x00000003 Parent=0x0000000C SizeRef=228,656 HiddenTabBar=1 Selected=0x29736E03
      DockNode    ID=0x00000004 Parent=0x0000000C SizeRef=1166,656 Split=Y Selected=0x5975A737
        DockNode  ID=0x00000005 Parent=0x00000004 SizeRef=1040,991 CentralNode=1 HiddenTabBar=1 Selected=0x5975A737
        DockNode  ID=0x00000009 Parent=0x00000004 SizeRef=1040,432 Selected=0x5D068C8F
  DockNode        ID=0x00000006 Parent=0x8B93E3BD SizeRef=522,991 Split=Y Selected=0xE7039252
    DockNode      ID=0x00000008 Parent=0x00000006 SizeRef=522,827 HiddenTabBar=1 Selected=0xE7039252
    DockNode      ID=0x0000000A Parent=0x00000006 SizeRef=522,540 HiddenTabBar=1 Selected=0xF95578B6
=======
DockNode          ID=0x00000008 Pos=348,488 Size=1169,399 HiddenTabBar=1 Selected=0x475946D4
DockSpace         ID=0x8B93E3BD Window=0xA787BDB4 Pos=0,29 Size=1920,991 Split=X
  DockNode        ID=0x00000002 Parent=0x8B93E3BD SizeRef=1404,991 Split=Y
    DockNode      ID=0x0000000B Parent=0x00000002 SizeRef=1920,32 Split=X Selected=0x26D46165
      DockNode    ID=0x00000001 Parent=0x0000000B SizeRef=461,32 HiddenTabBar=1 Selected=0x26D46165
      DockNode    ID=0x00000007 Parent=0x0000000B SizeRef=941,32 HiddenTabBar=1 Selected=0x1B49442E
    DockNode      ID=0x0000000C Parent=0x00000002 SizeRef=1920,957 Split=X
      DockNode    ID=0x00000003 Parent=0x0000000C SizeRef=228,656 HiddenTabBar=1 Selected=0x29736E03
      DockNode    ID=0x00000004 Parent=0x0000000C SizeRef=1174,656 Split=Y Selected=0x5975A737
        DockNode  ID=0x00000005 Parent=0x00000004 SizeRef=1040,632 CentralNode=1 HiddenTabBar=1 Selected=0x5975A737
        DockNode  ID=0x00000009 Parent=0x00000004 SizeRef=1040,323 HiddenTabBar=1 Selected=0x49278EEE
  DockNode        ID=0x00000006 Parent=0x8B93E3BD SizeRef=514,991 HiddenTabBar=1 Selected=0xE7039252
>>>>>>> b4830283
<|MERGE_RESOLUTION|>--- conflicted
+++ resolved
@@ -1,62 +1,35 @@
 [Window][DockSpaceViewport_11111111]
 Pos=0,0
-<<<<<<< HEAD
 Size=2560,1459
 Collapsed=0
 
 [Window][Debug##Default]
-ViewportPos=2422,745
-ViewportId=0x9F5F46A1
-Size=400,390
-=======
-Size=1920,991
-Collapsed=0
-
-[Window][Debug##Default]
-ViewportPos=1745,696
+ViewportPos=2163,1114
 ViewportId=0x9F5F46A1
 Size=400,400
->>>>>>> b4830283
 Collapsed=0
 
 [Window][###1]
 Pos=230,34
-<<<<<<< HEAD
-Size=1806,991
-=======
-Size=1174,632
->>>>>>> b4830283
+Size=1814,1100
 Collapsed=0
 DockId=0x00000005,0
 
 [Window][Entity List]
 Pos=0,34
-<<<<<<< HEAD
 Size=228,1425
-=======
-Size=228,957
->>>>>>> b4830283
 Collapsed=0
 DockId=0x00000003,0
 
 [Window][Inspector]
-<<<<<<< HEAD
-Pos=2038,0
-Size=522,1459
-=======
-Pos=1406,0
-Size=514,991
->>>>>>> b4830283
+Pos=2046,0
+Size=514,1459
 Collapsed=0
 DockId=0x00000006,0
 
 [Window][Editor Window]
 Pos=0,0
-<<<<<<< HEAD
-Size=1213,32
-=======
-Size=461,32
->>>>>>> b4830283
+Size=671,32
 Collapsed=0
 DockId=0x00000001,0
 
@@ -91,11 +64,7 @@
 DockId=0x00000008,0
 
 [Window][Load Scene]
-<<<<<<< HEAD
-Pos=444,284
-=======
 Pos=285,107
->>>>>>> b4830283
 Size=490,124
 Collapsed=0
 
@@ -120,7 +89,7 @@
 Collapsed=0
 
 [Window][Cheat Menu]
-Pos=328,55
+Pos=764,234
 Size=453,269
 Collapsed=0
 
@@ -364,13 +333,8 @@
 Collapsed=0
 
 [Window][Console]
-<<<<<<< HEAD
-Pos=230,1027
-Size=1806,432
-=======
-Pos=230,668
-Size=1174,323
->>>>>>> b4830283
+Pos=230,1136
+Size=1814,323
 Collapsed=0
 DockId=0x00000009,0
 
@@ -415,105 +379,36 @@
 Collapsed=0
 
 [Window][PlayBar]
-<<<<<<< HEAD
-Pos=1215,0
-Size=821,32
-Collapsed=0
-DockId=0x00000007,0
-
-[Window][Confirm Deletion##872]
-Pos=731,457
-Size=458,93
-Collapsed=0
-
-[Window][Confirm Deletion##243]
-Pos=731,457
-Size=458,93
-Collapsed=0
-
-[Window][Confirm Deletion##345]
-Pos=743,440
-Size=458,93
-Collapsed=0
-
-[Window][Confirm Deletion##342]
-Pos=705,457
-Size=510,93
-Collapsed=0
-
-[Window][Confirm Deletion##816]
-Pos=726,457
-Size=468,93
-Collapsed=0
-
-[Window][Prefab Library]
-Pos=230,1027
-Size=1806,432
-Collapsed=0
-DockId=0x00000009,1
-
-[Window][Confirm Deletion##76]
-Pos=726,457
-Size=468,93
-Collapsed=0
-
-[Window][Confirm Deletion##82]
-Pos=726,457
-Size=468,93
-Collapsed=0
-
-[Window][Input System]
-Pos=1284,611
-Size=522,398
-Collapsed=0
-DockId=0x0000000A,0
-
-[Window][Lighting System]
-Pos=80,58
-Size=269,124
-=======
-Pos=463,0
-Size=941,32
+Pos=673,0
+Size=1371,32
 Collapsed=0
 DockId=0x00000007,0
 
 [Window][Confirm Deletion##170]
 Pos=778,448
 Size=363,93
->>>>>>> b4830283
-Collapsed=0
-
-[Window][Confirm Deletion##1707]
+Collapsed=0
+
+[Window][Confirm Deletion##101]
 Pos=1077,682
 Size=405,93
 Collapsed=0
 
+[Window][Confirm Deletion##26010]
+Pos=1077,682
+Size=405,93
+Collapsed=0
+
 [Docking][Data]
-<<<<<<< HEAD
+DockNode          ID=0x00000008 Pos=348,488 Size=1169,399 HiddenTabBar=1 Selected=0x475946D4
 DockSpace         ID=0x8B93E3BD Window=0xA787BDB4 Pos=0,45 Size=2560,1459 Split=X
-  DockNode        ID=0x00000002 Parent=0x8B93E3BD SizeRef=1396,991 Split=Y
-    DockNode      ID=0x0000000B Parent=0x00000002 SizeRef=1920,32 Split=X Selected=0x26D46165
-      DockNode    ID=0x00000001 Parent=0x0000000B SizeRef=831,32 HiddenTabBar=1 Selected=0x26D46165
-      DockNode    ID=0x00000007 Parent=0x0000000B SizeRef=563,32 HiddenTabBar=1 Selected=0x1B49442E
-    DockNode      ID=0x0000000C Parent=0x00000002 SizeRef=1920,1425 Split=X
-      DockNode    ID=0x00000003 Parent=0x0000000C SizeRef=228,656 HiddenTabBar=1 Selected=0x29736E03
-      DockNode    ID=0x00000004 Parent=0x0000000C SizeRef=1166,656 Split=Y Selected=0x5975A737
-        DockNode  ID=0x00000005 Parent=0x00000004 SizeRef=1040,991 CentralNode=1 HiddenTabBar=1 Selected=0x5975A737
-        DockNode  ID=0x00000009 Parent=0x00000004 SizeRef=1040,432 Selected=0x5D068C8F
-  DockNode        ID=0x00000006 Parent=0x8B93E3BD SizeRef=522,991 Split=Y Selected=0xE7039252
-    DockNode      ID=0x00000008 Parent=0x00000006 SizeRef=522,827 HiddenTabBar=1 Selected=0xE7039252
-    DockNode      ID=0x0000000A Parent=0x00000006 SizeRef=522,540 HiddenTabBar=1 Selected=0xF95578B6
-=======
-DockNode          ID=0x00000008 Pos=348,488 Size=1169,399 HiddenTabBar=1 Selected=0x475946D4
-DockSpace         ID=0x8B93E3BD Window=0xA787BDB4 Pos=0,29 Size=1920,991 Split=X
   DockNode        ID=0x00000002 Parent=0x8B93E3BD SizeRef=1404,991 Split=Y
     DockNode      ID=0x0000000B Parent=0x00000002 SizeRef=1920,32 Split=X Selected=0x26D46165
       DockNode    ID=0x00000001 Parent=0x0000000B SizeRef=461,32 HiddenTabBar=1 Selected=0x26D46165
       DockNode    ID=0x00000007 Parent=0x0000000B SizeRef=941,32 HiddenTabBar=1 Selected=0x1B49442E
-    DockNode      ID=0x0000000C Parent=0x00000002 SizeRef=1920,957 Split=X
+    DockNode      ID=0x0000000C Parent=0x00000002 SizeRef=1920,1425 Split=X
       DockNode    ID=0x00000003 Parent=0x0000000C SizeRef=228,656 HiddenTabBar=1 Selected=0x29736E03
       DockNode    ID=0x00000004 Parent=0x0000000C SizeRef=1174,656 Split=Y Selected=0x5975A737
-        DockNode  ID=0x00000005 Parent=0x00000004 SizeRef=1040,632 CentralNode=1 HiddenTabBar=1 Selected=0x5975A737
+        DockNode  ID=0x00000005 Parent=0x00000004 SizeRef=1040,1100 CentralNode=1 HiddenTabBar=1 Selected=0x5975A737
         DockNode  ID=0x00000009 Parent=0x00000004 SizeRef=1040,323 HiddenTabBar=1 Selected=0x49278EEE
   DockNode        ID=0x00000006 Parent=0x8B93E3BD SizeRef=514,991 HiddenTabBar=1 Selected=0xE7039252
->>>>>>> b4830283
