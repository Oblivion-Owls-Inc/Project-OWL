[Window][DockSpaceViewport_11111111]
Pos=0,0
Size=1920,991
Collapsed=0

[Window][Debug##Default]
<<<<<<< HEAD
Pos=134,224
=======
ViewportPos=1601,354
ViewportId=0x9F5F46A1
>>>>>>> 972ad274
Size=400,400
Collapsed=0

[Window][###1]
<<<<<<< HEAD
Pos=318,34
Size=331,661
=======
Pos=230,34
Size=1174,685
>>>>>>> 972ad274
Collapsed=0
DockId=0x00000005,0

[Window][Entity List]
Pos=0,34
Size=228,957
Collapsed=0
DockId=0x00000003,0

[Window][Inspector]
<<<<<<< HEAD
Pos=651,34
Size=481,661
Collapsed=0
DockId=0x0000000B,0
=======
Pos=1406,0
Size=514,991
Collapsed=0
DockId=0x00000006,0
>>>>>>> 972ad274

[Window][Editor Window]
Pos=0,0
Size=461,32
Collapsed=0
DockId=0x00000001,0

[Window][ Sound]
Pos=865,701
Size=511,290
Collapsed=0
DockId=0x00000009,1

[Window][ Texture]
Pos=230,592
Size=1169,399
Collapsed=0
DockId=0x00000009,1

[Window][ Entity]
Pos=350,848
Size=815,281
Collapsed=0
DockId=0x00000008,0

[Window][ AnimationAsset]
Pos=350,782
Size=1026,209
Collapsed=0
DockId=0x00000008,1

[Window][ TransformAnimation]
Pos=348,459
Size=1169,399
Collapsed=0
DockId=0x00000008,0

[Window][Load Scene]
Pos=285,107
Size=490,124
Collapsed=0

[Window][Confirm Deletion##57]
Pos=392,353
Size=416,93
Collapsed=0

[Window][Create New  Texture]
Pos=60,60
Size=421,66
Collapsed=0

[Window][Save Scene]
Pos=211,64
Size=490,95
Collapsed=0

[Window][Load File]
<<<<<<< HEAD
ViewportPos=406,247
ViewportId=0xA5E83581
=======
Pos=164,211
>>>>>>> 972ad274
Size=435,874
Collapsed=0

[Window][Cheat Menu]
Pos=764,234
Size=453,269
Collapsed=0

[Window][Confirm Deletion##686]
Pos=757,517
Size=405,93
Collapsed=0

[Window][Confirm Deletion##87]
Pos=757,517
Size=405,93
Collapsed=0

[Window][Confirm Deletion##2408]
Pos=757,517
Size=405,93
Collapsed=0

[Window][Confirm Deletion##5132]
Pos=757,517
Size=405,93
Collapsed=0

[Window][Confirm Deletion##11504]
Pos=757,517
Size=405,93
Collapsed=0

[Window][Confirm Deletion##696]
Pos=673,517
Size=573,93
Collapsed=0

[Window][Add New Entity]
Pos=112,59
Size=421,66
Collapsed=0

[Window][Create New  AnimationAsset]
Pos=60,60
Size=421,66
Collapsed=0

[Window][Create New  Sound]
Pos=60,60
Size=421,66
Collapsed=0

[Window][Create New  Entity]
Pos=60,60
Size=421,66
Collapsed=0

[Window][Confirm Deletion##19408]
Pos=752,448
Size=416,93
Collapsed=0

[Window][Confirm Deletion##19416]
Pos=752,448
Size=416,93
Collapsed=0

[Window][Confirm Deletion##49649]
Pos=757,517
Size=405,93
Collapsed=0

[Window][Confirm Deletion##49837]
Pos=757,517
Size=405,93
Collapsed=0

[Window][Confirm Deletion##50031]
Pos=757,517
Size=405,93
Collapsed=0

[Window][Confirm Deletion##50216]
Pos=757,517
Size=405,93
Collapsed=0

[Window][Confirm Deletion##50401]
Pos=757,517
Size=405,93
Collapsed=0

[Window][Confirm Deletion##50586]
Pos=165,178
Size=405,93
Collapsed=0

[Window][Confirm Deletion##50771]
Pos=757,517
Size=405,93
Collapsed=0

[Window][Collision System]
Pos=350,848
Size=936,281
Collapsed=0
DockId=0x00000008,0

[Window][Confirm Deletion##487]
Pos=392,353
Size=416,93
Collapsed=0

[Window][Confirm Deletion##71]
Pos=371,353
Size=458,93
Collapsed=0

[Window][Confirm Deletion##78]
Pos=366,353
Size=468,93
Collapsed=0

[Window][Confirm Deletion##61]
Pos=355,353
Size=489,93
Collapsed=0

[Window][Confirm Deletion##59]
Pos=392,353
Size=416,93
Collapsed=0

[Window][Confirm Deletion##109]
Pos=387,353
Size=426,93
Collapsed=0

[Window][Confirm Deletion##448]
Pos=392,353
Size=416,93
Collapsed=0

[Window][Confirm Deletion##1125]
Pos=392,353
Size=416,93
Collapsed=0

[Window][Confirm Deletion##1264]
Pos=392,353
Size=416,93
Collapsed=0

[Window][Confirm Deletion##1487]
Pos=392,353
Size=416,93
Collapsed=0

[Window][Confirm Deletion##1536]
Pos=392,353
Size=416,93
Collapsed=0

[Window][Confirm Deletion##264]
Pos=392,353
Size=416,93
Collapsed=0

[Window][Dear ImGui Demo]
ViewportPos=-701,274
ViewportId=0xE927CF2F
Size=550,680
Collapsed=0

<<<<<<< HEAD
[Window][Input System]
Pos=2079,768
Size=481,738
Collapsed=0
DockId=0x0000000C,0

[Window][Save Engine Config]
Pos=60,60
Size=563,95
Collapsed=0

[Docking][Data]
DockSpace           ID=0x8B93E3BD Window=0xA787BDB4 Pos=315,349 Size=1132,695 Split=Y
  DockNode          ID=0x00000001 Parent=0x8B93E3BD SizeRef=1200,32 HiddenTabBar=1 Selected=0x26D46165
  DockNode          ID=0x00000002 Parent=0x8B93E3BD SizeRef=1200,661 Split=X
    DockNode        ID=0x00000003 Parent=0x00000002 SizeRef=316,656 HiddenTabBar=1 Selected=0x29736E03
    DockNode        ID=0x00000004 Parent=0x00000002 SizeRef=882,656 Split=X Selected=0x5975A737
      DockNode      ID=0x00000006 Parent=0x00000004 SizeRef=331,957 Split=Y Selected=0x5975A737
        DockNode    ID=0x00000005 Parent=0x00000006 SizeRef=1040,556 CentralNode=1 HiddenTabBar=1 Selected=0x5975A737
        DockNode    ID=0x00000009 Parent=0x00000006 SizeRef=1040,399 Split=X Selected=0xFBEE2B98
          DockNode  ID=0x00000008 Parent=0x00000009 SizeRef=513,413 HiddenTabBar=1 Selected=0xFBEE2B98
          DockNode  ID=0x0000000A Parent=0x00000009 SizeRef=511,413 HiddenTabBar=1 Selected=0xFEC6F19D
      DockNode      ID=0x00000007 Parent=0x00000004 SizeRef=481,957 Split=Y Selected=0xF95578B6
        DockNode    ID=0x0000000B Parent=0x00000007 SizeRef=481,647 HiddenTabBar=1 Selected=0xE7039252
        DockNode    ID=0x0000000C Parent=0x00000007 SizeRef=481,652 HiddenTabBar=1 Selected=0xF95578B6
=======
[Window][Confirm Deletion##132]
Pos=424,241
Size=458,93
Collapsed=0

[Window][Confirm Deletion##13667]
Pos=533,300
Size=458,93
Collapsed=0

[Window][Confirm Deletion##277]
Pos=424,241
Size=458,93
Collapsed=0

[Window][Pause System]
Pos=794,155
Size=234,103
Collapsed=0

[Window][Confirm Deletion##185]
Pos=496,300
Size=363,93
Collapsed=0

[Window][Save Engine Config]
Pos=1352,-122
Size=563,95
Collapsed=0

[Window][Confirm Deletion##228]
Pos=747,516
Size=426,93
Collapsed=0

[Window][Confirm Deletion##75848]
Pos=747,516
Size=426,93
Collapsed=0

[Window][Confirm Deletion##303]
Pos=353,300
Size=426,93
Collapsed=0

[Window][Confirm Deletion##8408]
Pos=353,300
Size=426,93
Collapsed=0

[Window][Confirm Deletion##278]
Pos=353,300
Size=426,93
Collapsed=0

[Window][Dear ImGui Debug Log]
Pos=60,60
Size=852,234
Collapsed=0

[Window][Dear ImGui Stack Tool]
Pos=60,60
Size=519,156
Collapsed=0

[Window][Example: Console]
ViewportPos=-930,318
ViewportId=0x46B5E99C
Size=520,600
Collapsed=0

[Window][Console]
Pos=230,721
Size=1174,270
Collapsed=0
DockId=0x00000009,0

[Window][Confirm Deletion##422]
Pos=657,448
Size=605,93
Collapsed=0

[Window][Confirm Deletion##418]
Pos=657,448
Size=605,93
Collapsed=0

[Window][Confirm Deletion##1674]
Pos=726,448
Size=468,93
Collapsed=0

[Window][Confirm Deletion##1667]
Pos=731,448
Size=458,93
Collapsed=0

[Window][Confirm Deletion##39628]
Pos=757,448
Size=405,93
Collapsed=0

[Window][Confirm Deletion##39895]
Pos=757,448
Size=405,93
Collapsed=0

[Window][Confirm Deletion##16775]
Pos=1025,700
Size=510,93
Collapsed=0

[Window][Confirm Deletion##180]
Pos=1025,700
Size=510,93
Collapsed=0

[Window][PlayBar]
Pos=463,0
Size=941,32
Collapsed=0
DockId=0x00000007,0

[Docking][Data]
DockNode          ID=0x00000008 Pos=348,488 Size=1169,399 HiddenTabBar=1 Selected=0x475946D4
DockSpace         ID=0x8B93E3BD Window=0xA787BDB4 Pos=0,29 Size=1920,991 Split=X
  DockNode        ID=0x00000002 Parent=0x8B93E3BD SizeRef=1404,991 Split=Y
    DockNode      ID=0x0000000B Parent=0x00000002 SizeRef=1920,32 Split=X Selected=0x26D46165
      DockNode    ID=0x00000001 Parent=0x0000000B SizeRef=461,32 HiddenTabBar=1 Selected=0x26D46165
      DockNode    ID=0x00000007 Parent=0x0000000B SizeRef=941,32 HiddenTabBar=1 Selected=0x1B49442E
    DockNode      ID=0x0000000C Parent=0x00000002 SizeRef=1920,957 Split=X
      DockNode    ID=0x00000003 Parent=0x0000000C SizeRef=228,656 HiddenTabBar=1 Selected=0x29736E03
      DockNode    ID=0x00000004 Parent=0x0000000C SizeRef=1174,656 Split=Y Selected=0x5975A737
        DockNode  ID=0x00000005 Parent=0x00000004 SizeRef=1040,685 CentralNode=1 HiddenTabBar=1 Selected=0x5975A737
        DockNode  ID=0x00000009 Parent=0x00000004 SizeRef=1040,270 HiddenTabBar=1 Selected=0x49278EEE
  DockNode        ID=0x00000006 Parent=0x8B93E3BD SizeRef=514,991 HiddenTabBar=1 Selected=0xE7039252
>>>>>>> 972ad274
<|MERGE_RESOLUTION|>--- conflicted
+++ resolved
@@ -4,23 +4,14 @@
 Collapsed=0
 
 [Window][Debug##Default]
-<<<<<<< HEAD
-Pos=134,224
-=======
 ViewportPos=1601,354
 ViewportId=0x9F5F46A1
->>>>>>> 972ad274
 Size=400,400
 Collapsed=0
 
 [Window][###1]
-<<<<<<< HEAD
-Pos=318,34
-Size=331,661
-=======
 Pos=230,34
 Size=1174,685
->>>>>>> 972ad274
 Collapsed=0
 DockId=0x00000005,0
 
@@ -31,17 +22,10 @@
 DockId=0x00000003,0
 
 [Window][Inspector]
-<<<<<<< HEAD
-Pos=651,34
-Size=481,661
-Collapsed=0
-DockId=0x0000000B,0
-=======
 Pos=1406,0
 Size=514,991
 Collapsed=0
 DockId=0x00000006,0
->>>>>>> 972ad274
 
 [Window][Editor Window]
 Pos=0,0
@@ -100,12 +84,7 @@
 Collapsed=0
 
 [Window][Load File]
-<<<<<<< HEAD
-ViewportPos=406,247
-ViewportId=0xA5E83581
-=======
 Pos=164,211
->>>>>>> 972ad274
 Size=435,874
 Collapsed=0
 
@@ -281,33 +260,12 @@
 Size=550,680
 Collapsed=0
 
-<<<<<<< HEAD
 [Window][Input System]
 Pos=2079,768
 Size=481,738
 Collapsed=0
 DockId=0x0000000C,0
 
-[Window][Save Engine Config]
-Pos=60,60
-Size=563,95
-Collapsed=0
-
-[Docking][Data]
-DockSpace           ID=0x8B93E3BD Window=0xA787BDB4 Pos=315,349 Size=1132,695 Split=Y
-  DockNode          ID=0x00000001 Parent=0x8B93E3BD SizeRef=1200,32 HiddenTabBar=1 Selected=0x26D46165
-  DockNode          ID=0x00000002 Parent=0x8B93E3BD SizeRef=1200,661 Split=X
-    DockNode        ID=0x00000003 Parent=0x00000002 SizeRef=316,656 HiddenTabBar=1 Selected=0x29736E03
-    DockNode        ID=0x00000004 Parent=0x00000002 SizeRef=882,656 Split=X Selected=0x5975A737
-      DockNode      ID=0x00000006 Parent=0x00000004 SizeRef=331,957 Split=Y Selected=0x5975A737
-        DockNode    ID=0x00000005 Parent=0x00000006 SizeRef=1040,556 CentralNode=1 HiddenTabBar=1 Selected=0x5975A737
-        DockNode    ID=0x00000009 Parent=0x00000006 SizeRef=1040,399 Split=X Selected=0xFBEE2B98
-          DockNode  ID=0x00000008 Parent=0x00000009 SizeRef=513,413 HiddenTabBar=1 Selected=0xFBEE2B98
-          DockNode  ID=0x0000000A Parent=0x00000009 SizeRef=511,413 HiddenTabBar=1 Selected=0xFEC6F19D
-      DockNode      ID=0x00000007 Parent=0x00000004 SizeRef=481,957 Split=Y Selected=0xF95578B6
-        DockNode    ID=0x0000000B Parent=0x00000007 SizeRef=481,647 HiddenTabBar=1 Selected=0xE7039252
-        DockNode    ID=0x0000000C Parent=0x00000007 SizeRef=481,652 HiddenTabBar=1 Selected=0xF95578B6
-=======
 [Window][Confirm Deletion##132]
 Pos=424,241
 Size=458,93
@@ -444,4 +402,3 @@
         DockNode  ID=0x00000005 Parent=0x00000004 SizeRef=1040,685 CentralNode=1 HiddenTabBar=1 Selected=0x5975A737
         DockNode  ID=0x00000009 Parent=0x00000004 SizeRef=1040,270 HiddenTabBar=1 Selected=0x49278EEE
   DockNode        ID=0x00000006 Parent=0x8B93E3BD SizeRef=514,991 HiddenTabBar=1 Selected=0xE7039252
->>>>>>> 972ad274
