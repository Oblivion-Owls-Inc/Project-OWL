[Window][DockSpaceViewport_11111111]
Pos=0,0
<<<<<<< HEAD
Size=1920,1121
Collapsed=0

[Window][Debug##Default]
Pos=705,31
Size=400,390
Collapsed=1

[Window][###1]
Pos=230,34
Size=1032,653
=======
Size=1920,991
Collapsed=0

[Window][Debug##Default]
ViewportPos=1745,696
ViewportId=0x9F5F46A1
Size=400,400
Collapsed=0

[Window][###1]
Pos=230,34
Size=1174,632
>>>>>>> b4830283
Collapsed=0
DockId=0x00000005,0

[Window][Entity List]
Pos=0,34
<<<<<<< HEAD
Size=228,1087
=======
Size=228,957
>>>>>>> b4830283
Collapsed=0
DockId=0x00000003,0

[Window][Inspector]
<<<<<<< HEAD
Pos=1264,0
Size=656,1121
=======
Pos=1406,0
Size=514,991
>>>>>>> b4830283
Collapsed=0
DockId=0x00000006,0

[Window][Editor Window]
Pos=0,0
<<<<<<< HEAD
Size=831,32
=======
Size=461,32
>>>>>>> b4830283
Collapsed=0
DockId=0x00000001,0

[Window][ Sound]
Pos=865,701
Size=511,290
Collapsed=0
DockId=0x00000009,1

[Window][ Texture]
<<<<<<< HEAD
Pos=230,689
Size=1032,432
=======
Pos=230,592
Size=1169,399
>>>>>>> b4830283
Collapsed=0
DockId=0x00000009,1

[Window][ Entity]
Pos=350,848
Size=815,281
Collapsed=0
DockId=0x00000008,0

[Window][ AnimationAsset]
Pos=350,782
Size=1026,209
Collapsed=0
DockId=0x00000008,1

[Window][ TransformAnimation]
Pos=348,459
Size=1169,399
Collapsed=0
DockId=0x00000008,0

[Window][Load Scene]
<<<<<<< HEAD
Pos=444,300
=======
Pos=285,107
>>>>>>> b4830283
Size=490,124
Collapsed=0

[Window][Confirm Deletion##57]
Pos=392,353
Size=416,93
Collapsed=0

[Window][Create New  Texture]
Pos=84,187
Size=421,66
Collapsed=0

[Window][Save Scene]
Pos=211,64
Size=490,95
Collapsed=0

[Window][Load File]
Pos=372,190
Size=435,874
Collapsed=0

[Window][Cheat Menu]
Pos=764,234
Size=453,269
Collapsed=0

[Window][Confirm Deletion##686]
Pos=757,517
Size=405,93
Collapsed=0

[Window][Confirm Deletion##87]
Pos=757,517
Size=405,93
Collapsed=0

[Window][Confirm Deletion##2408]
Pos=757,517
Size=405,93
Collapsed=0

[Window][Confirm Deletion##5132]
Pos=757,517
Size=405,93
Collapsed=0

[Window][Confirm Deletion##11504]
Pos=757,517
Size=405,93
Collapsed=0

[Window][Confirm Deletion##696]
Pos=673,517
Size=573,93
Collapsed=0

[Window][Add New Entity]
Pos=112,59
Size=421,66
Collapsed=0

[Window][Create New  AnimationAsset]
Pos=60,60
Size=421,66
Collapsed=0

[Window][Create New  Sound]
Pos=60,60
Size=421,66
Collapsed=0

[Window][Create New  Entity]
Pos=65,140
Size=421,66
Collapsed=0

[Window][Confirm Deletion##19408]
Pos=752,448
Size=416,93
Collapsed=0

[Window][Confirm Deletion##19416]
Pos=752,448
Size=416,93
Collapsed=0

[Window][Confirm Deletion##49649]
Pos=757,517
Size=405,93
Collapsed=0

[Window][Confirm Deletion##49837]
Pos=757,517
Size=405,93
Collapsed=0

[Window][Confirm Deletion##50031]
Pos=757,517
Size=405,93
Collapsed=0

[Window][Confirm Deletion##50216]
Pos=757,517
Size=405,93
Collapsed=0

[Window][Confirm Deletion##50401]
Pos=757,517
Size=405,93
Collapsed=0

[Window][Confirm Deletion##50586]
Pos=165,178
Size=405,93
Collapsed=0

[Window][Confirm Deletion##50771]
Pos=757,517
Size=405,93
Collapsed=0

[Window][Collision System]
Pos=350,848
Size=936,281
Collapsed=0
DockId=0x00000008,0

[Window][Confirm Deletion##71]
Pos=371,353
Size=458,93
Collapsed=0

[Window][Confirm Deletion##78]
Pos=366,353
Size=468,93
Collapsed=0

[Window][Confirm Deletion##61]
Pos=355,353
Size=489,93
Collapsed=0

[Window][Confirm Deletion##59]
Pos=392,353
Size=416,93
Collapsed=0

[Window][Confirm Deletion##109]
Pos=387,353
Size=426,93
Collapsed=0

[Window][Confirm Deletion##448]
Pos=392,353
Size=416,93
Collapsed=0

[Window][Confirm Deletion##1125]
Pos=392,353
Size=416,93
Collapsed=0

[Window][Confirm Deletion##1264]
Pos=392,353
Size=416,93
Collapsed=0

[Window][Confirm Deletion##1487]
Pos=392,353
Size=416,93
Collapsed=0

[Window][Confirm Deletion##1536]
Pos=392,353
Size=416,93
Collapsed=0

[Window][Confirm Deletion##264]
Pos=392,353
Size=416,93
Collapsed=0

[Window][Dear ImGui Demo]
ViewportPos=-701,274
ViewportId=0xE927CF2F
Size=550,680
Collapsed=0

[Window][Input System]
Pos=1406,0
Size=514,991
Collapsed=0
DockId=0x00000006,0

[Window][Confirm Deletion##132]
Pos=424,241
Size=458,93
Collapsed=0

[Window][Confirm Deletion##13667]
Pos=533,300
Size=458,93
Collapsed=0

[Window][Confirm Deletion##277]
Pos=424,241
Size=458,93
Collapsed=0

[Window][Pause System]
Pos=794,155
Size=234,103
Collapsed=0

[Window][Confirm Deletion##185]
Pos=496,300
Size=363,93
Collapsed=0

[Window][Save Engine Config]
Pos=248,111
Size=563,95
Collapsed=0

[Window][Confirm Deletion##228]
Pos=747,516
Size=426,93
Collapsed=0

[Window][Confirm Deletion##75848]
Pos=747,516
Size=426,93
Collapsed=0

[Window][Confirm Deletion##303]
Pos=353,300
Size=426,93
Collapsed=0

[Window][Confirm Deletion##8408]
Pos=353,300
Size=426,93
Collapsed=0

[Window][Confirm Deletion##278]
Pos=353,300
Size=426,93
Collapsed=0

[Window][Dear ImGui Debug Log]
Pos=60,60
Size=852,234
Collapsed=0

[Window][Dear ImGui Stack Tool]
Pos=60,60
Size=519,156
Collapsed=0

[Window][Example: Console]
ViewportPos=-930,318
ViewportId=0x46B5E99C
Size=520,600
Collapsed=0

[Window][Console]
<<<<<<< HEAD
Pos=230,689
Size=1032,432
=======
Pos=230,668
Size=1174,323
>>>>>>> b4830283
Collapsed=0
DockId=0x00000009,2

[Window][Confirm Deletion##422]
Pos=657,448
Size=605,93
Collapsed=0

[Window][Confirm Deletion##418]
Pos=657,448
Size=605,93
Collapsed=0

[Window][Confirm Deletion##1674]
Pos=726,448
Size=468,93
Collapsed=0

[Window][Confirm Deletion##1667]
Pos=731,448
Size=458,93
Collapsed=0

[Window][Confirm Deletion##39628]
Pos=757,448
Size=405,93
Collapsed=0

[Window][Confirm Deletion##39895]
Pos=757,448
Size=405,93
Collapsed=0

[Window][Confirm Deletion##16775]
Pos=1025,700
Size=510,93
Collapsed=0

[Window][Confirm Deletion##180]
Pos=1025,700
Size=510,93
Collapsed=0

[Window][PlayBar]
<<<<<<< HEAD
Pos=833,0
Size=429,32
Collapsed=0
DockId=0x00000007,0

[Window][Confirm Deletion##872]
Pos=731,457
Size=458,93
Collapsed=0

[Window][Confirm Deletion##243]
Pos=731,457
Size=458,93
Collapsed=0

[Window][Confirm Deletion##345]
Pos=743,440
Size=458,93
Collapsed=0

[Window][Confirm Deletion##342]
Pos=705,457
Size=510,93
Collapsed=0

[Window][Confirm Deletion##816]
Pos=726,457
Size=468,93
Collapsed=0

[Window][Prefab Library]
Pos=230,689
Size=1032,432
Collapsed=0
DockId=0x00000009,0

[Window][Confirm Deletion##76]
Pos=726,457
Size=468,93
Collapsed=0

[Window][Confirm Deletion##82]
Pos=726,457
Size=468,93
Collapsed=0

[Window][Input System]
Pos=1284,611
Size=522,398
Collapsed=0
DockId=0x0000000A,0

[Window][Lighting System]
Pos=80,58
Size=269,124
=======
Pos=463,0
Size=941,32
Collapsed=0
DockId=0x00000007,0

[Window][Confirm Deletion##170]
Pos=778,448
Size=363,93
>>>>>>> b4830283
Collapsed=0

[Window][Confirm Deletion##25220]
Pos=684,513
Size=552,93
Collapsed=0

[Docking][Data]
<<<<<<< HEAD
DockSpace         ID=0x8B93E3BD Window=0xA787BDB4 Pos=0,29 Size=1920,1121 Split=X
  DockNode        ID=0x00000002 Parent=0x8B93E3BD SizeRef=1262,991 Split=Y
    DockNode      ID=0x0000000B Parent=0x00000002 SizeRef=1920,32 Split=X Selected=0x26D46165
      DockNode    ID=0x00000001 Parent=0x0000000B SizeRef=831,32 HiddenTabBar=1 Selected=0x26D46165
      DockNode    ID=0x00000007 Parent=0x0000000B SizeRef=429,32 HiddenTabBar=1 Selected=0x1B49442E
    DockNode      ID=0x0000000C Parent=0x00000002 SizeRef=1920,975 Split=X
      DockNode    ID=0x00000003 Parent=0x0000000C SizeRef=228,656 HiddenTabBar=1 Selected=0x29736E03
      DockNode    ID=0x00000004 Parent=0x0000000C SizeRef=1032,656 Split=Y Selected=0x5975A737
        DockNode  ID=0x00000005 Parent=0x00000004 SizeRef=1040,541 CentralNode=1 HiddenTabBar=1 Selected=0x5975A737
        DockNode  ID=0x00000009 Parent=0x00000004 SizeRef=1040,432 Selected=0x49278EEE
  DockNode        ID=0x00000006 Parent=0x8B93E3BD SizeRef=656,991 Split=Y Selected=0xE7039252
    DockNode      ID=0x00000008 Parent=0x00000006 SizeRef=522,827 HiddenTabBar=1 Selected=0xE7039252
    DockNode      ID=0x0000000A Parent=0x00000006 SizeRef=522,540 HiddenTabBar=1 Selected=0xF95578B6
=======
DockNode          ID=0x00000008 Pos=348,488 Size=1169,399 HiddenTabBar=1 Selected=0x475946D4
DockSpace         ID=0x8B93E3BD Window=0xA787BDB4 Pos=0,29 Size=1920,991 Split=X
  DockNode        ID=0x00000002 Parent=0x8B93E3BD SizeRef=1404,991 Split=Y
    DockNode      ID=0x0000000B Parent=0x00000002 SizeRef=1920,32 Split=X Selected=0x26D46165
      DockNode    ID=0x00000001 Parent=0x0000000B SizeRef=461,32 HiddenTabBar=1 Selected=0x26D46165
      DockNode    ID=0x00000007 Parent=0x0000000B SizeRef=941,32 HiddenTabBar=1 Selected=0x1B49442E
    DockNode      ID=0x0000000C Parent=0x00000002 SizeRef=1920,957 Split=X
      DockNode    ID=0x00000003 Parent=0x0000000C SizeRef=228,656 HiddenTabBar=1 Selected=0x29736E03
      DockNode    ID=0x00000004 Parent=0x0000000C SizeRef=1174,656 Split=Y Selected=0x5975A737
        DockNode  ID=0x00000005 Parent=0x00000004 SizeRef=1040,632 CentralNode=1 HiddenTabBar=1 Selected=0x5975A737
        DockNode  ID=0x00000009 Parent=0x00000004 SizeRef=1040,323 HiddenTabBar=1 Selected=0x49278EEE
  DockNode        ID=0x00000006 Parent=0x8B93E3BD SizeRef=514,991 HiddenTabBar=1 Selected=0xE7039252
>>>>>>> b4830283
<|MERGE_RESOLUTION|>--- conflicted
+++ resolved
@@ -1,18 +1,5 @@
 [Window][DockSpaceViewport_11111111]
 Pos=0,0
-<<<<<<< HEAD
-Size=1920,1121
-Collapsed=0
-
-[Window][Debug##Default]
-Pos=705,31
-Size=400,390
-Collapsed=1
-
-[Window][###1]
-Pos=230,34
-Size=1032,653
-=======
 Size=1920,991
 Collapsed=0
 
@@ -25,38 +12,24 @@
 [Window][###1]
 Pos=230,34
 Size=1174,632
->>>>>>> b4830283
 Collapsed=0
 DockId=0x00000005,0
 
 [Window][Entity List]
 Pos=0,34
-<<<<<<< HEAD
-Size=228,1087
-=======
 Size=228,957
->>>>>>> b4830283
 Collapsed=0
 DockId=0x00000003,0
 
 [Window][Inspector]
-<<<<<<< HEAD
-Pos=1264,0
-Size=656,1121
-=======
 Pos=1406,0
 Size=514,991
->>>>>>> b4830283
 Collapsed=0
 DockId=0x00000006,0
 
 [Window][Editor Window]
 Pos=0,0
-<<<<<<< HEAD
-Size=831,32
-=======
 Size=461,32
->>>>>>> b4830283
 Collapsed=0
 DockId=0x00000001,0
 
@@ -67,13 +40,8 @@
 DockId=0x00000009,1
 
 [Window][ Texture]
-<<<<<<< HEAD
-Pos=230,689
-Size=1032,432
-=======
 Pos=230,592
 Size=1169,399
->>>>>>> b4830283
 Collapsed=0
 DockId=0x00000009,1
 
@@ -96,11 +64,7 @@
 DockId=0x00000008,0
 
 [Window][Load Scene]
-<<<<<<< HEAD
-Pos=444,300
-=======
 Pos=285,107
->>>>>>> b4830283
 Size=490,124
 Collapsed=0
 
@@ -110,7 +74,7 @@
 Collapsed=0
 
 [Window][Create New  Texture]
-Pos=84,187
+Pos=60,60
 Size=421,66
 Collapsed=0
 
@@ -369,15 +333,10 @@
 Collapsed=0
 
 [Window][Console]
-<<<<<<< HEAD
-Pos=230,689
-Size=1032,432
-=======
 Pos=230,668
 Size=1174,323
->>>>>>> b4830283
-Collapsed=0
-DockId=0x00000009,2
+Collapsed=0
+DockId=0x00000009,0
 
 [Window][Confirm Deletion##422]
 Pos=657,448
@@ -420,63 +379,6 @@
 Collapsed=0
 
 [Window][PlayBar]
-<<<<<<< HEAD
-Pos=833,0
-Size=429,32
-Collapsed=0
-DockId=0x00000007,0
-
-[Window][Confirm Deletion##872]
-Pos=731,457
-Size=458,93
-Collapsed=0
-
-[Window][Confirm Deletion##243]
-Pos=731,457
-Size=458,93
-Collapsed=0
-
-[Window][Confirm Deletion##345]
-Pos=743,440
-Size=458,93
-Collapsed=0
-
-[Window][Confirm Deletion##342]
-Pos=705,457
-Size=510,93
-Collapsed=0
-
-[Window][Confirm Deletion##816]
-Pos=726,457
-Size=468,93
-Collapsed=0
-
-[Window][Prefab Library]
-Pos=230,689
-Size=1032,432
-Collapsed=0
-DockId=0x00000009,0
-
-[Window][Confirm Deletion##76]
-Pos=726,457
-Size=468,93
-Collapsed=0
-
-[Window][Confirm Deletion##82]
-Pos=726,457
-Size=468,93
-Collapsed=0
-
-[Window][Input System]
-Pos=1284,611
-Size=522,398
-Collapsed=0
-DockId=0x0000000A,0
-
-[Window][Lighting System]
-Pos=80,58
-Size=269,124
-=======
 Pos=463,0
 Size=941,32
 Collapsed=0
@@ -485,30 +387,9 @@
 [Window][Confirm Deletion##170]
 Pos=778,448
 Size=363,93
->>>>>>> b4830283
-Collapsed=0
-
-[Window][Confirm Deletion##25220]
-Pos=684,513
-Size=552,93
 Collapsed=0
 
 [Docking][Data]
-<<<<<<< HEAD
-DockSpace         ID=0x8B93E3BD Window=0xA787BDB4 Pos=0,29 Size=1920,1121 Split=X
-  DockNode        ID=0x00000002 Parent=0x8B93E3BD SizeRef=1262,991 Split=Y
-    DockNode      ID=0x0000000B Parent=0x00000002 SizeRef=1920,32 Split=X Selected=0x26D46165
-      DockNode    ID=0x00000001 Parent=0x0000000B SizeRef=831,32 HiddenTabBar=1 Selected=0x26D46165
-      DockNode    ID=0x00000007 Parent=0x0000000B SizeRef=429,32 HiddenTabBar=1 Selected=0x1B49442E
-    DockNode      ID=0x0000000C Parent=0x00000002 SizeRef=1920,975 Split=X
-      DockNode    ID=0x00000003 Parent=0x0000000C SizeRef=228,656 HiddenTabBar=1 Selected=0x29736E03
-      DockNode    ID=0x00000004 Parent=0x0000000C SizeRef=1032,656 Split=Y Selected=0x5975A737
-        DockNode  ID=0x00000005 Parent=0x00000004 SizeRef=1040,541 CentralNode=1 HiddenTabBar=1 Selected=0x5975A737
-        DockNode  ID=0x00000009 Parent=0x00000004 SizeRef=1040,432 Selected=0x49278EEE
-  DockNode        ID=0x00000006 Parent=0x8B93E3BD SizeRef=656,991 Split=Y Selected=0xE7039252
-    DockNode      ID=0x00000008 Parent=0x00000006 SizeRef=522,827 HiddenTabBar=1 Selected=0xE7039252
-    DockNode      ID=0x0000000A Parent=0x00000006 SizeRef=522,540 HiddenTabBar=1 Selected=0xF95578B6
-=======
 DockNode          ID=0x00000008 Pos=348,488 Size=1169,399 HiddenTabBar=1 Selected=0x475946D4
 DockSpace         ID=0x8B93E3BD Window=0xA787BDB4 Pos=0,29 Size=1920,991 Split=X
   DockNode        ID=0x00000002 Parent=0x8B93E3BD SizeRef=1404,991 Split=Y
@@ -521,4 +402,3 @@
         DockNode  ID=0x00000005 Parent=0x00000004 SizeRef=1040,632 CentralNode=1 HiddenTabBar=1 Selected=0x5975A737
         DockNode  ID=0x00000009 Parent=0x00000004 SizeRef=1040,323 HiddenTabBar=1 Selected=0x49278EEE
   DockNode        ID=0x00000006 Parent=0x8B93E3BD SizeRef=514,991 HiddenTabBar=1 Selected=0xE7039252
->>>>>>> b4830283
