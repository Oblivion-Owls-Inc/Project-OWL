--- conflicted
+++ resolved
@@ -1,6 +1,6 @@
 [Window][DockSpaceViewport_11111111]
 Pos=0,0
-Size=32,32
+Size=1200,800
 Collapsed=0
 
 [Window][Debug##Default]
@@ -10,29 +10,25 @@
 
 [Window][###1]
 Pos=0,0
-<<<<<<< HEAD
-Size=32,32
-=======
 Size=1200,800
->>>>>>> d79502b4
 Collapsed=0
 DockId=0x00000006,0
 
 [Window][Entity List]
 Pos=0,34
-Size=325,1566
+Size=325,766
 Collapsed=0
 DockId=0x00000003,0
 
 [Window][Inspector]
-Pos=2000,34
-Size=560,1566
+Pos=939,34
+Size=261,766
 Collapsed=0
 DockId=0x00000007,0
 
 [Window][Editor Window]
 Pos=0,0
-Size=2560,32
+Size=1200,32
 Collapsed=0
 DockId=0x00000001,0
 
@@ -76,32 +72,13 @@
 Size=416,93
 Collapsed=0
 
-[Window][Save Scene]
-Pos=60,60
-Size=490,95
-Collapsed=0
-
-[Window][Confirm Deletion##536]
-Pos=1077,753
-Size=405,93
-Collapsed=0
-
-[Window][Add New Entity]
-Pos=60,60
-Size=421,66
-Collapsed=0
-
 [Docking][Data]
-<<<<<<< HEAD
-DockSpace         ID=0x8B93E3BD Window=0xA787BDB4 Pos=0,0 Size=32,32 Split=Y
-=======
 DockSpace         ID=0x8B93E3BD Window=0xA787BDB4 Pos=201,235 Size=1200,800 Split=Y
->>>>>>> d79502b4
   DockNode        ID=0x00000001 Parent=0x8B93E3BD SizeRef=1200,32 HiddenTabBar=1 Selected=0x26D46165
-  DockNode        ID=0x00000002 Parent=0x8B93E3BD SizeRef=1200,1566 Split=X
+  DockNode        ID=0x00000002 Parent=0x8B93E3BD SizeRef=1200,721 Split=X
     DockNode      ID=0x00000003 Parent=0x00000002 SizeRef=325,656 HiddenTabBar=1 Selected=0x29736E03
     DockNode      ID=0x00000004 Parent=0x00000002 SizeRef=1593,656 Split=Y Selected=0x5975A737
       DockNode    ID=0x00000005 Parent=0x00000004 SizeRef=1220,665 Split=X Selected=0x5975A737
-        DockNode  ID=0x00000006 Parent=0x00000005 SizeRef=1671,957 CentralNode=1 HiddenTabBar=1 Selected=0x5975A737
-        DockNode  ID=0x00000007 Parent=0x00000005 SizeRef=560,957 HiddenTabBar=1 Selected=0xE7039252
+        DockNode  ID=0x00000006 Parent=0x00000005 SizeRef=610,957 CentralNode=1 HiddenTabBar=1 Selected=0x5975A737
+        DockNode  ID=0x00000007 Parent=0x00000005 SizeRef=261,957 HiddenTabBar=1 Selected=0xE7039252
       DockNode    ID=0x00000008 Parent=0x00000004 SizeRef=1220,290 HiddenTabBar=1 Selected=0xFBEE2B98
