--- conflicted
+++ resolved
@@ -1,6 +1,6 @@
 [Window][DockSpaceViewport_11111111]
 Pos=0,0
-Size=1132,695
+Size=1920,1094
 Collapsed=0
 
 [Window][Debug##Default]
@@ -10,34 +10,25 @@
 
 [Window][###1]
 Pos=318,34
-<<<<<<< HEAD
-Size=375,661
-=======
-Size=313,661
->>>>>>> 3839cfd3
+Size=1258,780
 Collapsed=0
 DockId=0x00000005,0
 
 [Window][Entity List]
 Pos=0,34
-Size=316,661
+Size=316,1060
 Collapsed=0
 DockId=0x00000003,0
 
 [Window][Inspector]
-<<<<<<< HEAD
-Pos=695,34
-Size=437,661
-=======
-Pos=633,34
-Size=499,661
->>>>>>> 3839cfd3
+Pos=1578,34
+Size=342,1060
 Collapsed=0
 DockId=0x00000007,0
 
 [Window][Editor Window]
 Pos=0,0
-Size=1132,32
+Size=1920,32
 Collapsed=0
 DockId=0x00000001,0
 
@@ -48,8 +39,8 @@
 DockId=0x0000000A,1
 
 [Window][ Texture]
-Pos=350,901
-Size=1103,90
+Pos=318,816
+Size=1258,278
 Collapsed=0
 DockId=0x0000000A,0
 
@@ -72,11 +63,7 @@
 DockId=0x00000008,4
 
 [Window][Load Scene]
-<<<<<<< HEAD
-Pos=589,184
-=======
 Pos=727,380
->>>>>>> 3839cfd3
 Size=490,124
 Collapsed=0
 
@@ -101,7 +88,7 @@
 Collapsed=1
 
 [Window][Cheat Menu]
-Pos=1262,553
+Pos=60,60
 Size=453,269
 Collapsed=0
 
@@ -276,47 +263,20 @@
 Size=550,680
 Collapsed=0
 
-[Window][Confirm Deletion##11780]
-Pos=1077,682
-Size=405,93
-Collapsed=0
-
-[Window][Confirm Deletion##374]
-Pos=337,300
-Size=458,93
-Collapsed=0
-
 [Window][Confirm Deletion##86]
-Pos=1077,682
-Size=405,93
-Collapsed=0
-
-[Window][Confirm Deletion##1852]
-Pos=1077,682
+Pos=757,500
 Size=405,93
 Collapsed=0
 
 [Docking][Data]
-<<<<<<< HEAD
-DockSpace           ID=0x8B93E3BD Window=0xA787BDB4 Pos=163,197 Size=1132,695 Split=Y
-=======
-DockSpace           ID=0x8B93E3BD Window=0xA787BDB4 Pos=355,213 Size=1132,695 Split=Y
->>>>>>> 3839cfd3
+DockSpace           ID=0x8B93E3BD Window=0xA787BDB4 Pos=0,34 Size=1920,1094 Split=Y
   DockNode          ID=0x00000001 Parent=0x8B93E3BD SizeRef=1200,32 HiddenTabBar=1 Selected=0x26D46165
   DockNode          ID=0x00000002 Parent=0x8B93E3BD SizeRef=1200,957 Split=X
     DockNode        ID=0x00000003 Parent=0x00000002 SizeRef=316,656 HiddenTabBar=1 Selected=0x29736E03
     DockNode        ID=0x00000004 Parent=0x00000002 SizeRef=882,656 Split=X Selected=0x5975A737
-<<<<<<< HEAD
-      DockNode      ID=0x00000006 Parent=0x00000004 SizeRef=1803,957 Split=Y Selected=0x5975A737
-=======
-      DockNode      ID=0x00000006 Parent=0x00000004 SizeRef=1101,957 Split=Y Selected=0x5975A737
->>>>>>> 3839cfd3
-        DockNode    ID=0x00000005 Parent=0x00000006 SizeRef=1040,556 CentralNode=1 HiddenTabBar=1 Selected=0x5975A737
-        DockNode    ID=0x00000009 Parent=0x00000006 SizeRef=1040,399 Split=X Selected=0xFBEE2B98
+      DockNode      ID=0x00000006 Parent=0x00000004 SizeRef=1898,957 Split=Y Selected=0x5975A737
+        DockNode    ID=0x00000005 Parent=0x00000006 SizeRef=1040,780 CentralNode=1 HiddenTabBar=1 Selected=0x5975A737
+        DockNode    ID=0x00000009 Parent=0x00000006 SizeRef=1040,278 Split=X Selected=0xFBEE2B98
           DockNode  ID=0x00000008 Parent=0x00000009 SizeRef=513,413 HiddenTabBar=1 Selected=0xFBEE2B98
           DockNode  ID=0x0000000A Parent=0x00000009 SizeRef=511,413 HiddenTabBar=1 Selected=0xFEC6F19D
-<<<<<<< HEAD
-      DockNode      ID=0x00000007 Parent=0x00000004 SizeRef=437,957 HiddenTabBar=1 Selected=0xE7039252
-=======
-      DockNode      ID=0x00000007 Parent=0x00000004 SizeRef=499,957 HiddenTabBar=1 Selected=0xE7039252
->>>>>>> 3839cfd3
+      DockNode      ID=0x00000007 Parent=0x00000004 SizeRef=342,957 HiddenTabBar=1 Selected=0xE7039252
