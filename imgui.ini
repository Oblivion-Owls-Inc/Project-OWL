[Window][DockSpaceViewport_11111111]
Pos=0,0
<<<<<<< HEAD
Size=2560,1506
Collapsed=0

[Window][Debug##Default]
ViewportPos=505,1245
=======
Size=1920,991
Collapsed=0

[Window][Debug##Default]
ViewportPos=50,779
>>>>>>> 7b3ab3c3
ViewportId=0x9F5F46A1
Size=400,400
Collapsed=0

[Window][###1]
Pos=346,33
<<<<<<< HEAD
Size=1679,1071
=======
Size=1039,556
>>>>>>> 7b3ab3c3
Collapsed=0
DockId=0x0000000E,0

[Window][Entity List]
<<<<<<< HEAD
Pos=0,51
Size=344,1455
=======
Pos=0,34
Size=344,957
>>>>>>> 7b3ab3c3
Collapsed=0
DockId=0x0000000C,0

[Window][Inspector]
<<<<<<< HEAD
Pos=2027,0
Size=533,1506
=======
Pos=1387,0
Size=533,424
>>>>>>> 7b3ab3c3
Collapsed=0
DockId=0x00000002,0

[Window][Editor Window]
Pos=0,0
<<<<<<< HEAD
Size=344,49
=======
Size=344,32
>>>>>>> 7b3ab3c3
Collapsed=0
DockId=0x00000007,0

[Window][ Sound]
Pos=865,701
Size=511,290
Collapsed=0
DockId=0x00000009,1

[Window][ Texture]
Pos=346,609
Size=1039,400
Collapsed=0
DockId=0x00000009,1

[Window][ Entity]
Pos=350,848
Size=815,281
Collapsed=0
DockId=0x00000009,0

[Window][ AnimationAsset]
Pos=336,609
Size=915,400
Collapsed=0
DockId=0x00000009,1

[Window][ TransformAnimation]
Pos=336,609
Size=915,400
Collapsed=0
DockId=0x00000009,2

[Window][Load Scene]
Pos=305,160
Size=490,124
Collapsed=0

[Window][Confirm Deletion##57]
Pos=392,353
Size=416,93
Collapsed=0

[Window][Create New  Texture]
Pos=104,45
Size=421,66
Collapsed=0

[Window][Save Scene]
Pos=504,119
Size=490,95
Collapsed=0

[Window][Load File]
Pos=372,213
Size=435,874
Collapsed=0

[Window][Cheat Menu]
Pos=-1156,235
Size=453,269
Collapsed=0

[Window][Confirm Deletion##686]
Pos=757,517
Size=405,93
Collapsed=0

[Window][Confirm Deletion##87]
Pos=757,517
Size=405,93
Collapsed=0

[Window][Confirm Deletion##2408]
Pos=757,517
Size=405,93
Collapsed=0

[Window][Confirm Deletion##5132]
Pos=757,517
Size=405,93
Collapsed=0

[Window][Confirm Deletion##11504]
Pos=757,517
Size=405,93
Collapsed=0

[Window][Confirm Deletion##696]
Pos=673,517
Size=573,93
Collapsed=0

[Window][Add New Entity]
Pos=81,91
Size=421,66
Collapsed=0

[Window][Create New  AnimationAsset]
Pos=-1514,168
Size=421,66
Collapsed=0

[Window][Create New  Sound]
Pos=60,60
Size=421,66
Collapsed=0

[Window][Create New  Entity]
Pos=65,140
Size=421,66
Collapsed=0

[Window][Confirm Deletion##19408]
Pos=752,448
Size=416,93
Collapsed=0

[Window][Confirm Deletion##19416]
Pos=752,448
Size=416,93
Collapsed=0

[Window][Confirm Deletion##49649]
Pos=757,517
Size=405,93
Collapsed=0

[Window][Confirm Deletion##49837]
Pos=757,517
Size=405,93
Collapsed=0

[Window][Confirm Deletion##50031]
Pos=757,517
Size=405,93
Collapsed=0

[Window][Confirm Deletion##50216]
Pos=757,517
Size=405,93
Collapsed=0

[Window][Confirm Deletion##50401]
Pos=757,517
Size=405,93
Collapsed=0

[Window][Confirm Deletion##50586]
Pos=165,178
Size=405,93
Collapsed=0

[Window][Confirm Deletion##50771]
Pos=757,517
Size=405,93
Collapsed=0

[Window][Collision System]
Pos=350,848
Size=936,281
Collapsed=0
DockId=0x00000009,0

[Window][Confirm Deletion##71]
Pos=371,353
Size=458,93
Collapsed=0

[Window][Confirm Deletion##78]
Pos=366,353
Size=468,93
Collapsed=0

[Window][Confirm Deletion##61]
Pos=355,353
Size=489,93
Collapsed=0

[Window][Confirm Deletion##59]
Pos=392,353
Size=416,93
Collapsed=0

[Window][Confirm Deletion##109]
Pos=387,353
Size=426,93
Collapsed=0

[Window][Confirm Deletion##448]
Pos=392,353
Size=416,93
Collapsed=0

[Window][Confirm Deletion##1125]
Pos=392,353
Size=416,93
Collapsed=0

[Window][Confirm Deletion##1264]
Pos=392,353
Size=416,93
Collapsed=0

[Window][Confirm Deletion##1487]
Pos=392,353
Size=416,93
Collapsed=0

[Window][Confirm Deletion##1536]
Pos=392,353
Size=416,93
Collapsed=0

[Window][Confirm Deletion##264]
Pos=392,353
Size=416,93
Collapsed=0

[Window][Dear ImGui Demo]
ViewportPos=-701,274
ViewportId=0xE927CF2F
Size=550,680
Collapsed=0

[Window][Input System]
Pos=1387,426
Size=533,565
Collapsed=0
DockId=0x00000006,0

[Window][Confirm Deletion##132]
Pos=424,241
Size=458,93
Collapsed=0

[Window][Confirm Deletion##13667]
Pos=533,300
Size=458,93
Collapsed=0

[Window][Confirm Deletion##277]
Pos=424,241
Size=458,93
Collapsed=0

[Window][Pause System]
Pos=794,155
Size=234,103
Collapsed=0

[Window][Confirm Deletion##185]
Pos=496,300
Size=363,93
Collapsed=0

[Window][Save Engine Config]
Pos=248,111
Size=563,95
Collapsed=0

[Window][Confirm Deletion##228]
Pos=747,516
Size=426,93
Collapsed=0

[Window][Confirm Deletion##75848]
Pos=747,516
Size=426,93
Collapsed=0

[Window][Confirm Deletion##303]
Pos=353,300
Size=426,93
Collapsed=0

[Window][Confirm Deletion##8408]
Pos=353,300
Size=426,93
Collapsed=0

[Window][Confirm Deletion##278]
Pos=353,300
Size=426,93
Collapsed=0

[Window][Dear ImGui Debug Log]
Pos=60,60
Size=852,234
Collapsed=0

[Window][Dear ImGui Stack Tool]
Pos=60,60
Size=519,156
Collapsed=0

[Window][Example: Console]
ViewportPos=-930,318
ViewportId=0x46B5E99C
Size=520,600
Collapsed=0

[Window][Console]
<<<<<<< HEAD
Pos=346,1106
Size=1679,400
=======
Pos=346,591
Size=1039,400
>>>>>>> 7b3ab3c3
Collapsed=0
DockId=0x00000009,0

[Window][Confirm Deletion##422]
Pos=657,448
Size=605,93
Collapsed=0

[Window][Confirm Deletion##418]
Pos=657,448
Size=605,93
Collapsed=0

[Window][Confirm Deletion##1674]
Pos=726,448
Size=468,93
Collapsed=0

[Window][Confirm Deletion##1667]
Pos=731,448
Size=458,93
Collapsed=0

[Window][Confirm Deletion##39628]
Pos=757,448
Size=405,93
Collapsed=0

[Window][Confirm Deletion##39895]
Pos=757,448
Size=405,93
Collapsed=0

[Window][Confirm Deletion##16775]
Pos=1025,700
Size=510,93
Collapsed=0

[Window][Confirm Deletion##180]
Pos=1025,700
Size=510,93
Collapsed=0

[Window][PlayBar]
Pos=346,0
Size=1679,31
Collapsed=0
DockId=0x00000001,0

[Window][Confirm Deletion##170]
Pos=747,457
Size=426,93
Collapsed=0

[Window][Prefab Library]
Pos=346,1106
Size=1679,400
Collapsed=0
DockId=0x00000009,1

[Window][Confirm Deletion##177]
Pos=747,457
Size=426,93
Collapsed=0

[Window][Confirm Deletion##102]
Pos=731,481
Size=458,93
Collapsed=0

[Window][Confirm Deletion##178]
Pos=757,481
Size=405,93
Collapsed=0

[Window][Confirm Deletion##346]
Pos=757,481
Size=405,93
Collapsed=0

[Window][Create New Entity]
Pos=469,365
Size=421,66
Collapsed=0

[Window][Confirm Deletion##85471]
Pos=757,481
Size=405,93
Collapsed=0

[Window][Confirm Deletion##237267]
Pos=778,481
Size=363,93
Collapsed=0

[Window][Confirm Deletion##31694]
Pos=757,448
Size=405,93
Collapsed=0

[Window][Confirm Deletion##31692]
Pos=715,448
Size=489,93
Collapsed=0

[Window][Confirm Deletion##31765]
Pos=731,448
Size=458,93
Collapsed=0

[Window][Tile Info System]
Pos=1295,0
Size=625,991
Collapsed=0
DockId=0x00000002,1

[Window][Confirm Deletion##52]
Pos=726,448
Size=468,93
Collapsed=0

[Window][Lighting System]
Pos=1298,711
Size=622,298
Collapsed=0
DockId=0x0000000F,0

[Window][Confirm Deletion##361]
Pos=731,448
Size=458,93
Collapsed=0

[Window][Confirm Deletion##334]
Pos=731,448
Size=458,93
Collapsed=0

[Window][Confirm Deletion##368]
Pos=731,448
Size=458,93
Collapsed=0

[Window][Confirm Deletion##402]
Pos=731,448
Size=458,93
Collapsed=0

[Window][Render System]
Pos=346,729
Size=1039,400
Collapsed=0
DockId=0x00000009,1

[Window][Confirm Deletion##75]
Pos=757,457
Size=405,93
Collapsed=0

[Window][Confirm Deletion##83]
Pos=-817,566
Size=405,93
Collapsed=0

[Window][Confirm Deletion##91]
Pos=-817,566
Size=405,93
Collapsed=0

[Window][Confirm Deletion##284464]
Pos=-817,566
Size=405,93
Collapsed=0

[Window][Confirm Deletion##86]
Pos=757,457
Size=405,93
Collapsed=0

[Window][Confirm Deletion##97]
Pos=757,457
Size=405,93
Collapsed=0

[Window][Confirm Deletion##108]
Pos=757,457
Size=405,93
Collapsed=0

[Window][Confirm Deletion##47]
Pos=741,457
Size=437,93
Collapsed=0

[Window][Control Prompt System]
Pos=346,591
Size=1039,400
Collapsed=0
DockId=0x00000009,1

[Docking][Data]
<<<<<<< HEAD
DockSpace         ID=0x8B93E3BD Window=0xA787BDB4 Pos=0,34 Size=2560,1506 Split=X
=======
DockSpace         ID=0x8B93E3BD Window=0xA787BDB4 Pos=0,29 Size=1920,991 Split=X
>>>>>>> 7b3ab3c3
  DockNode        ID=0x0000000A Parent=0x8B93E3BD SizeRef=1385,1506 Split=X
    DockNode      ID=0x00000003 Parent=0x0000000A SizeRef=344,656 Split=Y Selected=0x29736E03
      DockNode    ID=0x00000007 Parent=0x00000003 SizeRef=228,32 HiddenTabBar=1 Selected=0x26D46165
      DockNode    ID=0x0000000C Parent=0x00000003 SizeRef=228,957 HiddenTabBar=1 Selected=0x29736E03
    DockNode      ID=0x00000004 Parent=0x0000000A SizeRef=1039,656 Split=Y Selected=0x5975A737
      DockNode    ID=0x00000005 Parent=0x00000004 SizeRef=1040,607 Split=Y Selected=0x5975A737
        DockNode  ID=0x00000001 Parent=0x00000005 SizeRef=1324,31 HiddenTabBar=1 Selected=0x1B49442E
<<<<<<< HEAD
        DockNode  ID=0x0000000E Parent=0x00000005 SizeRef=1324,1071 CentralNode=1 HiddenTabBar=1 Selected=0x5975A737
      DockNode    ID=0x00000009 Parent=0x00000004 SizeRef=1040,400 Selected=0x5D068C8F
=======
        DockNode  ID=0x0000000E Parent=0x00000005 SizeRef=1324,574 CentralNode=1 HiddenTabBar=1 Selected=0x5975A737
      DockNode    ID=0x00000009 Parent=0x00000004 SizeRef=1040,400 HiddenTabBar=1 Selected=0x49278EEE
>>>>>>> 7b3ab3c3
  DockNode        ID=0x0000000D Parent=0x8B93E3BD SizeRef=533,1506 Split=Y Selected=0xE7039252
    DockNode      ID=0x0000000B Parent=0x0000000D SizeRef=622,709 Split=Y Selected=0xE7039252
      DockNode    ID=0x00000002 Parent=0x0000000B SizeRef=533,424 HiddenTabBar=1 Selected=0xE7039252
      DockNode    ID=0x00000006 Parent=0x0000000B SizeRef=533,565 HiddenTabBar=1 Selected=0xF95578B6
    DockNode      ID=0x0000000F Parent=0x0000000D SizeRef=622,298 Selected=0x540E10D7
<|MERGE_RESOLUTION|>--- conflicted
+++ resolved
@@ -1,61 +1,35 @@
 [Window][DockSpaceViewport_11111111]
 Pos=0,0
-<<<<<<< HEAD
-Size=2560,1506
-Collapsed=0
-
-[Window][Debug##Default]
-ViewportPos=505,1245
-=======
 Size=1920,991
 Collapsed=0
 
 [Window][Debug##Default]
 ViewportPos=50,779
->>>>>>> 7b3ab3c3
 ViewportId=0x9F5F46A1
 Size=400,400
 Collapsed=0
 
 [Window][###1]
 Pos=346,33
-<<<<<<< HEAD
-Size=1679,1071
-=======
 Size=1039,556
->>>>>>> 7b3ab3c3
 Collapsed=0
 DockId=0x0000000E,0
 
 [Window][Entity List]
-<<<<<<< HEAD
-Pos=0,51
-Size=344,1455
-=======
 Pos=0,34
 Size=344,957
->>>>>>> 7b3ab3c3
 Collapsed=0
 DockId=0x0000000C,0
 
 [Window][Inspector]
-<<<<<<< HEAD
-Pos=2027,0
-Size=533,1506
-=======
 Pos=1387,0
 Size=533,424
->>>>>>> 7b3ab3c3
 Collapsed=0
 DockId=0x00000002,0
 
 [Window][Editor Window]
 Pos=0,0
-<<<<<<< HEAD
-Size=344,49
-=======
 Size=344,32
->>>>>>> 7b3ab3c3
 Collapsed=0
 DockId=0x00000007,0
 
@@ -359,13 +333,8 @@
 Collapsed=0
 
 [Window][Console]
-<<<<<<< HEAD
-Pos=346,1106
-Size=1679,400
-=======
 Pos=346,591
 Size=1039,400
->>>>>>> 7b3ab3c3
 Collapsed=0
 DockId=0x00000009,0
 
@@ -411,7 +380,7 @@
 
 [Window][PlayBar]
 Pos=346,0
-Size=1679,31
+Size=1039,31
 Collapsed=0
 DockId=0x00000001,0
 
@@ -421,8 +390,8 @@
 Collapsed=0
 
 [Window][Prefab Library]
-Pos=346,1106
-Size=1679,400
+Pos=336,609
+Size=915,400
 Collapsed=0
 DockId=0x00000009,1
 
@@ -447,7 +416,7 @@
 Collapsed=0
 
 [Window][Create New Entity]
-Pos=469,365
+Pos=-1514,169
 Size=421,66
 Collapsed=0
 
@@ -566,11 +535,7 @@
 DockId=0x00000009,1
 
 [Docking][Data]
-<<<<<<< HEAD
-DockSpace         ID=0x8B93E3BD Window=0xA787BDB4 Pos=0,34 Size=2560,1506 Split=X
-=======
 DockSpace         ID=0x8B93E3BD Window=0xA787BDB4 Pos=0,29 Size=1920,991 Split=X
->>>>>>> 7b3ab3c3
   DockNode        ID=0x0000000A Parent=0x8B93E3BD SizeRef=1385,1506 Split=X
     DockNode      ID=0x00000003 Parent=0x0000000A SizeRef=344,656 Split=Y Selected=0x29736E03
       DockNode    ID=0x00000007 Parent=0x00000003 SizeRef=228,32 HiddenTabBar=1 Selected=0x26D46165
@@ -578,13 +543,8 @@
     DockNode      ID=0x00000004 Parent=0x0000000A SizeRef=1039,656 Split=Y Selected=0x5975A737
       DockNode    ID=0x00000005 Parent=0x00000004 SizeRef=1040,607 Split=Y Selected=0x5975A737
         DockNode  ID=0x00000001 Parent=0x00000005 SizeRef=1324,31 HiddenTabBar=1 Selected=0x1B49442E
-<<<<<<< HEAD
-        DockNode  ID=0x0000000E Parent=0x00000005 SizeRef=1324,1071 CentralNode=1 HiddenTabBar=1 Selected=0x5975A737
-      DockNode    ID=0x00000009 Parent=0x00000004 SizeRef=1040,400 Selected=0x5D068C8F
-=======
         DockNode  ID=0x0000000E Parent=0x00000005 SizeRef=1324,574 CentralNode=1 HiddenTabBar=1 Selected=0x5975A737
       DockNode    ID=0x00000009 Parent=0x00000004 SizeRef=1040,400 HiddenTabBar=1 Selected=0x49278EEE
->>>>>>> 7b3ab3c3
   DockNode        ID=0x0000000D Parent=0x8B93E3BD SizeRef=533,1506 Split=Y Selected=0xE7039252
     DockNode      ID=0x0000000B Parent=0x0000000D SizeRef=622,709 Split=Y Selected=0xE7039252
       DockNode    ID=0x00000002 Parent=0x0000000B SizeRef=533,424 HiddenTabBar=1 Selected=0xE7039252
