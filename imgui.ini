--- conflicted
+++ resolved
@@ -1,10 +1,6 @@
 [Window][DockSpaceViewport_11111111]
 Pos=0,0
-<<<<<<< HEAD
-Size=1039,556
-=======
 Size=1920,1009
->>>>>>> ac95b072
 Collapsed=0
 
 [Window][Debug##Default]
@@ -15,33 +11,19 @@
 
 [Window][###1]
 Pos=346,33
-<<<<<<< HEAD
-Size=158,121
-=======
 Size=1039,574
->>>>>>> ac95b072
 Collapsed=0
 DockId=0x0000000E,0
 
 [Window][Entity List]
-<<<<<<< HEAD
-Pos=0,34
-Size=344,522
-=======
 Pos=0,35
 Size=344,974
->>>>>>> ac95b072
 Collapsed=0
 DockId=0x0000000C,0
 
 [Window][Inspector]
-<<<<<<< HEAD
-Pos=506,0
-Size=533,556
-=======
 Pos=1387,0
 Size=533,1009
->>>>>>> ac95b072
 Collapsed=0
 DockId=0x00000002,0
 
@@ -269,7 +251,7 @@
 Collapsed=0
 
 [Window][Dear ImGui Demo]
-ViewportPos=-625,97
+ViewportPos=-701,274
 ViewportId=0xE927CF2F
 Size=550,680
 Collapsed=0
@@ -352,13 +334,8 @@
 Collapsed=0
 
 [Window][Console]
-<<<<<<< HEAD
-Pos=346,156
-Size=158,400
-=======
 Pos=346,609
 Size=1039,400
->>>>>>> ac95b072
 Collapsed=0
 DockId=0x00000009,0
 
@@ -404,7 +381,7 @@
 
 [Window][PlayBar]
 Pos=346,0
-Size=158,31
+Size=1039,31
 Collapsed=0
 DockId=0x00000001,0
 
@@ -558,25 +535,6 @@
 Collapsed=0
 DockId=0x00000009,1
 
-<<<<<<< HEAD
-[Window][ComboFilter Demo]
-Pos=232,100
-Size=427,124
-Collapsed=0
-
-[Window][Another Window]
-Pos=232,229
-Size=403,66
-Collapsed=1
-
-[Window][ComboAutoSelect Demo]
-Pos=875,162
-Size=511,124
-Collapsed=0
-
-[Docking][Data]
-DockSpace         ID=0x8B93E3BD Window=0xA787BDB4 Pos=242,265 Size=1039,556 Split=X
-=======
 [Window][Confirm Deletion##3056]
 Pos=673,457
 Size=573,93
@@ -619,7 +577,6 @@
 
 [Docking][Data]
 DockSpace         ID=0x8B93E3BD Window=0xA787BDB4 Pos=0,23 Size=1920,1009 Split=X
->>>>>>> ac95b072
   DockNode        ID=0x0000000A Parent=0x8B93E3BD SizeRef=1385,1506 Split=X
     DockNode      ID=0x00000003 Parent=0x0000000A SizeRef=344,656 Split=Y Selected=0x29736E03
       DockNode    ID=0x00000007 Parent=0x00000003 SizeRef=228,32 HiddenTabBar=1 Selected=0x26D46165
