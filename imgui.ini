[Window][DockSpaceViewport_11111111]
Pos=0,0
<<<<<<< HEAD
Size=2560,1506
=======
Size=1920,1009
>>>>>>> 3783f4fe
Collapsed=0

[Window][Debug##Default]
ViewportPos=414,1143
ViewportId=0x9F5F46A1
Size=400,400
Collapsed=0

[Window][###1]
Pos=346,33
<<<<<<< HEAD
Size=1679,1071
=======
Size=1039,574
>>>>>>> 3783f4fe
Collapsed=0
DockId=0x0000000E,0

[Window][Entity List]
<<<<<<< HEAD
Pos=0,51
Size=344,1455
=======
Pos=0,35
Size=344,974
>>>>>>> 3783f4fe
Collapsed=0
DockId=0x0000000C,0

[Window][Inspector]
<<<<<<< HEAD
Pos=2027,0
Size=533,1506
=======
Pos=1387,0
Size=533,1009
>>>>>>> 3783f4fe
Collapsed=0
DockId=0x00000002,0

[Window][Editor Window]
Pos=0,0
<<<<<<< HEAD
Size=344,49
=======
Size=344,33
>>>>>>> 3783f4fe
Collapsed=0
DockId=0x00000007,0

[Window][ Sound]
Pos=865,701
Size=511,290
Collapsed=0
DockId=0x00000009,1

[Window][ Texture]
Pos=346,609
Size=1039,400
Collapsed=0
DockId=0x00000009,1

[Window][ Entity]
Pos=350,848
Size=815,281
Collapsed=0
DockId=0x00000009,0

[Window][ AnimationAsset]
Pos=336,609
Size=915,400
Collapsed=0
DockId=0x00000009,1

[Window][ TransformAnimation]
Pos=336,609
Size=915,400
Collapsed=0
DockId=0x00000009,2

[Window][Load Scene]
Pos=193,48
Size=490,124
Collapsed=0

[Window][Confirm Deletion##57]
Pos=392,353
Size=416,93
Collapsed=0

[Window][Create New  Texture]
Pos=104,45
Size=421,66
Collapsed=0

[Window][Save Scene]
Pos=504,119
Size=490,95
Collapsed=0

[Window][Load File]
Pos=372,213
Size=435,874
Collapsed=0

[Window][Cheat Menu]
ViewportPos=-13,-19
ViewportId=0x69773485
Size=453,269
Collapsed=0

[Window][Confirm Deletion##686]
Pos=757,517
Size=405,93
Collapsed=0

[Window][Confirm Deletion##87]
Pos=757,517
Size=405,93
Collapsed=0

[Window][Confirm Deletion##2408]
Pos=757,517
Size=405,93
Collapsed=0

[Window][Confirm Deletion##5132]
Pos=757,517
Size=405,93
Collapsed=0

[Window][Confirm Deletion##11504]
Pos=757,517
Size=405,93
Collapsed=0

[Window][Confirm Deletion##696]
Pos=673,517
Size=573,93
Collapsed=0

[Window][Add New Entity]
Pos=81,91
Size=421,66
Collapsed=0

[Window][Create New  AnimationAsset]
Pos=-1514,168
Size=421,66
Collapsed=0

[Window][Create New  Sound]
Pos=60,60
Size=421,66
Collapsed=0

[Window][Create New  Entity]
Pos=65,140
Size=421,66
Collapsed=0

[Window][Confirm Deletion##19408]
Pos=752,448
Size=416,93
Collapsed=0

[Window][Confirm Deletion##19416]
Pos=752,448
Size=416,93
Collapsed=0

[Window][Confirm Deletion##49649]
Pos=757,517
Size=405,93
Collapsed=0

[Window][Confirm Deletion##49837]
Pos=757,517
Size=405,93
Collapsed=0

[Window][Confirm Deletion##50031]
Pos=757,517
Size=405,93
Collapsed=0

[Window][Confirm Deletion##50216]
Pos=757,517
Size=405,93
Collapsed=0

[Window][Confirm Deletion##50401]
Pos=757,517
Size=405,93
Collapsed=0

[Window][Confirm Deletion##50586]
Pos=165,178
Size=405,93
Collapsed=0

[Window][Confirm Deletion##50771]
Pos=757,517
Size=405,93
Collapsed=0

[Window][Collision System]
Pos=350,848
Size=936,281
Collapsed=0
DockId=0x00000009,0

[Window][Confirm Deletion##71]
Pos=371,353
Size=458,93
Collapsed=0

[Window][Confirm Deletion##78]
Pos=366,353
Size=468,93
Collapsed=0

[Window][Confirm Deletion##61]
Pos=355,353
Size=489,93
Collapsed=0

[Window][Confirm Deletion##59]
Pos=392,353
Size=416,93
Collapsed=0

[Window][Confirm Deletion##109]
Pos=387,353
Size=426,93
Collapsed=0

[Window][Confirm Deletion##448]
Pos=392,353
Size=416,93
Collapsed=0

[Window][Confirm Deletion##1125]
Pos=392,353
Size=416,93
Collapsed=0

[Window][Confirm Deletion##1264]
Pos=392,353
Size=416,93
Collapsed=0

[Window][Confirm Deletion##1487]
Pos=392,353
Size=416,93
Collapsed=0

[Window][Confirm Deletion##1536]
Pos=392,353
Size=416,93
Collapsed=0

[Window][Confirm Deletion##264]
Pos=392,353
Size=416,93
Collapsed=0

[Window][Dear ImGui Demo]
ViewportPos=-701,274
ViewportId=0xE927CF2F
Size=550,680
Collapsed=0

[Window][Input System]
Pos=2027,886
Size=533,620
Collapsed=0
DockId=0x00000006,0

[Window][Confirm Deletion##132]
Pos=424,241
Size=458,93
Collapsed=0

[Window][Confirm Deletion##13667]
Pos=533,300
Size=458,93
Collapsed=0

[Window][Confirm Deletion##277]
Pos=424,241
Size=458,93
Collapsed=0

[Window][Pause System]
Pos=794,155
Size=234,103
Collapsed=0

[Window][Confirm Deletion##185]
Pos=496,300
Size=363,93
Collapsed=0

[Window][Save Engine Config]
Pos=248,111
Size=563,95
Collapsed=0

[Window][Confirm Deletion##228]
Pos=747,516
Size=426,93
Collapsed=0

[Window][Confirm Deletion##75848]
Pos=747,516
Size=426,93
Collapsed=0

[Window][Confirm Deletion##303]
Pos=353,300
Size=426,93
Collapsed=0

[Window][Confirm Deletion##8408]
Pos=353,300
Size=426,93
Collapsed=0

[Window][Confirm Deletion##278]
Pos=353,300
Size=426,93
Collapsed=0

[Window][Dear ImGui Debug Log]
Pos=60,60
Size=852,234
Collapsed=0

[Window][Dear ImGui Stack Tool]
Pos=60,60
Size=519,156
Collapsed=0

[Window][Example: Console]
ViewportPos=-930,318
ViewportId=0x46B5E99C
Size=520,600
Collapsed=0

[Window][Console]
<<<<<<< HEAD
Pos=346,1106
Size=1679,400
=======
Pos=346,609
Size=1039,400
>>>>>>> 3783f4fe
Collapsed=0
DockId=0x00000009,0

[Window][Confirm Deletion##422]
Pos=657,448
Size=605,93
Collapsed=0

[Window][Confirm Deletion##418]
Pos=657,448
Size=605,93
Collapsed=0

[Window][Confirm Deletion##1674]
Pos=726,448
Size=468,93
Collapsed=0

[Window][Confirm Deletion##1667]
Pos=731,448
Size=458,93
Collapsed=0

[Window][Confirm Deletion##39628]
Pos=757,448
Size=405,93
Collapsed=0

[Window][Confirm Deletion##39895]
Pos=757,448
Size=405,93
Collapsed=0

[Window][Confirm Deletion##16775]
Pos=1025,700
Size=510,93
Collapsed=0

[Window][Confirm Deletion##180]
Pos=1025,700
Size=510,93
Collapsed=0

[Window][PlayBar]
Pos=346,0
Size=1679,31
Collapsed=0
DockId=0x00000001,0

[Window][Confirm Deletion##170]
Pos=747,457
Size=426,93
Collapsed=0

[Window][Prefab Library]
<<<<<<< HEAD
Pos=346,1106
Size=1679,400
=======
Pos=346,609
Size=1039,400
>>>>>>> 3783f4fe
Collapsed=0
DockId=0x00000009,0

[Window][Confirm Deletion##177]
Pos=747,457
Size=426,93
Collapsed=0

[Window][Confirm Deletion##102]
Pos=731,481
Size=458,93
Collapsed=0

[Window][Confirm Deletion##178]
Pos=757,481
Size=405,93
Collapsed=0

[Window][Confirm Deletion##346]
Pos=757,481
Size=405,93
Collapsed=0

[Window][Create New Entity]
Pos=387,181
Size=421,66
Collapsed=0

[Window][Confirm Deletion##85471]
Pos=757,481
Size=405,93
Collapsed=0

[Window][Confirm Deletion##237267]
Pos=778,481
Size=363,93
Collapsed=0

[Window][Confirm Deletion##31694]
Pos=757,448
Size=405,93
Collapsed=0

[Window][Confirm Deletion##31692]
Pos=715,448
Size=489,93
Collapsed=0

[Window][Confirm Deletion##31765]
Pos=731,448
Size=458,93
Collapsed=0

[Window][Tile Info System]
Pos=1295,0
Size=625,991
Collapsed=0
DockId=0x00000002,1

[Window][Confirm Deletion##52]
Pos=726,448
Size=468,93
Collapsed=0

[Window][Lighting System]
Pos=1298,711
Size=622,298
Collapsed=0
DockId=0x0000000F,0

[Window][Confirm Deletion##361]
Pos=731,448
Size=458,93
Collapsed=0

[Window][Confirm Deletion##334]
Pos=731,448
Size=458,93
Collapsed=0

[Window][Confirm Deletion##368]
Pos=731,448
Size=458,93
Collapsed=0

[Window][Confirm Deletion##402]
Pos=731,448
Size=458,93
Collapsed=0

[Window][Render System]
Pos=346,729
Size=1039,400
Collapsed=0
DockId=0x00000009,1

[Window][Confirm Deletion##75]
Pos=757,457
Size=405,93
Collapsed=0

[Window][Confirm Deletion##83]
Pos=-817,566
Size=405,93
Collapsed=0

[Window][Confirm Deletion##91]
Pos=-817,566
Size=405,93
Collapsed=0

[Window][Confirm Deletion##284464]
Pos=-817,566
Size=405,93
Collapsed=0

[Window][Confirm Deletion##86]
Pos=757,457
Size=405,93
Collapsed=0

[Window][Confirm Deletion##97]
Pos=757,457
Size=405,93
Collapsed=0

[Window][Confirm Deletion##108]
Pos=757,457
Size=405,93
Collapsed=0

[Window][Confirm Deletion##47]
Pos=741,457
Size=437,93
Collapsed=0

[Window][Control Prompt System]
Pos=346,591
Size=1039,400
Collapsed=0
DockId=0x00000009,1

[Window][Confirm Deletion##3056]
Pos=673,457
Size=573,93
Collapsed=0

[Window][Confirm Deletion##3249]
Pos=673,457
Size=573,93
Collapsed=0

[Window][Confirm Deletion##3798]
Pos=675,466
Size=573,93
Collapsed=0

[Window][Confirm Deletion##4126]
Pos=673,457
Size=573,93
Collapsed=0

[Window][Confirm Deletion##4373]
Pos=673,457
Size=573,93
Collapsed=0

[Window][Confirm Deletion##4937]
Pos=673,457
Size=573,93
Collapsed=0

[Window][Confirm Deletion##5411]
Pos=672,477
Size=573,93
Collapsed=0

[Window][Confirm Deletion##5568]
Pos=673,457
Size=573,93
Collapsed=0

[Docking][Data]
<<<<<<< HEAD
DockSpace         ID=0x8B93E3BD Window=0xA787BDB4 Pos=0,34 Size=2560,1506 Split=X
=======
DockSpace         ID=0x8B93E3BD Window=0xA787BDB4 Pos=0,23 Size=1920,1009 Split=X
>>>>>>> 3783f4fe
  DockNode        ID=0x0000000A Parent=0x8B93E3BD SizeRef=1385,1506 Split=X
    DockNode      ID=0x00000003 Parent=0x0000000A SizeRef=344,656 Split=Y Selected=0x29736E03
      DockNode    ID=0x00000007 Parent=0x00000003 SizeRef=228,32 HiddenTabBar=1 Selected=0x26D46165
      DockNode    ID=0x0000000C Parent=0x00000003 SizeRef=228,957 HiddenTabBar=1 Selected=0x29736E03
    DockNode      ID=0x00000004 Parent=0x0000000A SizeRef=1039,656 Split=Y Selected=0x5975A737
      DockNode    ID=0x00000005 Parent=0x00000004 SizeRef=1040,607 Split=Y Selected=0x5975A737
        DockNode  ID=0x00000001 Parent=0x00000005 SizeRef=1324,31 HiddenTabBar=1 Selected=0x1B49442E
        DockNode  ID=0x0000000E Parent=0x00000005 SizeRef=1324,574 CentralNode=1 HiddenTabBar=1 Selected=0x5975A737
      DockNode    ID=0x00000009 Parent=0x00000004 SizeRef=1040,400 Selected=0x5D068C8F
  DockNode        ID=0x0000000D Parent=0x8B93E3BD SizeRef=533,1506 Split=Y Selected=0xE7039252
    DockNode      ID=0x0000000B Parent=0x0000000D SizeRef=622,709 Split=Y Selected=0xE7039252
      DockNode    ID=0x00000002 Parent=0x0000000B SizeRef=533,884 HiddenTabBar=1 Selected=0xE7039252
      DockNode    ID=0x00000006 Parent=0x0000000B SizeRef=533,620 HiddenTabBar=1 Selected=0xF95578B6
    DockNode      ID=0x0000000F Parent=0x0000000D SizeRef=622,298 Selected=0x540E10D7
<|MERGE_RESOLUTION|>--- conflicted
+++ resolved
@@ -1,57 +1,35 @@
 [Window][DockSpaceViewport_11111111]
 Pos=0,0
-<<<<<<< HEAD
-Size=2560,1506
-=======
 Size=1920,1009
->>>>>>> 3783f4fe
 Collapsed=0
 
 [Window][Debug##Default]
-ViewportPos=414,1143
+ViewportPos=50,779
 ViewportId=0x9F5F46A1
 Size=400,400
 Collapsed=0
 
 [Window][###1]
 Pos=346,33
-<<<<<<< HEAD
-Size=1679,1071
-=======
 Size=1039,574
->>>>>>> 3783f4fe
 Collapsed=0
 DockId=0x0000000E,0
 
 [Window][Entity List]
-<<<<<<< HEAD
-Pos=0,51
-Size=344,1455
-=======
 Pos=0,35
 Size=344,974
->>>>>>> 3783f4fe
 Collapsed=0
 DockId=0x0000000C,0
 
 [Window][Inspector]
-<<<<<<< HEAD
-Pos=2027,0
-Size=533,1506
-=======
 Pos=1387,0
 Size=533,1009
->>>>>>> 3783f4fe
 Collapsed=0
 DockId=0x00000002,0
 
 [Window][Editor Window]
 Pos=0,0
-<<<<<<< HEAD
-Size=344,49
-=======
 Size=344,33
->>>>>>> 3783f4fe
 Collapsed=0
 DockId=0x00000007,0
 
@@ -279,8 +257,8 @@
 Collapsed=0
 
 [Window][Input System]
-Pos=2027,886
-Size=533,620
+Pos=1387,426
+Size=533,565
 Collapsed=0
 DockId=0x00000006,0
 
@@ -356,13 +334,8 @@
 Collapsed=0
 
 [Window][Console]
-<<<<<<< HEAD
-Pos=346,1106
-Size=1679,400
-=======
 Pos=346,609
 Size=1039,400
->>>>>>> 3783f4fe
 Collapsed=0
 DockId=0x00000009,0
 
@@ -408,7 +381,7 @@
 
 [Window][PlayBar]
 Pos=346,0
-Size=1679,31
+Size=1039,31
 Collapsed=0
 DockId=0x00000001,0
 
@@ -418,13 +391,8 @@
 Collapsed=0
 
 [Window][Prefab Library]
-<<<<<<< HEAD
-Pos=346,1106
-Size=1679,400
-=======
 Pos=346,609
 Size=1039,400
->>>>>>> 3783f4fe
 Collapsed=0
 DockId=0x00000009,0
 
@@ -449,7 +417,7 @@
 Collapsed=0
 
 [Window][Create New Entity]
-Pos=387,181
+Pos=-1514,169
 Size=421,66
 Collapsed=0
 
@@ -608,11 +576,7 @@
 Collapsed=0
 
 [Docking][Data]
-<<<<<<< HEAD
-DockSpace         ID=0x8B93E3BD Window=0xA787BDB4 Pos=0,34 Size=2560,1506 Split=X
-=======
 DockSpace         ID=0x8B93E3BD Window=0xA787BDB4 Pos=0,23 Size=1920,1009 Split=X
->>>>>>> 3783f4fe
   DockNode        ID=0x0000000A Parent=0x8B93E3BD SizeRef=1385,1506 Split=X
     DockNode      ID=0x00000003 Parent=0x0000000A SizeRef=344,656 Split=Y Selected=0x29736E03
       DockNode    ID=0x00000007 Parent=0x00000003 SizeRef=228,32 HiddenTabBar=1 Selected=0x26D46165
@@ -621,9 +585,9 @@
       DockNode    ID=0x00000005 Parent=0x00000004 SizeRef=1040,607 Split=Y Selected=0x5975A737
         DockNode  ID=0x00000001 Parent=0x00000005 SizeRef=1324,31 HiddenTabBar=1 Selected=0x1B49442E
         DockNode  ID=0x0000000E Parent=0x00000005 SizeRef=1324,574 CentralNode=1 HiddenTabBar=1 Selected=0x5975A737
-      DockNode    ID=0x00000009 Parent=0x00000004 SizeRef=1040,400 Selected=0x5D068C8F
+      DockNode    ID=0x00000009 Parent=0x00000004 SizeRef=1040,400 HiddenTabBar=1 Selected=0x49278EEE
   DockNode        ID=0x0000000D Parent=0x8B93E3BD SizeRef=533,1506 Split=Y Selected=0xE7039252
     DockNode      ID=0x0000000B Parent=0x0000000D SizeRef=622,709 Split=Y Selected=0xE7039252
-      DockNode    ID=0x00000002 Parent=0x0000000B SizeRef=533,884 HiddenTabBar=1 Selected=0xE7039252
-      DockNode    ID=0x00000006 Parent=0x0000000B SizeRef=533,620 HiddenTabBar=1 Selected=0xF95578B6
+      DockNode    ID=0x00000002 Parent=0x0000000B SizeRef=533,424 HiddenTabBar=1 Selected=0xE7039252
+      DockNode    ID=0x00000006 Parent=0x0000000B SizeRef=533,565 HiddenTabBar=1 Selected=0xF95578B6
     DockNode      ID=0x0000000F Parent=0x0000000D SizeRef=622,298 Selected=0x540E10D7
