[Window][DockSpaceViewport_11111111]
Pos=0,0
Size=1174,632
Collapsed=0

[Window][Debug##Default]
<<<<<<< HEAD
ViewportPos=1679,793
=======
ViewportPos=-381,342
>>>>>>> 065f3b5b
ViewportId=0x9F5F46A1
Size=400,390
Collapsed=1

[Window][###1]
Pos=331,34
Size=307,164
Collapsed=0
DockId=0x00000005,0

[Window][Entity List]
Pos=0,34
Size=329,598
Collapsed=0
DockId=0x00000003,0

[Window][Inspector]
Pos=640,0
Size=534,632
Collapsed=0
DockId=0x00000008,0

[Window][Editor Window]
Pos=0,0
Size=382,32
Collapsed=0
DockId=0x00000001,0

[Window][ Sound]
Pos=230,685
Size=1174,324
Collapsed=0
DockId=0x00000009,1

[Window][ Texture]
Pos=331,217
Size=311,432
Collapsed=0
DockId=0x00000009,2

[Window][ Entity]
Pos=230,685
Size=1174,324
Collapsed=0
DockId=0x00000009,0

[Window][ AnimationAsset]
Pos=350,782
Size=1026,209
Collapsed=0
DockId=0x00000009,1

[Window][ TransformAnimation]
Pos=348,459
Size=1169,399
Collapsed=0
DockId=0x00000009,0

[Window][Load Scene]
Pos=19,632
Size=490,124
Collapsed=0

[Window][Confirm Deletion##57]
Pos=392,353
Size=416,93
Collapsed=0

[Window][Create New  Texture]
Pos=507,317
Size=421,66
Collapsed=0

[Window][Save Scene]
Pos=773,561
Size=490,95
Collapsed=0

[Window][Load File]
Pos=0,34
Size=329,975
Collapsed=0
DockId=0x00000003,1

[Window][Cheat Menu]
Pos=764,234
Size=453,269
Collapsed=0

[Window][Confirm Deletion##686]
Pos=757,517
Size=405,93
Collapsed=0

[Window][Confirm Deletion##87]
Pos=757,517
Size=405,93
Collapsed=0

[Window][Confirm Deletion##2408]
Pos=757,517
Size=405,93
Collapsed=0

[Window][Confirm Deletion##5132]
Pos=757,517
Size=405,93
Collapsed=0

[Window][Confirm Deletion##11504]
Pos=757,517
Size=405,93
Collapsed=0

[Window][Confirm Deletion##696]
Pos=673,517
Size=573,93
Collapsed=0

[Window][Add New Entity]
Pos=559,316
Size=421,66
Collapsed=0

[Window][Create New  AnimationAsset]
Pos=60,60
Size=421,66
Collapsed=0

[Window][Create New  Sound]
Pos=60,60
Size=421,66
Collapsed=0

[Window][Create New  Entity]
Pos=65,140
Size=421,66
Collapsed=0

[Window][Confirm Deletion##19408]
Pos=752,448
Size=416,93
Collapsed=0

[Window][Confirm Deletion##19416]
Pos=752,448
Size=416,93
Collapsed=0

[Window][Confirm Deletion##49649]
Pos=757,517
Size=405,93
Collapsed=0

[Window][Confirm Deletion##49837]
Pos=757,517
Size=405,93
Collapsed=0

[Window][Confirm Deletion##50031]
Pos=757,517
Size=405,93
Collapsed=0

[Window][Confirm Deletion##50216]
Pos=757,517
Size=405,93
Collapsed=0

[Window][Confirm Deletion##50401]
Pos=757,517
Size=405,93
Collapsed=0

[Window][Confirm Deletion##50586]
Pos=165,178
Size=405,93
Collapsed=0

[Window][Confirm Deletion##50771]
Pos=757,517
Size=405,93
Collapsed=0

[Window][Collision System]
Pos=350,848
Size=936,281
Collapsed=0
DockId=0x00000008,0

[Window][Confirm Deletion##71]
Pos=371,353
Size=458,93
Collapsed=0

[Window][Confirm Deletion##78]
Pos=726,457
Size=468,93
Collapsed=0

[Window][Confirm Deletion##61]
Pos=355,353
Size=489,93
Collapsed=0

[Window][Confirm Deletion##59]
Pos=392,353
Size=416,93
Collapsed=0

[Window][Confirm Deletion##109]
Pos=387,353
Size=426,93
Collapsed=0

[Window][Confirm Deletion##448]
Pos=392,353
Size=416,93
Collapsed=0

[Window][Confirm Deletion##1125]
Pos=392,353
Size=416,93
Collapsed=0

[Window][Confirm Deletion##1264]
Pos=392,353
Size=416,93
Collapsed=0

[Window][Confirm Deletion##1487]
Pos=392,353
Size=416,93
Collapsed=0

[Window][Confirm Deletion##1536]
Pos=392,353
Size=416,93
Collapsed=0

[Window][Confirm Deletion##264]
Pos=392,353
Size=416,93
Collapsed=0

[Window][Dear ImGui Demo]
ViewportPos=-701,274
ViewportId=0xE927CF2F
Size=550,680
Collapsed=0

[Window][Confirm Deletion##132]
Pos=424,241
Size=458,93
Collapsed=0

[Window][Confirm Deletion##13667]
Pos=533,300
Size=458,93
Collapsed=0

[Window][Confirm Deletion##277]
Pos=424,241
Size=458,93
Collapsed=0

[Window][Pause System]
Pos=794,155
Size=234,103
Collapsed=0

[Window][Confirm Deletion##185]
Pos=496,300
Size=363,93
Collapsed=0

[Window][Save Engine Config]
Pos=831,499
Size=563,95
Collapsed=0

[Window][Confirm Deletion##228]
Pos=747,516
Size=426,93
Collapsed=0

[Window][Confirm Deletion##75848]
Pos=747,516
Size=426,93
Collapsed=0

[Window][Confirm Deletion##303]
Pos=353,300
Size=426,93
Collapsed=0

[Window][Confirm Deletion##8408]
Pos=353,300
Size=426,93
Collapsed=0

[Window][Confirm Deletion##278]
Pos=353,300
Size=426,93
Collapsed=0

[Window][Dear ImGui Debug Log]
Pos=60,60
Size=852,234
Collapsed=0

[Window][Dear ImGui Stack Tool]
Pos=60,60
Size=519,156
Collapsed=0

[Window][Example: Console]
ViewportPos=-930,318
ViewportId=0x46B5E99C
Size=520,600
Collapsed=0

[Window][Console]
Pos=331,200
Size=307,432
Collapsed=0
DockId=0x00000009,0

[Window][Confirm Deletion##422]
Pos=657,448
Size=605,93
Collapsed=0

[Window][Confirm Deletion##418]
Pos=657,448
Size=605,93
Collapsed=0

[Window][Confirm Deletion##1674]
Pos=726,448
Size=468,93
Collapsed=0

[Window][Confirm Deletion##1667]
Pos=731,448
Size=458,93
Collapsed=0

[Window][Confirm Deletion##39628]
Pos=757,448
Size=405,93
Collapsed=0

[Window][Confirm Deletion##39895]
Pos=757,448
Size=405,93
Collapsed=0

[Window][Confirm Deletion##16775]
Pos=1025,700
Size=510,93
Collapsed=0

[Window][Confirm Deletion##180]
Pos=1025,700
Size=510,93
Collapsed=0

[Window][PlayBar]
Pos=384,0
Size=254,32
Collapsed=0
DockId=0x00000007,0

<<<<<<< HEAD
[Window][Confirm Deletion##872]
Pos=731,457
Size=458,93
Collapsed=0

[Window][Confirm Deletion##243]
Pos=731,457
Size=458,93
Collapsed=0

[Window][Confirm Deletion##345]
Pos=743,440
Size=458,93
Collapsed=0

[Window][Confirm Deletion##342]
Pos=705,457
Size=510,93
Collapsed=0

[Window][Confirm Deletion##816]
Pos=726,457
Size=468,93
Collapsed=0

[Window][Prefab Library]
Pos=331,577
Size=1002,432
Collapsed=0
DockId=0x00000009,1

[Window][Confirm Deletion##76]
Pos=726,457
Size=468,93
Collapsed=0

[Window][Confirm Deletion##82]
Pos=726,457
Size=468,93
Collapsed=0

[Window][Input System]
Pos=1335,611
Size=585,398
Collapsed=0
DockId=0x0000000A,0

[Window][Lighting System]
Pos=80,58
Size=269,124
Collapsed=0

[Window][File Contents]
ViewportPos=60,83
ViewportId=0x60B8BB4D
Size=907,1026
Collapsed=0

[Window][Popup]
Pos=507,317
Size=611,186
Collapsed=0

[Window][Confirm Deletion##799]
Pos=731,457
Size=458,93
Collapsed=0

[Window][Create New Entity]
Pos=381,114
Size=421,66
=======
[Window][Confirm Deletion##170]
Pos=747,457
Size=426,93
Collapsed=0

[Window][Prefab Library]
Pos=230,668
Size=1174,323
Collapsed=0
DockId=0x00000009,1

[Window][Confirm Deletion##177]
Pos=747,457
Size=426,93
>>>>>>> 065f3b5b
Collapsed=0

[Docking][Data]
DockSpace         ID=0x8B93E3BD Window=0xA787BDB4 Pos=-424,349 Size=1174,632 Split=X
  DockNode        ID=0x00000002 Parent=0x8B93E3BD SizeRef=1384,991 Split=Y
    DockNode      ID=0x0000000B Parent=0x00000002 SizeRef=1920,32 Split=X Selected=0x26D46165
<<<<<<< HEAD
      DockNode    ID=0x00000001 Parent=0x0000000B SizeRef=831,32 HiddenTabBar=1 Selected=0x26D46165
      DockNode    ID=0x00000007 Parent=0x0000000B SizeRef=551,32 HiddenTabBar=1 Selected=0x1B49442E
    DockNode      ID=0x0000000C Parent=0x00000002 SizeRef=1920,975 Split=X
      DockNode    ID=0x00000003 Parent=0x0000000C SizeRef=329,656 HiddenTabBar=1 Selected=0x29736E03
      DockNode    ID=0x00000004 Parent=0x0000000C SizeRef=1053,656 Split=Y Selected=0x5975A737
        DockNode  ID=0x00000005 Parent=0x00000004 SizeRef=1040,541 CentralNode=1 HiddenTabBar=1 Selected=0x5975A737
        DockNode  ID=0x00000009 Parent=0x00000004 SizeRef=1040,432 HiddenTabBar=1 Selected=0x49278EEE
  DockNode        ID=0x00000006 Parent=0x8B93E3BD SizeRef=534,991 Split=Y Selected=0xE7039252
    DockNode      ID=0x00000008 Parent=0x00000006 SizeRef=522,609 HiddenTabBar=1 Selected=0xE7039252
    DockNode      ID=0x0000000A Parent=0x00000006 SizeRef=522,398 HiddenTabBar=1 Selected=0xF95578B6
=======
      DockNode    ID=0x00000001 Parent=0x0000000B SizeRef=461,32 HiddenTabBar=1 Selected=0x26D46165
      DockNode    ID=0x00000007 Parent=0x0000000B SizeRef=941,32 HiddenTabBar=1 Selected=0x1B49442E
    DockNode      ID=0x0000000C Parent=0x00000002 SizeRef=1920,975 Split=X
      DockNode    ID=0x00000003 Parent=0x0000000C SizeRef=228,656 HiddenTabBar=1 Selected=0x29736E03
      DockNode    ID=0x00000004 Parent=0x0000000C SizeRef=1174,656 Split=Y Selected=0x5975A737
        DockNode  ID=0x00000005 Parent=0x00000004 SizeRef=1040,650 CentralNode=1 HiddenTabBar=1 Selected=0x5975A737
        DockNode  ID=0x00000009 Parent=0x00000004 SizeRef=1040,323 Selected=0x5D068C8F
  DockNode        ID=0x00000006 Parent=0x8B93E3BD SizeRef=514,991 HiddenTabBar=1 Selected=0xE7039252
>>>>>>> 065f3b5b
<|MERGE_RESOLUTION|>--- conflicted
+++ resolved
@@ -1,74 +1,70 @@
 [Window][DockSpaceViewport_11111111]
 Pos=0,0
+Size=1920,991
+Collapsed=0
+
+[Window][Debug##Default]
+ViewportPos=-381,342
+ViewportId=0x9F5F46A1
+Size=400,400
+Collapsed=0
+
+[Window][###1]
+Pos=230,34
 Size=1174,632
-Collapsed=0
-
-[Window][Debug##Default]
-<<<<<<< HEAD
-ViewportPos=1679,793
-=======
-ViewportPos=-381,342
->>>>>>> 065f3b5b
-ViewportId=0x9F5F46A1
-Size=400,390
-Collapsed=1
-
-[Window][###1]
-Pos=331,34
-Size=307,164
 Collapsed=0
 DockId=0x00000005,0
 
 [Window][Entity List]
 Pos=0,34
-Size=329,598
+Size=228,957
 Collapsed=0
 DockId=0x00000003,0
 
 [Window][Inspector]
-Pos=640,0
-Size=534,632
-Collapsed=0
-DockId=0x00000008,0
+Pos=1406,0
+Size=514,991
+Collapsed=0
+DockId=0x00000006,0
 
 [Window][Editor Window]
 Pos=0,0
-Size=382,32
+Size=461,32
 Collapsed=0
 DockId=0x00000001,0
 
 [Window][ Sound]
-Pos=230,685
-Size=1174,324
+Pos=865,701
+Size=511,290
 Collapsed=0
 DockId=0x00000009,1
 
 [Window][ Texture]
-Pos=331,217
-Size=311,432
-Collapsed=0
-DockId=0x00000009,2
+Pos=230,592
+Size=1169,399
+Collapsed=0
+DockId=0x00000009,1
 
 [Window][ Entity]
-Pos=230,685
-Size=1174,324
-Collapsed=0
-DockId=0x00000009,0
+Pos=350,848
+Size=815,281
+Collapsed=0
+DockId=0x00000008,0
 
 [Window][ AnimationAsset]
 Pos=350,782
 Size=1026,209
 Collapsed=0
-DockId=0x00000009,1
+DockId=0x00000008,1
 
 [Window][ TransformAnimation]
 Pos=348,459
 Size=1169,399
 Collapsed=0
-DockId=0x00000009,0
+DockId=0x00000008,0
 
 [Window][Load Scene]
-Pos=19,632
+Pos=285,107
 Size=490,124
 Collapsed=0
 
@@ -78,20 +74,19 @@
 Collapsed=0
 
 [Window][Create New  Texture]
-Pos=507,317
+Pos=60,60
 Size=421,66
 Collapsed=0
 
 [Window][Save Scene]
-Pos=773,561
+Pos=211,64
 Size=490,95
 Collapsed=0
 
 [Window][Load File]
-Pos=0,34
-Size=329,975
-Collapsed=0
-DockId=0x00000003,1
+Pos=372,190
+Size=435,874
+Collapsed=0
 
 [Window][Cheat Menu]
 Pos=764,234
@@ -129,7 +124,7 @@
 Collapsed=0
 
 [Window][Add New Entity]
-Pos=559,316
+Pos=112,59
 Size=421,66
 Collapsed=0
 
@@ -205,7 +200,7 @@
 Collapsed=0
 
 [Window][Confirm Deletion##78]
-Pos=726,457
+Pos=366,353
 Size=468,93
 Collapsed=0
 
@@ -260,6 +255,12 @@
 Size=550,680
 Collapsed=0
 
+[Window][Input System]
+Pos=1406,0
+Size=514,991
+Collapsed=0
+DockId=0x00000006,0
+
 [Window][Confirm Deletion##132]
 Pos=424,241
 Size=458,93
@@ -286,7 +287,7 @@
 Collapsed=0
 
 [Window][Save Engine Config]
-Pos=831,499
+Pos=248,111
 Size=563,95
 Collapsed=0
 
@@ -332,8 +333,8 @@
 Collapsed=0
 
 [Window][Console]
-Pos=331,200
-Size=307,432
+Pos=230,668
+Size=1174,323
 Collapsed=0
 DockId=0x00000009,0
 
@@ -378,84 +379,11 @@
 Collapsed=0
 
 [Window][PlayBar]
-Pos=384,0
-Size=254,32
+Pos=463,0
+Size=941,32
 Collapsed=0
 DockId=0x00000007,0
 
-<<<<<<< HEAD
-[Window][Confirm Deletion##872]
-Pos=731,457
-Size=458,93
-Collapsed=0
-
-[Window][Confirm Deletion##243]
-Pos=731,457
-Size=458,93
-Collapsed=0
-
-[Window][Confirm Deletion##345]
-Pos=743,440
-Size=458,93
-Collapsed=0
-
-[Window][Confirm Deletion##342]
-Pos=705,457
-Size=510,93
-Collapsed=0
-
-[Window][Confirm Deletion##816]
-Pos=726,457
-Size=468,93
-Collapsed=0
-
-[Window][Prefab Library]
-Pos=331,577
-Size=1002,432
-Collapsed=0
-DockId=0x00000009,1
-
-[Window][Confirm Deletion##76]
-Pos=726,457
-Size=468,93
-Collapsed=0
-
-[Window][Confirm Deletion##82]
-Pos=726,457
-Size=468,93
-Collapsed=0
-
-[Window][Input System]
-Pos=1335,611
-Size=585,398
-Collapsed=0
-DockId=0x0000000A,0
-
-[Window][Lighting System]
-Pos=80,58
-Size=269,124
-Collapsed=0
-
-[Window][File Contents]
-ViewportPos=60,83
-ViewportId=0x60B8BB4D
-Size=907,1026
-Collapsed=0
-
-[Window][Popup]
-Pos=507,317
-Size=611,186
-Collapsed=0
-
-[Window][Confirm Deletion##799]
-Pos=731,457
-Size=458,93
-Collapsed=0
-
-[Window][Create New Entity]
-Pos=381,114
-Size=421,66
-=======
 [Window][Confirm Deletion##170]
 Pos=747,457
 Size=426,93
@@ -470,25 +398,13 @@
 [Window][Confirm Deletion##177]
 Pos=747,457
 Size=426,93
->>>>>>> 065f3b5b
 Collapsed=0
 
 [Docking][Data]
-DockSpace         ID=0x8B93E3BD Window=0xA787BDB4 Pos=-424,349 Size=1174,632 Split=X
-  DockNode        ID=0x00000002 Parent=0x8B93E3BD SizeRef=1384,991 Split=Y
+DockNode          ID=0x00000008 Pos=348,488 Size=1169,399 HiddenTabBar=1 Selected=0x475946D4
+DockSpace         ID=0x8B93E3BD Window=0xA787BDB4 Pos=0,29 Size=1920,991 Split=X
+  DockNode        ID=0x00000002 Parent=0x8B93E3BD SizeRef=1404,991 Split=Y
     DockNode      ID=0x0000000B Parent=0x00000002 SizeRef=1920,32 Split=X Selected=0x26D46165
-<<<<<<< HEAD
-      DockNode    ID=0x00000001 Parent=0x0000000B SizeRef=831,32 HiddenTabBar=1 Selected=0x26D46165
-      DockNode    ID=0x00000007 Parent=0x0000000B SizeRef=551,32 HiddenTabBar=1 Selected=0x1B49442E
-    DockNode      ID=0x0000000C Parent=0x00000002 SizeRef=1920,975 Split=X
-      DockNode    ID=0x00000003 Parent=0x0000000C SizeRef=329,656 HiddenTabBar=1 Selected=0x29736E03
-      DockNode    ID=0x00000004 Parent=0x0000000C SizeRef=1053,656 Split=Y Selected=0x5975A737
-        DockNode  ID=0x00000005 Parent=0x00000004 SizeRef=1040,541 CentralNode=1 HiddenTabBar=1 Selected=0x5975A737
-        DockNode  ID=0x00000009 Parent=0x00000004 SizeRef=1040,432 HiddenTabBar=1 Selected=0x49278EEE
-  DockNode        ID=0x00000006 Parent=0x8B93E3BD SizeRef=534,991 Split=Y Selected=0xE7039252
-    DockNode      ID=0x00000008 Parent=0x00000006 SizeRef=522,609 HiddenTabBar=1 Selected=0xE7039252
-    DockNode      ID=0x0000000A Parent=0x00000006 SizeRef=522,398 HiddenTabBar=1 Selected=0xF95578B6
-=======
       DockNode    ID=0x00000001 Parent=0x0000000B SizeRef=461,32 HiddenTabBar=1 Selected=0x26D46165
       DockNode    ID=0x00000007 Parent=0x0000000B SizeRef=941,32 HiddenTabBar=1 Selected=0x1B49442E
     DockNode      ID=0x0000000C Parent=0x00000002 SizeRef=1920,975 Split=X
@@ -497,4 +413,3 @@
         DockNode  ID=0x00000005 Parent=0x00000004 SizeRef=1040,650 CentralNode=1 HiddenTabBar=1 Selected=0x5975A737
         DockNode  ID=0x00000009 Parent=0x00000004 SizeRef=1040,323 Selected=0x5D068C8F
   DockNode        ID=0x00000006 Parent=0x8B93E3BD SizeRef=514,991 HiddenTabBar=1 Selected=0xE7039252
->>>>>>> 065f3b5b
