--- conflicted
+++ resolved
@@ -264,17 +264,6 @@
 Collapsed=0
 
 [Docking][Data]
-<<<<<<< HEAD
-DockSpace         ID=0x8B93E3BD Window=0xA787BDB4 Pos=87,121 Size=1200,800 Split=Y
-  DockNode        ID=0x00000001 Parent=0x8B93E3BD SizeRef=1200,32 HiddenTabBar=1 Selected=0x26D46165
-  DockNode        ID=0x00000002 Parent=0x8B93E3BD SizeRef=1200,721 Split=X
-    DockNode      ID=0x00000003 Parent=0x00000002 SizeRef=325,656 HiddenTabBar=1 Selected=0x29736E03
-    DockNode      ID=0x00000004 Parent=0x00000002 SizeRef=1593,656 Split=Y Selected=0x5975A737
-      DockNode    ID=0x00000005 Parent=0x00000004 SizeRef=1220,665 Split=X Selected=0x5975A737
-        DockNode  ID=0x00000006 Parent=0x00000005 SizeRef=610,957 CentralNode=1 HiddenTabBar=1 Selected=0x5975A737
-        DockNode  ID=0x00000007 Parent=0x00000005 SizeRef=261,957 HiddenTabBar=1 Selected=0xE7039252
-      DockNode    ID=0x00000008 Parent=0x00000004 SizeRef=1220,290 HiddenTabBar=1 Selected=0xFBEE2B98
-=======
 DockSpace           ID=0x8B93E3BD Window=0xA787BDB4 Pos=355,213 Size=1132,695 Split=Y
   DockNode          ID=0x00000001 Parent=0x8B93E3BD SizeRef=1200,32 HiddenTabBar=1 Selected=0x26D46165
   DockNode          ID=0x00000002 Parent=0x8B93E3BD SizeRef=1200,957 Split=X
@@ -286,4 +275,3 @@
           DockNode  ID=0x00000008 Parent=0x00000009 SizeRef=513,413 HiddenTabBar=1 Selected=0xFBEE2B98
           DockNode  ID=0x0000000A Parent=0x00000009 SizeRef=511,413 HiddenTabBar=1 Selected=0xFEC6F19D
       DockNode      ID=0x00000007 Parent=0x00000004 SizeRef=499,957 HiddenTabBar=1 Selected=0xE7039252
->>>>>>> a40295aa
