--- conflicted
+++ resolved
@@ -1,42 +1,29 @@
 [Window][DockSpaceViewport_11111111]
 Pos=0,0
-<<<<<<< HEAD
-Size=2560,1459
-=======
 Size=1920,991
->>>>>>> 20284fdd
 Collapsed=0
 
 [Window][Debug##Default]
-ViewportPos=2264,1017
+ViewportPos=1601,354
 ViewportId=0x9F5F46A1
 Size=400,400
 Collapsed=0
 
 [Window][###1]
 Pos=230,34
-<<<<<<< HEAD
-Size=1809,1186
-=======
 Size=1174,685
->>>>>>> 20284fdd
 Collapsed=0
 DockId=0x00000005,0
 
 [Window][Entity List]
 Pos=0,34
-Size=228,1425
+Size=228,957
 Collapsed=0
 DockId=0x00000003,0
 
 [Window][Inspector]
-<<<<<<< HEAD
-Pos=2041,34
-Size=519,1425
-=======
 Pos=1406,0
 Size=514,991
->>>>>>> 20284fdd
 Collapsed=0
 DockId=0x00000006,0
 
@@ -345,13 +332,8 @@
 Collapsed=0
 
 [Window][Console]
-<<<<<<< HEAD
-Pos=230,1222
-Size=1809,237
-=======
 Pos=230,721
 Size=1174,270
->>>>>>> 20284fdd
 Collapsed=0
 DockId=0x00000009,0
 
@@ -403,17 +385,6 @@
 
 [Docking][Data]
 DockNode          ID=0x00000008 Pos=348,488 Size=1169,399 HiddenTabBar=1 Selected=0x475946D4
-<<<<<<< HEAD
-DockSpace         ID=0x8B93E3BD Window=0xA787BDB4 Pos=0,45 Size=2560,1459 Split=Y
-  DockNode        ID=0x00000001 Parent=0x8B93E3BD SizeRef=1200,32 HiddenTabBar=1 Selected=0x26D46165
-  DockNode        ID=0x00000002 Parent=0x8B93E3BD SizeRef=1200,1425 Split=X
-    DockNode      ID=0x00000003 Parent=0x00000002 SizeRef=228,656 HiddenTabBar=1 Selected=0x29736E03
-    DockNode      ID=0x00000004 Parent=0x00000002 SizeRef=902,656 Split=X Selected=0x5975A737
-      DockNode    ID=0x00000006 Parent=0x00000004 SizeRef=1169,957 Split=Y Selected=0x5975A737
-        DockNode  ID=0x00000005 Parent=0x00000006 SizeRef=1040,1186 CentralNode=1 HiddenTabBar=1 Selected=0x5975A737
-        DockNode  ID=0x00000009 Parent=0x00000006 SizeRef=1040,237 HiddenTabBar=1 Selected=0x49278EEE
-      DockNode    ID=0x00000007 Parent=0x00000004 SizeRef=519,957 HiddenTabBar=1 Selected=0xE7039252
-=======
 DockSpace         ID=0x8B93E3BD Window=0xA787BDB4 Pos=0,29 Size=1920,991 Split=X
   DockNode        ID=0x00000002 Parent=0x8B93E3BD SizeRef=1404,991 Split=Y
     DockNode      ID=0x0000000B Parent=0x00000002 SizeRef=1920,32 Split=X Selected=0x26D46165
@@ -425,4 +396,3 @@
         DockNode  ID=0x00000005 Parent=0x00000004 SizeRef=1040,685 CentralNode=1 HiddenTabBar=1 Selected=0x5975A737
         DockNode  ID=0x00000009 Parent=0x00000004 SizeRef=1040,270 HiddenTabBar=1 Selected=0x49278EEE
   DockNode        ID=0x00000006 Parent=0x8B93E3BD SizeRef=514,991 HiddenTabBar=1 Selected=0xE7039252
->>>>>>> 20284fdd
