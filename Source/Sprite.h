/// @file     Sprite.cpp
/// @author   Eli Tsereteli (ilya.tsereteli@digipen.edu)
/// 
/// @brief    Sprite component - stores mesh and texture that together draw an image on screen. Supports spritesheets.
#pragma once
#include "Component.h"
#include "glm/glm.hpp"  // vec4
#include "Stream.h"

// fwd refs
class Mesh;
class Texture;

/// @brief      Stores mesh + texture, along with other data needed to draw a basic 2D sprite.
class Sprite : public Component
{
public:
    /// @brief              Textured sprite constructor. Accepts image file, and 
    ///                     (optional) rows and columns if it's a spritesheet. 
    ///                     Also adds this sprite's pointer to RenderSystem.
    /// 
    /// @param image_file   Path to the image file to load (single image or spritesheet)
    /// @param columns      (optional) Columns of the spritesheet
    /// @param rows         (optional) Rows of the spritesheet
    /// @param layer        (optional) Rendering layer: 0-4. 0 is back, 4 is front.
    Sprite(const char* image_file, int columns = 1, int rows = 1, int layer = 2);


    /// @brief              Plain square sprite constructor. Accepts boolean, which 
    ///                     needs to be true for the square to be generated, or 
    ///                     false to create uninitialized sprite. Also adds 
    ///                     this sprite's pointer to RenderSystem.
    /// 
    /// @param init_square  true/false - initialize the square or nah?
    /// @param color        (optional) Color to initialize the square to
    /// @param layer        (optional) Rendering layer: 0-4. 0 is back, 4 is front.
    Sprite(bool init_square = false, glm::vec4 color = { 0,0,0,1 }, int layer = 2);


    /// @brief              Copy constructor: shallow copy. Flyweight mesh and texture 
    ///                     (eventually, once we have data library). Do not use rn.
    Sprite(Sprite const& other);

    /// @return             Copy of this component.
    virtual Component* Clone() const override;

    /// @brief              Destructor: frees texture and mesh... for now. Resource library should take care of it.
    ~Sprite();

    /// @brief          Draws the mesh with texture (if one is present), or color.
    virtual void Draw();

    /// @brief          Sets current frame of the spritesheet.
    /// @param frame    New frame index
    void SetFrame(int frame);

    /// @brief          Sets the rendering layer : 0 - 4.  0 is back, 4 is front.
    /// @param layer    Rendering layer to move this sprite to.
    void SetLayer(int layer);

    /// @brief          Sets the opacity.
    /// param opacity   I'm not explaining this.
    void SetOpacity(float opacity);

<<<<<<< HEAD
    /// @brief       Number to multiply width by, to get proportional height based on original image
    /// @return      float: original image's (height/width)
    float GetHeightMultiplier() const;
=======
    /// @brief          Number to multiply width by, to get proportional height
    ///                 based on original image
    /// @return         float: original image's height divided by width
    float GetHeightMultiplier() const;


    //-------------------------------------------------------------------------
    //          data
    //-------------------------------------------------------------------------
protected:
    int m_Rows, m_Columns;
    int m_Layer;
    int m_Frame = 0;
    float m_HeightMult = 1.0f;
    float m_Opacity = 1.0f;

    Mesh* m_Mesh = nullptr;
    Texture* m_Texture = nullptr;
    glm::vec4 m_Color;


    //-------------------------------------------------------------------------
    //          helpers
    //-------------------------------------------------------------------------

    /// @brief      Calculates UV offset based on current frame  
    glm::vec2 calcUVoffset();

    /// @brief      Pre-calculates height multiplier based on texture dimensions
    void calcHeightMult();
>>>>>>> de567b3c


private: // reading

    /// @brief Read in the number of rows for a sprite.
    /// @param stream the json to read from.
    void ReadRows( Stream stream );

    /// @brief Read in the number of columns for a sprite.
    /// @param stream the json to read from.
    void ReadColumns( Stream stream );

    /// @brief the map of read methods for this Component
    static ReadMethodMap< Sprite > const readMethods;

    /// @brief gets the map of read methods for this Component
    /// @return the map of read methods for this Component
    virtual ReadMethodMap< Component > const& GetReadMethods() override;
};<|MERGE_RESOLUTION|>--- conflicted
+++ resolved
@@ -62,11 +62,6 @@
     /// param opacity   I'm not explaining this.
     void SetOpacity(float opacity);
 
-<<<<<<< HEAD
-    /// @brief       Number to multiply width by, to get proportional height based on original image
-    /// @return      float: original image's (height/width)
-    float GetHeightMultiplier() const;
-=======
     /// @brief          Number to multiply width by, to get proportional height
     ///                 based on original image
     /// @return         float: original image's height divided by width
@@ -97,7 +92,6 @@
 
     /// @brief      Pre-calculates height multiplier based on texture dimensions
     void calcHeightMult();
->>>>>>> de567b3c
 
 
 private: // reading
