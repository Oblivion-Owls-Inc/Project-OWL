--- conflicted
+++ resolved
@@ -30,32 +30,11 @@
 /// Public: constructor / destructor
 ///----------------------------------------------------------------------------
 
-<<<<<<< HEAD
-/// @brief Default Constructor.
-PlayerController::PlayerController() : 
-    Behavior(typeid(PlayerController)),
-    m_maxSpeed(0.0f),
-    m_leftDirection(0.0f, 0.0f),
-    m_rightDirection(0.0f, 0.0f),
-    m_upwardDirection(0.0f, 0.0f),
-    m_downwardDirection(0.0f, 0.0f),
-    m_animationNames(),
-    m_RigidBody(nullptr),
-    m_Animation(nullptr),
-    m_AudioPlayer(nullptr),
-    m_playerAnimations()
-{}
-
-/// @brief Destructor
-PlayerController::~PlayerController()
-{}
-=======
 
     /// @brief Default Constructor.
     PlayerController::PlayerController() : 
         Behavior( typeid( PlayerController ) )
     {}
->>>>>>> 73e30f0a
 
 
 ///----------------------------------------------------------------------------
@@ -99,19 +78,7 @@
     // The normalised direction vector.
     glm::vec2 direction = { 0.0f, 0.0f };
 
-<<<<<<< HEAD
-    // if((input->GetKeyTriggered(GLFW_KEY_D)) ||
-    //    (input->GetKeyTriggered(GLFW_KEY_A)) ||
-    //    (input->GetKeyTriggered(GLFW_KEY_W)) ||
-    //    (input->GetKeyTriggered(GLFW_KEY_S)))
-    // {
-    //     m_AudioPlayer->Play();
-    // }
-
-    if (moveRight())
-=======
     if ( moveRight() )
->>>>>>> 73e30f0a
     {
         // 0 is right.
         m_Animation->SetAsset( m_PlayerAnimations[ 0 ] );
@@ -243,22 +210,10 @@
 /// @brief Copy Constructor
 /// @param other A PlayerController to copy.
 PlayerController::PlayerController(PlayerController const& other):
-<<<<<<< HEAD
-    Behavior(typeid(PlayerController)),
-    m_maxSpeed(other.m_maxSpeed),
-    m_leftDirection(other.m_leftDirection),
-    m_rightDirection(other.m_rightDirection),
-    m_upwardDirection(other.m_upwardDirection),
-    m_downwardDirection(other.m_downwardDirection),
-    m_RigidBody(nullptr),
-    m_Animation(nullptr),
-    m_AudioPlayer(nullptr)
-=======
     Behavior( other ),
     m_MaxSpeed( other.m_MaxSpeed ),
     m_RigidBody( nullptr ),
     m_Animation( nullptr )
->>>>>>> 73e30f0a
 {
     // Copy the animations
     for (int i = 0; i < NUM_ANIMATIONS; i++)
@@ -279,11 +234,7 @@
 /// @brief Helper function for inspector.
 void PlayerController::vectorInspector()
 {
-<<<<<<< HEAD
-    ImGui::InputFloat("Max Speed", &m_maxSpeed, 0.0f, 10.0f);
-=======
     ImGui::InputFloat("Max Speed", &m_MaxSpeed, 0.1f, 1.0f);
->>>>>>> 73e30f0a
 }
 
 /// @brief Helper function for inspector.
