/// @file SandboxSystem.h
/// @author Steve Bukowinski (steve.bukowinski@digipen.edu)
/// @brief Sandbox system meant to mimic CS-230 scenes
/// @version 0.1
/// @date 2023-09-05
/// 
/// @copyright Copyright (c) 2023

#pragma once

#include "System.h"

/// @brief Sandbox system meant to mimic CS-230 scenes
class SandboxSystem : public System
{
private: // virtual override methods

    /// @brief Gets called whenever a new Scene is loaded
    virtual void OnSceneLoad() override;


    /// @brief Gets called whenever a scene is initialized
    virtual void OnSceneInit() override;

    /// @brief Gets called once every simulation frame. Use this function for anything that affects the simulation.
    virtual void OnFixedUpdate() override;

    /// @brief Gets called once every graphics frame. Do not use this function for anything that affects the simulation.
    /// @param dt the elapsed time in seconds since the previous frame
    virtual void OnUpdate( float dt ) override;

    /// @brief Gets called whenever a scene is exited
    virtual void OnSceneExit() override;

private: // unused virtual overrides

    /// @brief Gets called once when this System is added to the Engine
    virtual void OnInit() override {}


    /// @brief Gets called once before the Engine closes
    virtual void OnExit() override {}

<<<<<<< HEAD
private: // default Read method stuff

    /// @brief the Read Methods used in this System
    static std::map< std::string, ReadMethod< SandboxSystem > > const ReadMethods;

    /// @brief Gets the read methods of this System
    /// @return the map of read methods of this System
    virtual std::map< std::string, ReadMethod< System > > const& GetReadMethods() override;
=======

    /// @brief Loads the config data of this System
    /// @param configData the JSON object with all of the configData for this System
    virtual void Load( rapidjson::Value const& configData ) override {}
>>>>>>> c49da63f

private: // singleton stuff

    /// @brief Constructs the SandboxSystem
    SandboxSystem();


    /// @brief The singleton instance of SandboxSystem
    static SandboxSystem * instance;

public: // singleton stuff

    /// @brief gets the instance of SandboxSystem
    /// @return the instance of the SandboxSystem
    static SandboxSystem * getInstance();

    // Prevent copying
    SandboxSystem(SandboxSystem& other) = delete;
    void operator=(const SandboxSystem&) = delete;
};
<|MERGE_RESOLUTION|>--- conflicted
+++ resolved
@@ -41,21 +41,10 @@
     /// @brief Gets called once before the Engine closes
     virtual void OnExit() override {}
 
-<<<<<<< HEAD
-private: // default Read method stuff
-
-    /// @brief the Read Methods used in this System
-    static std::map< std::string, ReadMethod< SandboxSystem > > const ReadMethods;
-
-    /// @brief Gets the read methods of this System
-    /// @return the map of read methods of this System
-    virtual std::map< std::string, ReadMethod< System > > const& GetReadMethods() override;
-=======
 
     /// @brief Loads the config data of this System
     /// @param configData the JSON object with all of the configData for this System
     virtual void Load( rapidjson::Value const& configData ) override {}
->>>>>>> c49da63f
 
 private: // singleton stuff
 
