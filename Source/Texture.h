/// @file     Texture.h
/// @author   Eli Tsereteli (ilya.tsereteli@digipen.edu)
/// 
/// @brief    Header for the OpenGL texture wrapper
#pragma once
#include "glm/glm.hpp"


/// @brief          Stores texture data, and allows to bind it for rendering.
class Texture
{
public:
    /// @brief              Constructor: loads texture image from file upon initialization
    /// @param file_path    File to load
    Texture(const char* file_path = nullptr);

    /// @brief              Loads texture image from file (deletes old one if present)
    /// @param file_path    File to load
    void LoadImage(const char* file_path);


    /// @brief      Destructor: deletes texture data from GPU
    ~Texture();


    /// @brief      Sets this texture as active, so it can be used by texture shader
    /// @param slot (optional) texture slot - for drawing multiple at once ig?
    void Bind(unsigned int slot = 0);

    /// @brief      Returns the size of the original image as a vec2.
    /// @return     vec2: x = width ,  y = height
    glm::vec2 GetImageDimensions();
<<<<<<< HEAD
=======


private:
    unsigned int m_TextureID = 0;    /// @brief   ID that texture is tracked with on GPU
    int m_W = 0, m_H = 0;            /// @brief   Width and height of the original image
>>>>>>> de567b3c
};<|MERGE_RESOLUTION|>--- conflicted
+++ resolved
@@ -30,12 +30,9 @@
     /// @brief      Returns the size of the original image as a vec2.
     /// @return     vec2: x = width ,  y = height
     glm::vec2 GetImageDimensions();
-<<<<<<< HEAD
-=======
 
 
 private:
     unsigned int m_TextureID = 0;    /// @brief   ID that texture is tracked with on GPU
     int m_W = 0, m_H = 0;            /// @brief   Width and height of the original image
->>>>>>> de567b3c
 };