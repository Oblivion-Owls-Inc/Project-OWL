--- conflicted
+++ resolved
@@ -24,16 +24,6 @@
     // Enable transparency
     glEnable(GL_BLEND);
     glBlendFunc(GL_SRC_ALPHA, GL_ONE_MINUS_SRC_ALPHA);
-<<<<<<< HEAD
-
-    // TODO: screen2clip should be built elsewhere
-    glm::vec2 s = PlatformSystem::GetInstance()->GetWindowDimensions();
-    screen2clip = glm::translate(glm::mat4(1), glm::vec3(-1, 1, 0)) *
-        glm::scale(glm::mat4(1), glm::vec3(2.0f / s.x, -2.0f / s.y, 0.0));
-
-    mesh.load_square(); // for shapes (TODO: figure out a better system for this)
-=======
->>>>>>> de567b3c
 }
 
 
@@ -105,25 +95,6 @@
 void RenderSystem::RemoveSprite(Sprite* sprite, int layer) { _sprites[layer].erase(sprite); }
 
 
-<<<<<<< HEAD
-//-----------------------------------------------------------------------------
-// private: reading
-//-----------------------------------------------------------------------------
-
-    /// @brief map of the RenderSystem read methods
-    ReadMethodMap< RenderSystem > const RenderSystem::s_ReadMethods = {};
-
-    /// @brief  gets this System's read methods
-    /// @return this System's read methods
-    ReadMethodMap< System > const& RenderSystem::GetReadMethods() const
-    {
-        return (ReadMethodMap< System > const&)s_ReadMethods;
-    }
-
-/// @brief    Gets the instance of RenderSystem
-/// @return   RenderSystem pointer: new or existing instance of this system
-RenderSystem* RenderSystem::GetInstance()
-=======
 /// @brief          Adds a shader to keep track of, so it can be freed automatically upon shutdown.
 /// param name      Name to reference shader with
 /// param shader    Pointer to the new shader
@@ -166,14 +137,32 @@
 Shader* RenderSystem::GetShader(const char* name) { return FindShader(name); }
 
 
+//-----------------------------------------------------------------------------
+// private: reading
+//-----------------------------------------------------------------------------
 
-//----------------------------------------------------------------------------
-//          singleton stuff
-//----------------------------------------------------------------------------
-RenderSystem::RenderSystem() {}
+    /// @brief map of the RenderSystem read methods
+    ReadMethodMap< RenderSystem > const RenderSystem::s_ReadMethods = {};
+
+    /// @brief  gets this System's read methods
+    /// @return this System's read methods
+    ReadMethodMap< System > const& RenderSystem::GetReadMethods() const
+    {
+        return (ReadMethodMap< System > const&)s_ReadMethods;
+    }
+
+//-----------------------------------------------------------------------------
+// singleton stuff
+//-----------------------------------------------------------------------------
+
+RenderSystem::RenderSystem()
+{}
+
 RenderSystem* RenderSystem::instance = nullptr;
-RenderSystem* RenderSystem::getInstance()
->>>>>>> de567b3c
+
+/// @brief    Gets the instance of RenderSystem
+/// @return   RenderSystem pointer: new or existing instance of this system
+RenderSystem* RenderSystem::GetInstance()
 {
     if (instance == nullptr)
         instance = new RenderSystem();
