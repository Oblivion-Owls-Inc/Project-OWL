--- conflicted
+++ resolved
@@ -1,13 +1,4 @@
 /**
-<<<<<<< HEAD
-* @file PlatformSystem.h
-* @author Eli Tsereteli (ilya.tsereteli@digipen.edu)
-* @brief Patform System class: initializes window and graphics (GLFW and GLEW), shuts them down on exit.
-* @version 0.1
-*
-* @copyright Copyright (c) 2023
-*
-=======
 * @file         PlatformSystem.h
 * @author       Eli Tsereteli (ilya.tsereteli@digipen.edu)
 * @brief        Patform System class: initializes window and graphics (GLFW and GLEW),
@@ -15,7 +6,6 @@
 *
 * @version      0.1
 * @copyright    Copyright (c) 2023
->>>>>>> 1ba1e6fc
 */
 #pragma once
 #include "System.h"
