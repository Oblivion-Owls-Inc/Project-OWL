--- conflicted
+++ resolved
@@ -69,12 +69,6 @@
     /// @return   glm ivec2: x = width, y = height.
 	glm::ivec2 GetWindowDimensions() const;
 
-<<<<<<< HEAD
-    /// @brief Toggles fullscreen mode
-    void ToggleFullscreen();
-private:
-=======
->>>>>>> 73e30f0a
 
 //-----------------------------------------------------------------------------
 private: // virtual override methods
@@ -96,8 +90,6 @@
 private: // members
 //-----------------------------------------------------------------------------
 
-<<<<<<< HEAD
-=======
 
     /// @brief  the size in pixels of the window
 	glm::ivec2 m_WindowSize = { 800, 600 };
@@ -141,7 +133,6 @@
     /// @param  window  the window that was just closed
     static void OnWindowCloseCallback( GLFWwindow* window );
 
->>>>>>> 73e30f0a
 
 //-----------------------------------------------------------------------------
 private: // reading
