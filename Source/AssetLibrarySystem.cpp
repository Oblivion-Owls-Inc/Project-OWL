--- conflicted
+++ resolved
@@ -37,12 +37,7 @@
     {
         Entity* entity = entities[i];
 
-<<<<<<< HEAD
-        if (entity->IsInScene() ||
-            entity->IsDestroyed())
-=======
         if (entity->IsInScene())
->>>>>>> 05e63063
         {
             entity->Exit();
         }
