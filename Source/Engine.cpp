/// @file Engine.cpp
/// @author Steve Bukowinski (steve.bukowinski@digipen.edu)
/// @brief Engine class
/// @version 0.1
/// @date 2023-09-05
///
/// @copyright Copyright (c) 2023

#pragma once

#include "Engine.h"

#include "basics.h"
#include "../rapidjson/document.h"
#include <fstream>
// #include "imgui.h"
// #include "imgui_impl_glfw.h"
// #include "imgui_impl_opengl3.h"

#include "PlatformSystem.h"
#include "SceneSystem.h"
#include "DebugSystem.h"
#include "RenderSystem.h"
#include "AudioSystem.h"
#include "SandboxSystem.h"
#include "InputSystem.h"
#include "EntitySystem.h"
<<<<<<< HEAD
=======
#include "PhysicsSystem.h"
>>>>>>> c49da63f

// TODO: move this out of the engine into its own System
void keyCallback(GLFWwindow* window, int key, int scancode, int action, int mods)
{
    if (key == GLFW_KEY_ESCAPE && action == GLFW_PRESS)
    {
        glfwSetWindowShouldClose(window, GLFW_TRUE);
    }
}

/// @brief Starts running the engine. Code will not advance past this point until the engine stops running.
void Engine::Run()
{

    Load();

    Init();

    while (
        shouldExit == false &&
        PlatformSystem::getInstance()->WindowClosing() == false
    ) {
        Update();
    }

    Exit();
}

/// @brief Flags the engine to close once it finishes this loop
void Engine::Close()
{
    shouldExit = true;
}

/// @brief gets the duration of each fixed frame
/// @return the amount of time in seconds that each fixed frame lasts
float Engine::getFixedFrameDuration() const
{
    return fixedFrameDuration;
}

/// @brief sets the duration of each fixed frame
/// @param _fixedFrameDuration the amount of time in seconds that each fixed frame lasts
void Engine::setFixedFrameDuration( float _fixedFrameDuration )
{
    fixedFrameDuration = _fixedFrameDuration;
}

/// @brief Gets the array of all Systems in the engine.
/// @return the array of all Systems in the engine
std::vector< System* > const& Engine::getSystems() const
{
    return systems;
}


/// @brief Adds a System to the Engine.
/// @tparam SystemType The type of system to add the Engine
template < class SystemType >
System* Engine::AddSystem()
{
    System* system = SystemType::getInstance();
    systems.push_back( system );
    return system;
}

/// @brief contains the function for adding each System type to the Engine. Used for Loading systems from config.
std::map< std::string, System* (Engine::*)()> Engine::addSystemMethods = {
    { "PlatformSystem", &AddSystem< PlatformSystem >    },
    { "InputSystem",    &AddSystem< InputSystem >       },
    { "SceneSystem",    &AddSystem< SceneSystem >       },
    { "RenderSystem",   &AddSystem< RenderSystem >      },
    { "DebugSystem",    &AddSystem< DebugSystem >       },
    { "AudioSystem",    &AddSystem< AudioSystem >       },
    { "EntitySystem",   &AddSystem< EntitySystem >      },
<<<<<<< HEAD
    { "SandboxSystem",  &AddSystem< SandboxSystem >     }
=======
    { "SandboxSystem",  &AddSystem< SandboxSystem >     },
    { "PhysicsSystem",  &AddSystem< PhysicsSystem >     },
>>>>>>> c49da63f
};

/// @brief Loads the engine config from "Data/EngineConfig.json"
void Engine::Load()
{
    // v v v TODO: put this in a helper function in its own class v v v
    std::ifstream configFile( "Data/EngineConfig.json" );

    std::stringstream configStream;
    configStream << configFile.rdbuf();

    configFile.close();

    rapidjson::Document configData;
    configData.Parse( configStream.str().c_str() );
    // ^ ^ ^ TODO: put this in a helper function in its own class ^ ^ ^

    // v v v TODO: JSON error handing (maybe w/ helper functions in their own class) v v v
    fixedFrameDuration = configData[ "fixedFrameDuration" ].GetFloat();

    for ( auto& systemConfig : configData[ "systems" ].GetObject() )
    {
        auto addSystemMethod = addSystemMethods.at( systemConfig.name.GetString() ); // get the appropriate System creation method
        System* system = (this->*addSystemMethod)(); // create and add the System to the Engine
        ReadSystem( system, systemConfig.value ); // Load the System's config
    }
    // ^ ^ ^ TODO: JSON error handling (maybe w/ helper functions in their own class) ^ ^ ^

}


/// @brief Reads and loads the specified System config from JSON
/// @param system the system to load
/// @param systemConfig the JSON data of the System's configuration
void Engine::ReadSystem( System* system, rapidjson::Value const& systemConfig )
{
    std::map< std::string, ReadMethod< System > > readMethods = system->GetReadMethods();

    // v v v TODO: JSON error handling v v v
    for ( auto& setting : systemConfig.GetObject() )
    {
        ReadMethod< System > readMethod = readMethods.at( setting.name.GetString() ); // get the appropriate System read method
        (system->*readMethod)( setting.value ); // call the system read method to have the system read the value
    }
    // ^ ^ ^ TODO: JSON error handling ^ ^ ^
}

/// @brief Initializes the engine and all Systems in the Engine
void Engine::Init()
{
    // initialize the time values
    previousTime = glfwGetTime();
    previousFixedTime = previousTime;

    // initialize all the systems
    for (System * system : systems)
    {
        system->OnInit();
    }

    // TODO: move the below code out of the engine into its own systems

    // this will go in GraphicsSystem
        // Set the clear color (background color)
        glClearColor(0.2f, 0.3f, 0.3f, 1.0f);

    // this will stay here until we figure out a better way of replacing it
        // Set up a callback for the Escape key
        GLFWwindow* window = PlatformSystem::getInstance()->GetWindowHandle();
        glfwSetKeyCallback( window, keyCallback );
    // TODO: move the above code out of the engine and into its own systems
}

/// @brief Updates the engine each frame
void Engine::Update()
{

    double currentTime = glfwGetTime();

    UpdateSystems( static_cast<float>(currentTime - previousTime) );

    if (currentTime - previousFixedTime > fixedFrameDuration)
    {
        FixedUpdateSystems();
        previousFixedTime += fixedFrameDuration;
    }
    
    previousTime = currentTime;


// TODO: move the below code out of Engine and into its own Systems
        
// this goes to GraphicsSystem
            
    GLFWwindow* window = PlatformSystem::getInstance()->GetWindowHandle();

    // ensure viewport size matches window size
    int display_w, display_h;
    glfwGetFramebufferSize(window, &display_w, &display_h);
    glViewport(0, 0, display_w, display_h);

    // Swap front and back buffers
    glfwSwapBuffers(window);
    glClear(GL_COLOR_BUFFER_BIT);

// this goes to InputSystem
            
    // Poll for and process events
    glfwPollEvents();

// TODO: move the above code out of Engine and into its own System
}

/// @brief Calls all Systems' OnUpdate function
void Engine::UpdateSystems( float dt )
{
    for ( System * system : systems )
    {
        system->OnUpdate(dt);
    }
}

/// @brief Calls all Systems' OnFixedUpdate function
void Engine::FixedUpdateSystems()
{
    for ( System * system : systems )
    {
        system->OnFixedUpdate();
    }
}

/// @brief Calls all Systems' OnExit function
void Engine::Exit()
{
    for ( System * system : systems )
    {
        system->OnExit();
    }

    // TODO: properly delete systems
}



/// @brief The singleton instance of the Engine
Engine * Engine::instance;

/// @brief Constructs a new Engine
Engine::Engine() :
    shouldExit( false ),
    fixedFrameDuration( 1.0f / 20.0f ),
    previousFixedTime( 0.0 ),
    previousTime( 0.0 )
{}

/// @brief gets the singleton instance of the Engine
/// @return the singleton instance of the Engine
Engine* Engine::getInstance()
{
    if ( instance == nullptr )
    {
        instance = new Engine();
    }
    return instance;
}<|MERGE_RESOLUTION|>--- conflicted
+++ resolved
@@ -25,10 +25,7 @@
 #include "SandboxSystem.h"
 #include "InputSystem.h"
 #include "EntitySystem.h"
-<<<<<<< HEAD
-=======
 #include "PhysicsSystem.h"
->>>>>>> c49da63f
 
 // TODO: move this out of the engine into its own System
 void keyCallback(GLFWwindow* window, int key, int scancode, int action, int mods)
@@ -104,57 +101,36 @@
     { "DebugSystem",    &AddSystem< DebugSystem >       },
     { "AudioSystem",    &AddSystem< AudioSystem >       },
     { "EntitySystem",   &AddSystem< EntitySystem >      },
-<<<<<<< HEAD
-    { "SandboxSystem",  &AddSystem< SandboxSystem >     }
-=======
     { "SandboxSystem",  &AddSystem< SandboxSystem >     },
     { "PhysicsSystem",  &AddSystem< PhysicsSystem >     },
->>>>>>> c49da63f
 };
 
 /// @brief Loads the engine config from "Data/EngineConfig.json"
 void Engine::Load()
 {
     // v v v TODO: put this in a helper function in its own class v v v
-    std::ifstream configFile( "Data/EngineConfig.json" );
-
-    std::stringstream configStream;
-    configStream << configFile.rdbuf();
-
-    configFile.close();
-
-    rapidjson::Document configData;
-    configData.Parse( configStream.str().c_str() );
+        std::ifstream configFile( "Data/EngineConfig.json" );
+
+        std::stringstream configStream;
+        configStream << configFile.rdbuf();
+
+        configFile.close();
+
+        rapidjson::Document configData;
+        configData.Parse( configStream.str().c_str() );
     // ^ ^ ^ TODO: put this in a helper function in its own class ^ ^ ^
 
     // v v v TODO: JSON error handing (maybe w/ helper functions in their own class) v v v
-    fixedFrameDuration = configData[ "fixedFrameDuration" ].GetFloat();
-
-    for ( auto& systemConfig : configData[ "systems" ].GetObject() )
-    {
-        auto addSystemMethod = addSystemMethods.at( systemConfig.name.GetString() ); // get the appropriate System creation method
-        System* system = (this->*addSystemMethod)(); // create and add the System to the Engine
-        ReadSystem( system, systemConfig.value ); // Load the System's config
-    }
-    // ^ ^ ^ TODO: JSON error handling (maybe w/ helper functions in their own class) ^ ^ ^
-
-}
-
-
-/// @brief Reads and loads the specified System config from JSON
-/// @param system the system to load
-/// @param systemConfig the JSON data of the System's configuration
-void Engine::ReadSystem( System* system, rapidjson::Value const& systemConfig )
-{
-    std::map< std::string, ReadMethod< System > > readMethods = system->GetReadMethods();
-
-    // v v v TODO: JSON error handling v v v
-    for ( auto& setting : systemConfig.GetObject() )
-    {
-        ReadMethod< System > readMethod = readMethods.at( setting.name.GetString() ); // get the appropriate System read method
-        (system->*readMethod)( setting.value ); // call the system read method to have the system read the value
-    }
-    // ^ ^ ^ TODO: JSON error handling ^ ^ ^
+        fixedFrameDuration = configData[ "fixedFrameDuration" ].GetFloat();
+
+        for ( auto& systemConfig : configData[ "systems" ].GetObject() )
+        {
+            auto addSystemMethod = addSystemMethods.at( systemConfig.name.GetString() ); // get the appropriate System creation method
+            System* system = (this->*addSystemMethod)(); // create and add the System to the Engine
+            system->Load( systemConfig.value ); // have the System load itself
+        }
+    /// ^ ^ ^ TODO: JSON error handling (maybe w/ helper functions in their own class) ^ ^ ^
+
 }
 
 /// @brief Initializes the engine and all Systems in the Engine
@@ -248,8 +224,6 @@
     {
         system->OnExit();
     }
-
-    // TODO: properly delete systems
 }
 
 
