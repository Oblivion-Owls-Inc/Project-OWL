--- conflicted
+++ resolved
@@ -97,38 +97,12 @@
         m_FixedFrameDuration = fixedFrameDuration;
     }
 
-<<<<<<< HEAD
     /// @brief  Gets the array of all Systems in the engine.
     /// @return the array of all Systems in the engine
     std::vector< System* > const& Engine::GetSystems() const
     {
         return m_Systems;
     }
-=======
-/// @brief contains the function for adding each System type to the Engine. Used for Loading systems from config.
-std::map< std::string, System* (Engine::*)()> Engine::addSystemMethods = {
-    { "PlatformSystem", &AddSystem< PlatformSystem >    },
-    { "CameraSystem",   &AddSystem< CameraSystem >      },  
-    { "InputSystem",    &AddSystem< InputSystem >       },
-    { "SceneSystem",    &AddSystem< SceneSystem >       },
-    { "RenderSystem",   &AddSystem< RenderSystem >      },
-    { "DebugSystem",    &AddSystem< DebugSystem >       },
-    { "AudioSystem",    &AddSystem< AudioSystem >       },
-    { "EntitySystem",   &AddSystem< EntitySystem >      },
-    { "SandboxSystem",  &AddSystem< SandboxSystem >     },
-    { "XinoScene",      &AddSystem< XinoScene >         },
-	{ "CollisionSystem",&AddSystem< CollisionSystem >   },
-    { "BehaviorSystem< RigidBody >", &AddSystem< BehaviorSystem < RigidBody > >    },
-    { "BehaviorSystem< MovementAI >", &AddSystem< BehaviorSystem < MovementAI > >    },
-
-};
-
-/// @brief Loads the engine config from "Data/EngineConfig.json"
-void Engine::Load()
-{
-    // v v v TODO: put this in a helper function in its own class v v v
-        std::ifstream configFile( "Data/EngineConfig.json" );
->>>>>>> de567b3c
 
 //-----------------------------------------------------------------------------
 // public: reading
@@ -197,19 +171,22 @@
         return system;
     }
 
-    /// @brief contains the function for adding each System type to the Engine. Used for Loading systems from config.
-    std::map< std::string, System* (Engine::*)() > const Engine::s_AddSystemMethods = {
-        { "PlatformSystem",             &addSystem< PlatformSystem >                },
-        { "InputSystem",                &addSystem< InputSystem >                   },
-        { "SceneSystem",                &addSystem< SceneSystem >                   },
-        { "RenderSystem",               &addSystem< RenderSystem >                  },
-        { "DebugSystem",                &addSystem< DebugSystem >                   },
-        { "AudioSystem",                &addSystem< AudioSystem >                   },
-        { "EntitySystem",               &addSystem< EntitySystem >                  },
-        { "SandboxSystem",              &addSystem< SandboxSystem >                 },
-        { "BehaviorSystem<RigidBody>",  &addSystem< BehaviorSystem< RigidBody > >   },
-        { "BehaviorSystem<MovementAI>", &addSystem< BehaviorSystem< MovementAI > >  },
-    };
+/// @brief contains the function for adding each System type to the Engine. Used for Loading systems from config.
+std::map< std::string, System* (Engine::*)()> const Engine::s_AddSystemMethods = {
+    { "PlatformSystem",             &addSystem< PlatformSystem >                },
+    { "CameraSystem",               &addSystem< CameraSystem >                  },  
+    { "InputSystem",                &addSystem< InputSystem >                   },
+    { "SceneSystem",                &addSystem< SceneSystem >                   },
+    { "RenderSystem",               &addSystem< RenderSystem >                  },
+    { "DebugSystem",                &addSystem< DebugSystem >                   },
+    { "AudioSystem",                &addSystem< AudioSystem >                   },
+    { "EntitySystem",               &addSystem< EntitySystem >                  },
+    { "SandboxSystem",              &addSystem< SandboxSystem >                 },
+    { "XinoScene",                  &addSystem< XinoScene >                     },
+	{ "CollisionSystem",            &addSystem< CollisionSystem >               },
+    { "BehaviorSystem<RigidBody>",  &addSystem< BehaviorSystem< RigidBody > >   },
+    { "BehaviorSystem<MovementAI>", &addSystem< BehaviorSystem< MovementAI > >  },
+};
 
 //-----------------------------------------------------------------------------
 // private: methods
