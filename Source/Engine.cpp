--- conflicted
+++ resolved
@@ -362,12 +362,9 @@
         { "BehaviorSystem<EnemyBehavior>"         , &addSystem< BehaviorSystem< EnemyBehavior          > > },
         { "BehaviorSystem<EditorCameraController>", &addSystem< BehaviorSystem< EditorCameraController > > },
 		{ "BehaviorSystem<UiButton>"              , &addSystem< BehaviorSystem< UiButton               > > },
-<<<<<<< HEAD
+        { "BehaviorSystem<Popup>"                 , &addSystem< BehaviorSystem< Popup                  > > },
+
         { "BehaviorSystem<Generator>"             , &addSystem< BehaviorSystem< Generator              > > },
-=======
-        { "BehaviorSystem<Popup>"                 , &addSystem< BehaviorSystem< Popup                  > > },
-
->>>>>>> cf5efc24
 
         { "AssetLibrary<Entity>"                  , &addSystem< AssetLibrarySystem< Entity             > > },
         { "AssetLibrary<Sound>"                   , &addSystem< AssetLibrarySystem< Sound              > > },
