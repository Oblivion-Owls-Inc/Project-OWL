--- conflicted
+++ resolved
@@ -52,11 +52,7 @@
     {
         if ( m_ActiveCamera == nullptr )
         {
-<<<<<<< HEAD
-            static glm::mat4 identity = glm::mat4( 1.0f ); // static to prevent returning address of local
-=======
             static glm::mat4 const identity = glm::mat4( 1.0f );
->>>>>>> 3839cfd3
             return identity;
         }
         return m_ActiveCamera->GetWorldToClip();
