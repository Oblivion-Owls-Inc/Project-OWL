/**
* @file Behavior.h
* @author Tyler Birdsall (tyler.birdsall@digipen.edu)
* @brief Virtual behavior component header
* @version 0.1
* @date 2023-09-12
*
* @copyright Copyright (c) 2023
*
*/

#pragma once
#include "Component.h"

class Behavior : public Component
{

	protected:

		Behavior(std::type_index type) :
			Component(type)
		{}

	public:
		virtual Component* Clone() const = 0;

<<<<<<< HEAD
		virtual void OnCollision(Entity* other) = 0;
=======
		virtual void CollisionEvent(Entity* other) = 0;
>>>>>>> c49da63f

		virtual void OnUpdate(float dt) {};

		virtual void OnFixedUpdate() {};
};<|MERGE_RESOLUTION|>--- conflicted
+++ resolved
@@ -24,11 +24,7 @@
 	public:
 		virtual Component* Clone() const = 0;
 
-<<<<<<< HEAD
-		virtual void OnCollision(Entity* other) = 0;
-=======
 		virtual void CollisionEvent(Entity* other) = 0;
->>>>>>> c49da63f
 
 		virtual void OnUpdate(float dt) {};
 
