--- conflicted
+++ resolved
@@ -1,16 +1,7 @@
 #include "imgui.h"
 #include "imgui_impl_glfw.h"
 #include "imgui_impl_opengl3.h"
-<<<<<<< HEAD
-#include "../rapidjson/document.h"
-#include "../rapidjson/writer.h"
-#include "../rapidjson/stringbuffer.h"
-#include "glew.h"
-#include "glfw/glfw3.h"
-#include <iostream>
-=======
 #include "basics.h"
->>>>>>> cba97089
 
 void keyCallback(GLFWwindow* window, int key, int scancode, int action, int mods) {
     if (key == GLFW_KEY_ESCAPE && action == GLFW_PRESS) {
