--- conflicted
+++ resolved
@@ -81,11 +81,8 @@
 #include "SceneTransition.h"
 #include "Building.h"
 #include "WindowFocusEvent.h"
-<<<<<<< HEAD
+#include "JetpackBoost.h"
 #include "EventEmitter.h"
-=======
-#include "JetpackBoost.h"
->>>>>>> 5a14fa7e
 
 
 //-----------------------------------------------------------------------------
@@ -249,11 +246,8 @@
         { "SettingsManager"        , ComponentInfo< SettingsManager         >() },
         { "Building"               , ComponentInfo< Building                >() },
         { "WindowFocusEvent"       , ComponentInfo< WindowFocusEvent        >() },
-<<<<<<< HEAD
+        { "JetpackBoost"           , ComponentInfo< JetpackBoost            >() },
 		{ "EventEmitter"           , ComponentInfo< EventEmitter            >() }
-=======
-        { "JetpackBoost"           , ComponentInfo< JetpackBoost            >() }
->>>>>>> 5a14fa7e
     };
 
 //-----------------------------------------------------------------------------