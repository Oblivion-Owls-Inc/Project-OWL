///--------------------------------------------------------------------------//
/// @file   ComponentFactory.cpp
/// @brief  Definitions for the component factory class.
/// 
/// @author Aidan Straker (aidan.straker)
/// @date   September 2023
///
/// @copyright © 2023 DigiPen (USA) Corporation.
///--------------------------------------------------------------------------//

//-----------------------------------------------------------------------------
// Include Files:
//-----------------------------------------------------------------------------

#include "pch.h" 
#include "ComponentFactory.h"

#include "Transform.h"
#include "TilemapSprite.h"
#include "RigidBody.h"
#include "CircleCollider.h"
#include "EnemyBehavior.h"
#include "AudioPlayer.h"
#include "AudioListener.h"
#include "Bullet.h"
#include "BulletAoe.h"
#include "BulletAoePulse.h"
#include "Animation.h"
#include "TurretBehavior.h"
#include "PlayerController.h"
#include "EffectAnimator.h"
#include "Text.h"
#include "Tilemap.h"
#include "TilemapCollider.h"
#include "StaticBody.h"
#include "ConstructionBehavior.h"
#include "Camera.h"
#include "Lifetime.h"
#include "WavesBehavior.h"
#include "EmitterSprite.h"
#include "Emitter.h"
#include "HomeBase.h"
#include "Health.h"
#include "Generator.h"
#include "UiElement.h"
#include "MiningLaser.h"
#include "ItemComponent.h"
#include "TilemapItemDropper.h"
#include "Inventory.h"
#include "ItemCollector.h"
#include "Light.h"
#include "UiBarSprite.h"
#include "Nineslice.h"
#include "HealthBar.h"
#include "CameraBehavior.h"
#include "UiButton.h"
#include "TilemapTextureConnector.h"
#include "TilemapEditor.h"
#include "EditorCameraController.h"
#include "WinState.h"
#include "ResourceCounterUi.h"
#include "ResourcesUiManager.h"
#include "SceneChangeButton.h"
#include "SplashScreenController.h"
#include "HideableForeground.h"
#include "PathfinderTarget.h"
#include "PathfinderSource.h"
#include "Popup.h"
#include "pause.h"
#include "orbitbehavior.h"
#include "DestructibleTilemap.h"
#include "ControlPrompt.h"
#include "BuildingSelectionButton.h"
#include "DigEffect.h"
#include "UiSlider.h"
<<<<<<< HEAD
#include "Interactable.h"
#include "Interactor.h"
=======
#include "LaserUpgrade.h"
>>>>>>> e04493d5


//-----------------------------------------------------------------------------
// public: methods
//-----------------------------------------------------------------------------

    /// @brief  creates a new Component with the specified type
    /// @param  typeName    the type name of Component to create
    /// @return the created component
    Component* ComponentFactory::Create( std::string const& typeName )
    {
        std::pair< std::type_index, Component* (*)() > const* componentInfo = getComponentInfo( typeName );
        if ( componentInfo == nullptr )
        {
            return nullptr;
        }

        return componentInfo->second();
    }

    /// @brief  gets the std::type_index of the Component type with the specified name
    /// @param  typeName    the type name of the Component type to get
    /// @return the std::type_index of the Component type
    std::type_index const* ComponentFactory::GetTypeId( std::string const& typeName )
    {
        std::pair< std::type_index, Component* (*)() > const* componentInfo = getComponentInfo( typeName );
        if ( componentInfo == nullptr )
        {
            return nullptr;
        }

        return &componentInfo->first;
    }

    /// @brief  gets the name of the Component type with the specified type_index
    /// @param  typeIndex    the type index of the Component type to get
    /// @return the name of the Component type
    std::string ComponentFactory::GetTypeName( std::type_index const& typeIndex )
    {
        for ( auto& [key, typeInfo] : s_ComponentTypes )
        {
            if ( typeInfo.first == typeIndex )
            {
                return key;
            }
        }

        std::cerr << "Error: could not find proper name of type \"" << typeIndex.name() << "\"" << std::endl;
        return "";
    }

//-----------------------------------------------------------------------------
// private: methods
//-----------------------------------------------------------------------------

    /// @brief  accesses the Component type map with error handling
    /// @param  typeName    the type of component to get info about
    /// @return the Component type info for the specified type name
    std::pair< std::type_index, Component* (*)() > const* ComponentFactory::getComponentInfo( std::string const& typeName )
    {
        auto iterator = s_ComponentTypes.find( typeName );
        if ( iterator == s_ComponentTypes.end() )
        {
            Debug() <<  "WARNING: could not create unrecognized Component type \""
                << typeName << "\"" << std::endl;
            return nullptr;
        }
        return &iterator->second;
    }

//-----------------------------------------------------------------------------
// private: data
//-----------------------------------------------------------------------------

    /// @brief  template method to create the specified type of Component
    /// @tparam ComponentType   the type of Component to create
    /// @return the created Component
    template < typename ComponentType >
    Component* ComponentFactory::Creator()
    {
        return new ComponentType();
    }

    /// @brief  template method for creating Type information
    /// @tparam ComponentType   the type of Component to create information for
    /// @return the Component information
    template < typename ComponentType >
    std::pair< std::type_index, Component* (*)() > ComponentFactory::ComponentInfo() {
        return { typeid( ComponentType ), Creator< ComponentType > };
    }

    /// @brief  map containing information on Component types by name
    std::map< std::string, std::pair< std::type_index, Component* (*)() > > const ComponentFactory::s_ComponentTypes = {
        { "Transform"              , ComponentInfo< Transform               >() },
        { "Sprite"                 , ComponentInfo< Sprite                  >() },
        { "RigidBody"              , ComponentInfo< RigidBody               >() },
        { "CircleCollider"         , ComponentInfo< CircleCollider          >() },
        { "AudioPlayer"            , ComponentInfo< AudioPlayer             >() },
        { "AudioListener"          , ComponentInfo< AudioListener           >() },
        { "Animation"              , ComponentInfo< Animation               >() },
        { "Text"                   , ComponentInfo< Text                    >() },
        { "PlayerController"       , ComponentInfo< PlayerController        >() },
		{ "EnemyBehavior"          , ComponentInfo< EnemyBehavior           >() },
		{ "Bullet"                 , ComponentInfo< Bullet                  >() },
        { "BulletAoe"              , ComponentInfo< BulletAoe               >() },
        { "BulletAoePulse"         , ComponentInfo< BulletAoePulse          >() },
        { "TurretBehavior"         , ComponentInfo< TurretBehavior          >() },
        { "EffectAnimator"         , ComponentInfo< EffectAnimator          >() },
        { "Tilemap<int>"           , ComponentInfo< Tilemap< int     >      >() },
        { "Tilemap<float>"         , ComponentInfo< Tilemap< float   >      >() },
        { "Tilemap<Entity*>"       , ComponentInfo< Tilemap< Entity* >      >() },
        { "TilemapSprite"          , ComponentInfo< TilemapSprite           >() },
        { "TilemapCollider"        , ComponentInfo< TilemapCollider         >() },
        { "StaticBody"             , ComponentInfo< StaticBody              >() },
        { "ConstructionBehavior"   , ComponentInfo< ConstructionBehavior    >() },
        { "Camera"                 , ComponentInfo< Camera                  >() },
        { "Lifetime"               , ComponentInfo< Lifetime                >() },
        { "WavesBehavior"          , ComponentInfo< WavesBehavior           >() },
        { "Emitter"                , ComponentInfo< Emitter                 >() },
        { "EmitterSprite"          , ComponentInfo< EmitterSprite           >() },
        { "HomeBase"               , ComponentInfo< HomeBase                >() },
        { "Health"                 , ComponentInfo< Health                  >() },
        { "UiElement"              , ComponentInfo< UiElement               >() },
        { "MiningLaser"            , ComponentInfo< MiningLaser             >() },
        { "ItemComponent"          , ComponentInfo< ItemComponent           >() },
        { "TilemapItemDropper"     , ComponentInfo< TilemapItemDropper      >() },
        { "Inventory"              , ComponentInfo< Inventory               >() },
        { "ItemCollector"          , ComponentInfo< ItemCollector           >() },
        { "HealthBar"              , ComponentInfo< HealthBar               >() },
        { "UiBarSprite"            , ComponentInfo< UiBarSprite             >() },
        { "UiButton"               , ComponentInfo< UiButton                >() },
        { "Light"                  , ComponentInfo< Light                   >() },
        { "CameraBehavior"         , ComponentInfo< CameraBehavior          >() },
        { "TilemapTextureConnector", ComponentInfo< TilemapTextureConnector >() },
        { "Generator"              , ComponentInfo< Generator               >() },
        { "TilemapEditor"          , ComponentInfo< TilemapEditor           >() },
        { "EditorCameraController" , ComponentInfo< EditorCameraController  >() },
        { "ResourceCounterUi"      , ComponentInfo< ResourceCounterUi       >() },
        { "ResourcesUiManager"     , ComponentInfo< ResourcesUiManager      >() },
        { "SceneChangeButton"      , ComponentInfo< SceneChangeButton       >() },
        { "WinState"               , ComponentInfo< WinState                >() },
        { "Nineslice"              , ComponentInfo< Nineslice               >() },
        { "SplashScreenController" , ComponentInfo< SplashScreenController  >() },
        { "HideableForeground"     , ComponentInfo< HideableForeground      >() },
        { "PathfinderTarget"       , ComponentInfo< PathfinderTarget        >() },
        { "PathfinderSource"       , ComponentInfo< PathfinderSource        >() },
        { "HideableForeground"     , ComponentInfo< HideableForeground      >() },
        { "Popup"                  , ComponentInfo< Popup                   >() },
        { "PauseComponent"         , ComponentInfo< PauseComponent          >() },
        { "OrbitBehavior"          , ComponentInfo< OrbitBehavior           >() },
        { "DestructibleTilemap"    , ComponentInfo< DestructibleTilemap     >() },
        { "ControlPrompt"          , ComponentInfo< ControlPrompt           >() },
        { "BuildingSelectionButton", ComponentInfo< BuildingSelectionButton >() },
        { "DigEffect"              , ComponentInfo< DigEffect               >() },
        { "UiSlider"               , ComponentInfo< UiSlider                >() },
<<<<<<< HEAD
        { "Interactable"           , ComponentInfo< Interactable            >() },
        { "Interactor"             , ComponentInfo< Interactor              >() }
=======
        { "LaserUpgrade"           , ComponentInfo< LaserUpgrade            >() }
>>>>>>> e04493d5
    };

//-----------------------------------------------------------------------------<|MERGE_RESOLUTION|>--- conflicted
+++ resolved
@@ -73,12 +73,9 @@
 #include "BuildingSelectionButton.h"
 #include "DigEffect.h"
 #include "UiSlider.h"
-<<<<<<< HEAD
 #include "Interactable.h"
 #include "Interactor.h"
-=======
 #include "LaserUpgrade.h"
->>>>>>> e04493d5
 
 
 //-----------------------------------------------------------------------------
@@ -234,12 +231,9 @@
         { "BuildingSelectionButton", ComponentInfo< BuildingSelectionButton >() },
         { "DigEffect"              , ComponentInfo< DigEffect               >() },
         { "UiSlider"               , ComponentInfo< UiSlider                >() },
-<<<<<<< HEAD
         { "Interactable"           , ComponentInfo< Interactable            >() },
-        { "Interactor"             , ComponentInfo< Interactor              >() }
-=======
+        { "Interactor"             , ComponentInfo< Interactor              >() },
         { "LaserUpgrade"           , ComponentInfo< LaserUpgrade            >() }
->>>>>>> e04493d5
     };
 
 //-----------------------------------------------------------------------------