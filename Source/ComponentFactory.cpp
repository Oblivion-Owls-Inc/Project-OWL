///--------------------------------------------------------------------------//
/// @file   ComponentFactory.cpp
/// @brief  Definitions for the component factory class.
/// 
/// @author Aidan Straker (aidan.straker)
/// @date   September 2023
///
/// @copyright © 2023 DigiPen (USA) Corporation.
///--------------------------------------------------------------------------//

//-----------------------------------------------------------------------------
// Include Files:
//-----------------------------------------------------------------------------

#include "pch.h" 
#include "ComponentFactory.h"

#include "Transform.h"
#include "TilemapSprite.h"
#include "RigidBody.h"
#include "CircleCollider.h"
#include "EnemyBehavior.h"
#include "AudioPlayer.h"
#include "AudioListener.h"
#include "Bullet.h"
#include "BulletAoe.h"
#include "BulletAoePulse.h"
#include "Animation.h"
#include "TurretBehavior.h"
#include "PlayerController.h"
#include "EffectAnimator.h"
#include "Text.h"
#include "Tilemap.h"
#include "TilemapCollider.h"
#include "StaticBody.h"
#include "ConstructionBehavior.h"
#include "Camera.h"
#include "Lifetime.h"
#include "WavesBehavior.h"
#include "EmitterSprite.h"
#include "Emitter.h"
#include "HomeBase.h"
#include "Health.h"
#include "Generator.h"
#include "UiElement.h"
#include "MiningLaser.h"
#include "ItemComponent.h"
#include "TilemapItemDropper.h"
#include "Inventory.h"
#include "ItemCollector.h"
#include "Light.h"
#include "UiBarSprite.h"
#include "Nineslice.h"
#include "HealthBar.h"
#include "CameraBehavior.h"
#include "UiButton.h"
#include "TilemapTextureConnector.h"
#include "TilemapEditor.h"
#include "EditorCameraController.h"
#include "WinState.h"
#include "ResourceCounterUi.h"
#include "ResourcesUiManager.h"
#include "SceneChangeButton.h"
#include "SplashScreenController.h"
#include "HideableForeground.h"
#include "PathfinderTarget.h"
#include "PathfinderSource.h"
#include "Popup.h"
#include "pause.h"
#include "orbitbehavior.h"
#include "DestructibleTilemap.h"
#include "ControlPrompt.h"
#include "BuildingSelectionButton.h"
#include "DigEffect.h"
#include "UiSlider.h"
#include "Interactable.h"
#include "Interactor.h"
#include "LaserUpgrade.h"
#include "SettingsManager.h"
#include "TurretUnlockUpgrade.h"
#include "SceneTransition.h"
#include "Building.h"
#include "WindowFocusEvent.h"
<<<<<<< HEAD
#include "GeneratorActivationCostUi.h"
=======
#include "JetpackBoost.h"
>>>>>>> 5a14fa7e


//-----------------------------------------------------------------------------
// public: methods
//-----------------------------------------------------------------------------

    /// @brief  creates a new Component with the specified type
    /// @param  typeName    the type name of Component to create
    /// @return the created component
    Component* ComponentFactory::Create( std::string const& typeName )
    {
        std::pair< std::type_index, Component* (*)() > const* componentInfo = getComponentInfo( typeName );
        if ( componentInfo == nullptr )
        {
            return nullptr;
        }

        return componentInfo->second();
    }

    /// @brief  gets the std::type_index of the Component type with the specified name
    /// @param  typeName    the type name of the Component type to get
    /// @return the std::type_index of the Component type
    std::type_index const* ComponentFactory::GetTypeId( std::string const& typeName )
    {
        std::pair< std::type_index, Component* (*)() > const* componentInfo = getComponentInfo( typeName );
        if ( componentInfo == nullptr )
        {
            return nullptr;
        }

        return &componentInfo->first;
    }

    /// @brief  gets the name of the Component type with the specified type_index
    /// @param  typeIndex    the type index of the Component type to get
    /// @return the name of the Component type
    std::string ComponentFactory::GetTypeName( std::type_index const& typeIndex )
    {
        for ( auto& [key, typeInfo] : s_ComponentTypes )
        {
            if ( typeInfo.first == typeIndex )
            {
                return key;
            }
        }

        std::cerr << "Error: could not find proper name of type \"" << typeIndex.name() << "\"" << std::endl;
        return "";
    }

//-----------------------------------------------------------------------------
// private: methods
//-----------------------------------------------------------------------------

    /// @brief  accesses the Component type map with error handling
    /// @param  typeName    the type of component to get info about
    /// @return the Component type info for the specified type name
    std::pair< std::type_index, Component* (*)() > const* ComponentFactory::getComponentInfo( std::string const& typeName )
    {
        auto iterator = s_ComponentTypes.find( typeName );
        if ( iterator == s_ComponentTypes.end() )
        {
            Debug() <<  "WARNING: could not create unrecognized Component type \""
                << typeName << "\"" << std::endl;
            return nullptr;
        }
        return &iterator->second;
    }

//-----------------------------------------------------------------------------
// private: data
//-----------------------------------------------------------------------------

    /// @brief  template method to create the specified type of Component
    /// @tparam ComponentType   the type of Component to create
    /// @return the created Component
    template < typename ComponentType >
    Component* ComponentFactory::Creator()
    {
        return new ComponentType();
    }

    /// @brief  template method for creating Type information
    /// @tparam ComponentType   the type of Component to create information for
    /// @return the Component information
    template < typename ComponentType >
    std::pair< std::type_index, Component* (*)() > ComponentFactory::ComponentInfo() {
        return { typeid( ComponentType ), Creator< ComponentType > };
    }

    /// @brief  map containing information on Component types by name
    std::map< std::string, std::pair< std::type_index, Component* (*)() > > const ComponentFactory::s_ComponentTypes = {
<<<<<<< HEAD
        { "Transform"                , ComponentInfo< Transform                 >() },
        { "Sprite"                   , ComponentInfo< Sprite                    >() },
        { "RigidBody"                , ComponentInfo< RigidBody                 >() },
        { "CircleCollider"           , ComponentInfo< CircleCollider            >() },
        { "AudioPlayer"              , ComponentInfo< AudioPlayer               >() },
        { "AudioListener"            , ComponentInfo< AudioListener             >() },
        { "Animation"                , ComponentInfo< Animation                 >() },
        { "Text"                     , ComponentInfo< Text                      >() },
        { "PlayerController"         , ComponentInfo< PlayerController          >() },
		{ "EnemyBehavior"            , ComponentInfo< EnemyBehavior             >() },
		{ "Bullet"                   , ComponentInfo< Bullet                    >() },
        { "BulletAoe"                , ComponentInfo< BulletAoe                 >() },
        { "BulletAoePulse"           , ComponentInfo< BulletAoePulse            >() },
        { "TurretBehavior"           , ComponentInfo< TurretBehavior            >() },
        { "EffectAnimator"           , ComponentInfo< EffectAnimator            >() },
        { "Tilemap<int>"             , ComponentInfo< Tilemap< int     >        >() },
        { "Tilemap<float>"           , ComponentInfo< Tilemap< float   >        >() },
        { "Tilemap<Entity*>"         , ComponentInfo< Tilemap< Entity* >        >() },
        { "TilemapSprite"            , ComponentInfo< TilemapSprite             >() },
        { "TilemapCollider"          , ComponentInfo< TilemapCollider           >() },
        { "StaticBody"               , ComponentInfo< StaticBody                >() },
        { "ConstructionBehavior"     , ComponentInfo< ConstructionBehavior      >() },
        { "Camera"                   , ComponentInfo< Camera                    >() },
        { "Lifetime"                 , ComponentInfo< Lifetime                  >() },
        { "WavesBehavior"            , ComponentInfo< WavesBehavior             >() },
        { "Emitter"                  , ComponentInfo< Emitter                   >() },
        { "EmitterSprite"            , ComponentInfo< EmitterSprite             >() },
        { "HomeBase"                 , ComponentInfo< HomeBase                  >() },
        { "Health"                   , ComponentInfo< Health                    >() },
        { "UiElement"                , ComponentInfo< UiElement                 >() },
        { "MiningLaser"              , ComponentInfo< MiningLaser               >() },
        { "ItemComponent"            , ComponentInfo< ItemComponent             >() },
        { "TilemapItemDropper"       , ComponentInfo< TilemapItemDropper        >() },
        { "Inventory"                , ComponentInfo< Inventory                 >() },
        { "ItemCollector"            , ComponentInfo< ItemCollector             >() },
        { "HealthBar"                , ComponentInfo< HealthBar                 >() },
        { "UiBarSprite"              , ComponentInfo< UiBarSprite               >() },
        { "UiButton"                 , ComponentInfo< UiButton                  >() },
        { "Light"                    , ComponentInfo< Light                     >() },
        { "CameraBehavior"           , ComponentInfo< CameraBehavior            >() },
        { "TilemapTextureConnector"  , ComponentInfo< TilemapTextureConnector   >() },
        { "Generator"                , ComponentInfo< Generator                 >() },
        { "TilemapEditor"            , ComponentInfo< TilemapEditor             >() },
        { "EditorCameraController"   , ComponentInfo< EditorCameraController    >() },
        { "ResourceCounterUi"        , ComponentInfo< ResourceCounterUi         >() },
        { "ResourcesUiManager"       , ComponentInfo< ResourcesUiManager        >() },
        { "SceneChangeButton"        , ComponentInfo< SceneChangeButton         >() },
        { "WinState"                 , ComponentInfo< WinState                  >() },
        { "Nineslice"                , ComponentInfo< Nineslice                 >() },
        { "SplashScreenController"   , ComponentInfo< SplashScreenController    >() },
        { "HideableForeground"       , ComponentInfo< HideableForeground        >() },
        { "PathfinderTarget"         , ComponentInfo< PathfinderTarget          >() },
        { "PathfinderSource"         , ComponentInfo< PathfinderSource          >() },
        { "HideableForeground"       , ComponentInfo< HideableForeground        >() },
        { "Popup"                    , ComponentInfo< Popup                     >() },
        { "PauseComponent"           , ComponentInfo< PauseComponent            >() },
        { "OrbitBehavior"            , ComponentInfo< OrbitBehavior             >() },
        { "DestructibleTilemap"      , ComponentInfo< DestructibleTilemap       >() },
        { "ControlPrompt"            , ComponentInfo< ControlPrompt             >() },
        { "BuildingSelectionButton"  , ComponentInfo< BuildingSelectionButton   >() },
        { "DigEffect"                , ComponentInfo< DigEffect                 >() },
        { "UiSlider"                 , ComponentInfo< UiSlider                  >() },
        { "Interactable"             , ComponentInfo< Interactable              >() },
        { "Interactor"               , ComponentInfo< Interactor                >() },
        { "LaserUpgrade"             , ComponentInfo< LaserUpgrade              >() },
        { "TurretUnlockUpgrade"      , ComponentInfo< TurretUnlockUpgrade       >() },
        { "SceneTransition"          , ComponentInfo< SceneTransition           >() },
        { "SettingsManager"          , ComponentInfo< SettingsManager           >() },
        { "Building"                 , ComponentInfo< Building                  >() },
        { "WindowFocusEvent"         , ComponentInfo< WindowFocusEvent          >() },
        { "GeneratorActivationCostUi", ComponentInfo< GeneratorActivationCostUi >() }
=======
        { "Transform"              , ComponentInfo< Transform               >() },
        { "Sprite"                 , ComponentInfo< Sprite                  >() },
        { "RigidBody"              , ComponentInfo< RigidBody               >() },
        { "CircleCollider"         , ComponentInfo< CircleCollider          >() },
        { "AudioPlayer"            , ComponentInfo< AudioPlayer             >() },
        { "AudioListener"          , ComponentInfo< AudioListener           >() },
        { "Animation"              , ComponentInfo< Animation               >() },
        { "Text"                   , ComponentInfo< Text                    >() },
        { "PlayerController"       , ComponentInfo< PlayerController        >() },
		{ "EnemyBehavior"          , ComponentInfo< EnemyBehavior           >() },
		{ "Bullet"                 , ComponentInfo< Bullet                  >() },
        { "BulletAoe"              , ComponentInfo< BulletAoe               >() },
        { "BulletAoePulse"         , ComponentInfo< BulletAoePulse          >() },
        { "TurretBehavior"         , ComponentInfo< TurretBehavior          >() },
        { "EffectAnimator"         , ComponentInfo< EffectAnimator          >() },
        { "Tilemap<int>"           , ComponentInfo< Tilemap< int     >      >() },
        { "Tilemap<float>"         , ComponentInfo< Tilemap< float   >      >() },
        { "Tilemap<Entity*>"       , ComponentInfo< Tilemap< Entity* >      >() },
        { "TilemapSprite"          , ComponentInfo< TilemapSprite           >() },
        { "TilemapCollider"        , ComponentInfo< TilemapCollider         >() },
        { "StaticBody"             , ComponentInfo< StaticBody              >() },
        { "ConstructionBehavior"   , ComponentInfo< ConstructionBehavior    >() },
        { "Camera"                 , ComponentInfo< Camera                  >() },
        { "Lifetime"               , ComponentInfo< Lifetime                >() },
        { "WavesBehavior"          , ComponentInfo< WavesBehavior           >() },
        { "Emitter"                , ComponentInfo< Emitter                 >() },
        { "EmitterSprite"          , ComponentInfo< EmitterSprite           >() },
        { "HomeBase"               , ComponentInfo< HomeBase                >() },
        { "Health"                 , ComponentInfo< Health                  >() },
        { "UiElement"              , ComponentInfo< UiElement               >() },
        { "MiningLaser"            , ComponentInfo< MiningLaser             >() },
        { "ItemComponent"          , ComponentInfo< ItemComponent           >() },
        { "TilemapItemDropper"     , ComponentInfo< TilemapItemDropper      >() },
        { "Inventory"              , ComponentInfo< Inventory               >() },
        { "ItemCollector"          , ComponentInfo< ItemCollector           >() },
        { "HealthBar"              , ComponentInfo< HealthBar               >() },
        { "UiBarSprite"            , ComponentInfo< UiBarSprite             >() },
        { "UiButton"               , ComponentInfo< UiButton                >() },
        { "Light"                  , ComponentInfo< Light                   >() },
        { "CameraBehavior"         , ComponentInfo< CameraBehavior          >() },
        { "TilemapTextureConnector", ComponentInfo< TilemapTextureConnector >() },
        { "Generator"              , ComponentInfo< Generator               >() },
        { "TilemapEditor"          , ComponentInfo< TilemapEditor           >() },
        { "EditorCameraController" , ComponentInfo< EditorCameraController  >() },
        { "ResourceCounterUi"      , ComponentInfo< ResourceCounterUi       >() },
        { "ResourcesUiManager"     , ComponentInfo< ResourcesUiManager      >() },
        { "SceneChangeButton"      , ComponentInfo< SceneChangeButton       >() },
        { "WinState"               , ComponentInfo< WinState                >() },
        { "Nineslice"              , ComponentInfo< Nineslice               >() },
        { "SplashScreenController" , ComponentInfo< SplashScreenController  >() },
        { "HideableForeground"     , ComponentInfo< HideableForeground      >() },
        { "PathfinderTarget"       , ComponentInfo< PathfinderTarget        >() },
        { "PathfinderSource"       , ComponentInfo< PathfinderSource        >() },
        { "HideableForeground"     , ComponentInfo< HideableForeground      >() },
        { "Popup"                  , ComponentInfo< Popup                   >() },
        { "PauseComponent"         , ComponentInfo< PauseComponent          >() },
        { "OrbitBehavior"          , ComponentInfo< OrbitBehavior           >() },
        { "DestructibleTilemap"    , ComponentInfo< DestructibleTilemap     >() },
        { "ControlPrompt"          , ComponentInfo< ControlPrompt           >() },
        { "BuildingSelectionButton", ComponentInfo< BuildingSelectionButton >() },
        { "DigEffect"              , ComponentInfo< DigEffect               >() },
        { "UiSlider"               , ComponentInfo< UiSlider                >() },
        { "Interactable"           , ComponentInfo< Interactable            >() },
        { "Interactor"             , ComponentInfo< Interactor              >() },
        { "LaserUpgrade"           , ComponentInfo< LaserUpgrade            >() },
        { "TurretUnlockUpgrade"    , ComponentInfo< TurretUnlockUpgrade     >() },
        { "SceneTransition"        , ComponentInfo< SceneTransition         >() },
        { "SettingsManager"        , ComponentInfo< SettingsManager         >() },
        { "Building"               , ComponentInfo< Building                >() },
        { "WindowFocusEvent"       , ComponentInfo< WindowFocusEvent        >() },
        { "JetpackBoost"           , ComponentInfo< JetpackBoost            >() }
>>>>>>> 5a14fa7e
    };

//-----------------------------------------------------------------------------<|MERGE_RESOLUTION|>--- conflicted
+++ resolved
@@ -81,11 +81,8 @@
 #include "SceneTransition.h"
 #include "Building.h"
 #include "WindowFocusEvent.h"
-<<<<<<< HEAD
+#include "JetpackBoost.h"
 #include "GeneratorActivationCostUi.h"
-=======
-#include "JetpackBoost.h"
->>>>>>> 5a14fa7e
 
 
 //-----------------------------------------------------------------------------
@@ -179,7 +176,6 @@
 
     /// @brief  map containing information on Component types by name
     std::map< std::string, std::pair< std::type_index, Component* (*)() > > const ComponentFactory::s_ComponentTypes = {
-<<<<<<< HEAD
         { "Transform"                , ComponentInfo< Transform                 >() },
         { "Sprite"                   , ComponentInfo< Sprite                    >() },
         { "RigidBody"                , ComponentInfo< RigidBody                 >() },
@@ -250,80 +246,8 @@
         { "SettingsManager"          , ComponentInfo< SettingsManager           >() },
         { "Building"                 , ComponentInfo< Building                  >() },
         { "WindowFocusEvent"         , ComponentInfo< WindowFocusEvent          >() },
+        { "JetpackBoost"             , ComponentInfo< JetpackBoost              >() },
         { "GeneratorActivationCostUi", ComponentInfo< GeneratorActivationCostUi >() }
-=======
-        { "Transform"              , ComponentInfo< Transform               >() },
-        { "Sprite"                 , ComponentInfo< Sprite                  >() },
-        { "RigidBody"              , ComponentInfo< RigidBody               >() },
-        { "CircleCollider"         , ComponentInfo< CircleCollider          >() },
-        { "AudioPlayer"            , ComponentInfo< AudioPlayer             >() },
-        { "AudioListener"          , ComponentInfo< AudioListener           >() },
-        { "Animation"              , ComponentInfo< Animation               >() },
-        { "Text"                   , ComponentInfo< Text                    >() },
-        { "PlayerController"       , ComponentInfo< PlayerController        >() },
-		{ "EnemyBehavior"          , ComponentInfo< EnemyBehavior           >() },
-		{ "Bullet"                 , ComponentInfo< Bullet                  >() },
-        { "BulletAoe"              , ComponentInfo< BulletAoe               >() },
-        { "BulletAoePulse"         , ComponentInfo< BulletAoePulse          >() },
-        { "TurretBehavior"         , ComponentInfo< TurretBehavior          >() },
-        { "EffectAnimator"         , ComponentInfo< EffectAnimator          >() },
-        { "Tilemap<int>"           , ComponentInfo< Tilemap< int     >      >() },
-        { "Tilemap<float>"         , ComponentInfo< Tilemap< float   >      >() },
-        { "Tilemap<Entity*>"       , ComponentInfo< Tilemap< Entity* >      >() },
-        { "TilemapSprite"          , ComponentInfo< TilemapSprite           >() },
-        { "TilemapCollider"        , ComponentInfo< TilemapCollider         >() },
-        { "StaticBody"             , ComponentInfo< StaticBody              >() },
-        { "ConstructionBehavior"   , ComponentInfo< ConstructionBehavior    >() },
-        { "Camera"                 , ComponentInfo< Camera                  >() },
-        { "Lifetime"               , ComponentInfo< Lifetime                >() },
-        { "WavesBehavior"          , ComponentInfo< WavesBehavior           >() },
-        { "Emitter"                , ComponentInfo< Emitter                 >() },
-        { "EmitterSprite"          , ComponentInfo< EmitterSprite           >() },
-        { "HomeBase"               , ComponentInfo< HomeBase                >() },
-        { "Health"                 , ComponentInfo< Health                  >() },
-        { "UiElement"              , ComponentInfo< UiElement               >() },
-        { "MiningLaser"            , ComponentInfo< MiningLaser             >() },
-        { "ItemComponent"          , ComponentInfo< ItemComponent           >() },
-        { "TilemapItemDropper"     , ComponentInfo< TilemapItemDropper      >() },
-        { "Inventory"              , ComponentInfo< Inventory               >() },
-        { "ItemCollector"          , ComponentInfo< ItemCollector           >() },
-        { "HealthBar"              , ComponentInfo< HealthBar               >() },
-        { "UiBarSprite"            , ComponentInfo< UiBarSprite             >() },
-        { "UiButton"               , ComponentInfo< UiButton                >() },
-        { "Light"                  , ComponentInfo< Light                   >() },
-        { "CameraBehavior"         , ComponentInfo< CameraBehavior          >() },
-        { "TilemapTextureConnector", ComponentInfo< TilemapTextureConnector >() },
-        { "Generator"              , ComponentInfo< Generator               >() },
-        { "TilemapEditor"          , ComponentInfo< TilemapEditor           >() },
-        { "EditorCameraController" , ComponentInfo< EditorCameraController  >() },
-        { "ResourceCounterUi"      , ComponentInfo< ResourceCounterUi       >() },
-        { "ResourcesUiManager"     , ComponentInfo< ResourcesUiManager      >() },
-        { "SceneChangeButton"      , ComponentInfo< SceneChangeButton       >() },
-        { "WinState"               , ComponentInfo< WinState                >() },
-        { "Nineslice"              , ComponentInfo< Nineslice               >() },
-        { "SplashScreenController" , ComponentInfo< SplashScreenController  >() },
-        { "HideableForeground"     , ComponentInfo< HideableForeground      >() },
-        { "PathfinderTarget"       , ComponentInfo< PathfinderTarget        >() },
-        { "PathfinderSource"       , ComponentInfo< PathfinderSource        >() },
-        { "HideableForeground"     , ComponentInfo< HideableForeground      >() },
-        { "Popup"                  , ComponentInfo< Popup                   >() },
-        { "PauseComponent"         , ComponentInfo< PauseComponent          >() },
-        { "OrbitBehavior"          , ComponentInfo< OrbitBehavior           >() },
-        { "DestructibleTilemap"    , ComponentInfo< DestructibleTilemap     >() },
-        { "ControlPrompt"          , ComponentInfo< ControlPrompt           >() },
-        { "BuildingSelectionButton", ComponentInfo< BuildingSelectionButton >() },
-        { "DigEffect"              , ComponentInfo< DigEffect               >() },
-        { "UiSlider"               , ComponentInfo< UiSlider                >() },
-        { "Interactable"           , ComponentInfo< Interactable            >() },
-        { "Interactor"             , ComponentInfo< Interactor              >() },
-        { "LaserUpgrade"           , ComponentInfo< LaserUpgrade            >() },
-        { "TurretUnlockUpgrade"    , ComponentInfo< TurretUnlockUpgrade     >() },
-        { "SceneTransition"        , ComponentInfo< SceneTransition         >() },
-        { "SettingsManager"        , ComponentInfo< SettingsManager         >() },
-        { "Building"               , ComponentInfo< Building                >() },
-        { "WindowFocusEvent"       , ComponentInfo< WindowFocusEvent        >() },
-        { "JetpackBoost"           , ComponentInfo< JetpackBoost            >() }
->>>>>>> 5a14fa7e
     };
 
 //-----------------------------------------------------------------------------