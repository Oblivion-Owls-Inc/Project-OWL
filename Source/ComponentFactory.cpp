--- conflicted
+++ resolved
@@ -73,13 +73,10 @@
 #include "BuildingSelectionButton.h"
 #include "DigEffect.h"
 #include "UiSlider.h"
-<<<<<<< HEAD
-#include "SettingsManager.h"
-=======
 #include "Interactable.h"
 #include "Interactor.h"
 #include "LaserUpgrade.h"
->>>>>>> 0b2ab38e
+#include "SettingsManager.h"
 
 
 //-----------------------------------------------------------------------------
@@ -235,13 +232,10 @@
         { "BuildingSelectionButton", ComponentInfo< BuildingSelectionButton >() },
         { "DigEffect"              , ComponentInfo< DigEffect               >() },
         { "UiSlider"               , ComponentInfo< UiSlider                >() },
-<<<<<<< HEAD
-        { "SettingsManager"        , ComponentInfo< SettingsManager         >() }
-=======
         { "Interactable"           , ComponentInfo< Interactable            >() },
         { "Interactor"             , ComponentInfo< Interactor              >() },
-        { "LaserUpgrade"           , ComponentInfo< LaserUpgrade            >() }
->>>>>>> 0b2ab38e
+        { "LaserUpgrade"           , ComponentInfo< LaserUpgrade            >() },
+        { "SettingsManager"        , ComponentInfo< SettingsManager         >() }
     };
 
 //-----------------------------------------------------------------------------