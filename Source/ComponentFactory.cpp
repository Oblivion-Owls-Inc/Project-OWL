--- conflicted
+++ resolved
@@ -59,13 +59,9 @@
 #include "SceneChangeButton.h"
 #include "SplashScreenController.h"
 #include "HideableForeground.h"
-<<<<<<< HEAD
 #include "PathfinderTarget.h"
 #include "PathfinderSource.h"
-=======
 #include "Popup.h"
-
->>>>>>> cf5efc24
 
 
 //-----------------------------------------------------------------------------
@@ -207,12 +203,10 @@
         { "Nineslice"              , ComponentInfo< Nineslice               >() },
         { "SplashScreenController" , ComponentInfo< SplashScreenController  >() },
         { "HideableForeground"     , ComponentInfo< HideableForeground      >() },
-<<<<<<< HEAD
         { "PathfinderTarget"       , ComponentInfo< PathfinderTarget        >() },
         { "PathfinderSource"       , ComponentInfo< PathfinderSource        >() }
-=======
+        { "HideableForeground"     , ComponentInfo< HideableForeground      >() },
         { "Popup"                  , ComponentInfo< Popup                   >() }
->>>>>>> cf5efc24
     };
 
 //-----------------------------------------------------------------------------