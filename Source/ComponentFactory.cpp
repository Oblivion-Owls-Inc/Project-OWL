///--------------------------------------------------------------------------//
/// @file   ComponentFactory.cpp
/// @brief  Definitions for the component factory class.
/// 
/// @author Aidan Straker (aidan.straker)
/// @date   September 2023
///
/// @copyright © 2023 DigiPen (USA) Corporation.
///--------------------------------------------------------------------------//

//-----------------------------------------------------------------------------
// Include Files:
//-----------------------------------------------------------------------------

#include "pch.h" 
#include "ComponentFactory.h"

#include "Transform.h"
#include "TilemapSprite.h"
#include "RigidBody.h"
#include "CircleCollider.h"
#include "EnemyBehavior.h"
#include "AudioPlayer.h"
#include "AudioListener.h"
#include "Bullet.h"
#include "BulletAoe.h"
#include "BulletAoePulse.h"
#include "Animation.h"
#include "TurretBehavior.h"
#include "PlayerController.h"
#include "EffectAnimator.h"
#include "Text.h"
#include "Tilemap.h"
#include "TilemapCollider.h"
#include "StaticBody.h"
#include "ConstructionBehavior.h"
#include "Camera.h"
#include "Lifetime.h"
#include "WavesBehavior.h"
#include "EmitterSprite.h"
#include "Emitter.h"
#include "HomeBase.h"
#include "Health.h"
#include "Generator.h"
#include "UiElement.h"
#include "MiningLaser.h"
#include "ItemComponent.h"
#include "TilemapItemDropper.h"
#include "Inventory.h"
#include "ItemCollector.h"
#include "Light.h"
#include "UiBarSprite.h"
#include "Nineslice.h"
#include "HealthBar.h"
#include "CameraBehavior.h"
#include "UiButton.h"
#include "TilemapTextureConnector.h"
#include "TilemapEditor.h"
#include "EditorCameraController.h"
#include "WinState.h"
#include "ResourceCounterUi.h"
#include "ResourcesUiManager.h"
#include "SceneChangeButton.h"
#include "SplashScreenController.h"
#include "HideableForeground.h"
#include "PathfinderTarget.h"
#include "PathfinderSource.h"
#include "Popup.h"
#include "pause.h"
#include "orbitbehavior.h"
#include "DestructibleTilemap.h"
#include "ControlPrompt.h"
#include "BuildingSelectionButton.h"
#include "DigEffect.h"
#include "UiSlider.h"
#include "Interactable.h"
#include "Interactor.h"
#include "LaserUpgrade.h"
#include "SettingsManager.h"
#include "TurretUnlockUpgrade.h"
#include "SceneTransition.h"
#include "Building.h"


//-----------------------------------------------------------------------------
// public: methods
//-----------------------------------------------------------------------------

    /// @brief  creates a new Component with the specified type
    /// @param  typeName    the type name of Component to create
    /// @return the created component
    Component* ComponentFactory::Create( std::string const& typeName )
    {
        std::pair< std::type_index, Component* (*)() > const* componentInfo = getComponentInfo( typeName );
        if ( componentInfo == nullptr )
        {
            return nullptr;
        }

        return componentInfo->second();
    }

    /// @brief  gets the std::type_index of the Component type with the specified name
    /// @param  typeName    the type name of the Component type to get
    /// @return the std::type_index of the Component type
    std::type_index const* ComponentFactory::GetTypeId( std::string const& typeName )
    {
        std::pair< std::type_index, Component* (*)() > const* componentInfo = getComponentInfo( typeName );
        if ( componentInfo == nullptr )
        {
            return nullptr;
        }

        return &componentInfo->first;
    }

    /// @brief  gets the name of the Component type with the specified type_index
    /// @param  typeIndex    the type index of the Component type to get
    /// @return the name of the Component type
    std::string ComponentFactory::GetTypeName( std::type_index const& typeIndex )
    {
        for ( auto& [key, typeInfo] : s_ComponentTypes )
        {
            if ( typeInfo.first == typeIndex )
            {
                return key;
            }
        }

        std::cerr << "Error: could not find proper name of type \"" << typeIndex.name() << "\"" << std::endl;
        return "";
    }

//-----------------------------------------------------------------------------
// private: methods
//-----------------------------------------------------------------------------

    /// @brief  accesses the Component type map with error handling
    /// @param  typeName    the type of component to get info about
    /// @return the Component type info for the specified type name
    std::pair< std::type_index, Component* (*)() > const* ComponentFactory::getComponentInfo( std::string const& typeName )
    {
        auto iterator = s_ComponentTypes.find( typeName );
        if ( iterator == s_ComponentTypes.end() )
        {
            Debug() <<  "WARNING: could not create unrecognized Component type \""
                << typeName << "\"" << std::endl;
            return nullptr;
        }
        return &iterator->second;
    }

//-----------------------------------------------------------------------------
// private: data
//-----------------------------------------------------------------------------

    /// @brief  template method to create the specified type of Component
    /// @tparam ComponentType   the type of Component to create
    /// @return the created Component
    template < typename ComponentType >
    Component* ComponentFactory::Creator()
    {
        return new ComponentType();
    }

    /// @brief  template method for creating Type information
    /// @tparam ComponentType   the type of Component to create information for
    /// @return the Component information
    template < typename ComponentType >
    std::pair< std::type_index, Component* (*)() > ComponentFactory::ComponentInfo() {
        return { typeid( ComponentType ), Creator< ComponentType > };
    }

    /// @brief  map containing information on Component types by name
    std::map< std::string, std::pair< std::type_index, Component* (*)() > > const ComponentFactory::s_ComponentTypes = {
        { "Transform"              , ComponentInfo< Transform               >() },
        { "Sprite"                 , ComponentInfo< Sprite                  >() },
        { "RigidBody"              , ComponentInfo< RigidBody               >() },
        { "CircleCollider"         , ComponentInfo< CircleCollider          >() },
        { "AudioPlayer"            , ComponentInfo< AudioPlayer             >() },
        { "AudioListener"          , ComponentInfo< AudioListener           >() },
        { "Animation"              , ComponentInfo< Animation               >() },
        { "Text"                   , ComponentInfo< Text                    >() },
        { "PlayerController"       , ComponentInfo< PlayerController        >() },
		{ "EnemyBehavior"          , ComponentInfo< EnemyBehavior           >() },
		{ "Bullet"                 , ComponentInfo< Bullet                  >() },
        { "BulletAoe"              , ComponentInfo< BulletAoe               >() },
        { "BulletAoePulse"         , ComponentInfo< BulletAoePulse          >() },
        { "TurretBehavior"         , ComponentInfo< TurretBehavior          >() },
        { "EffectAnimator"         , ComponentInfo< EffectAnimator          >() },
        { "Tilemap<int>"           , ComponentInfo< Tilemap< int     >      >() },
        { "Tilemap<float>"         , ComponentInfo< Tilemap< float   >      >() },
        { "Tilemap<Entity*>"       , ComponentInfo< Tilemap< Entity* >      >() },
        { "TilemapSprite"          , ComponentInfo< TilemapSprite           >() },
        { "TilemapCollider"        , ComponentInfo< TilemapCollider         >() },
        { "StaticBody"             , ComponentInfo< StaticBody              >() },
        { "ConstructionBehavior"   , ComponentInfo< ConstructionBehavior    >() },
        { "Camera"                 , ComponentInfo< Camera                  >() },
        { "Lifetime"               , ComponentInfo< Lifetime                >() },
        { "WavesBehavior"          , ComponentInfo< WavesBehavior           >() },
        { "Emitter"                , ComponentInfo< Emitter                 >() },
        { "EmitterSprite"          , ComponentInfo< EmitterSprite           >() },
        { "HomeBase"               , ComponentInfo< HomeBase                >() },
        { "Health"                 , ComponentInfo< Health                  >() },
        { "UiElement"              , ComponentInfo< UiElement               >() },
        { "MiningLaser"            , ComponentInfo< MiningLaser             >() },
        { "ItemComponent"          , ComponentInfo< ItemComponent           >() },
        { "TilemapItemDropper"     , ComponentInfo< TilemapItemDropper      >() },
        { "Inventory"              , ComponentInfo< Inventory               >() },
        { "ItemCollector"          , ComponentInfo< ItemCollector           >() },
        { "HealthBar"              , ComponentInfo< HealthBar               >() },
        { "UiBarSprite"            , ComponentInfo< UiBarSprite             >() },
        { "UiButton"               , ComponentInfo< UiButton                >() },
        { "Light"                  , ComponentInfo< Light                   >() },
        { "CameraBehavior"         , ComponentInfo< CameraBehavior          >() },
        { "TilemapTextureConnector", ComponentInfo< TilemapTextureConnector >() },
        { "Generator"              , ComponentInfo< Generator               >() },
        { "TilemapEditor"          , ComponentInfo< TilemapEditor           >() },
        { "EditorCameraController" , ComponentInfo< EditorCameraController  >() },
        { "ResourceCounterUi"      , ComponentInfo< ResourceCounterUi       >() },
        { "ResourcesUiManager"     , ComponentInfo< ResourcesUiManager      >() },
        { "SceneChangeButton"      , ComponentInfo< SceneChangeButton       >() },
        { "WinState"               , ComponentInfo< WinState                >() },
        { "Nineslice"              , ComponentInfo< Nineslice               >() },
        { "SplashScreenController" , ComponentInfo< SplashScreenController  >() },
        { "HideableForeground"     , ComponentInfo< HideableForeground      >() },
        { "PathfinderTarget"       , ComponentInfo< PathfinderTarget        >() },
        { "PathfinderSource"       , ComponentInfo< PathfinderSource        >() },
        { "HideableForeground"     , ComponentInfo< HideableForeground      >() },
        { "Popup"                  , ComponentInfo< Popup                   >() },
        { "PauseComponent"         , ComponentInfo< PauseComponent          >() },
        { "OrbitBehavior"          , ComponentInfo< OrbitBehavior           >() },
        { "DestructibleTilemap"    , ComponentInfo< DestructibleTilemap     >() },
        { "ControlPrompt"          , ComponentInfo< ControlPrompt           >() },
        { "BuildingSelectionButton", ComponentInfo< BuildingSelectionButton >() },
        { "DigEffect"              , ComponentInfo< DigEffect               >() },
        { "UiSlider"               , ComponentInfo< UiSlider                >() },
        { "Interactable"           , ComponentInfo< Interactable            >() },
        { "Interactor"             , ComponentInfo< Interactor              >() },
        { "LaserUpgrade"           , ComponentInfo< LaserUpgrade            >() },
        { "TurretUnlockUpgrade"    , ComponentInfo< TurretUnlockUpgrade     >() },
        { "SceneTransition"        , ComponentInfo< SceneTransition         >() },
<<<<<<< HEAD
        { "Building"               , ComponentInfo< Building                >() }
=======
        { "SettingsManager"        , ComponentInfo< SettingsManager         >() }

>>>>>>> 68411382
    };

//-----------------------------------------------------------------------------<|MERGE_RESOLUTION|>--- conflicted
+++ resolved
@@ -240,12 +240,8 @@
         { "LaserUpgrade"           , ComponentInfo< LaserUpgrade            >() },
         { "TurretUnlockUpgrade"    , ComponentInfo< TurretUnlockUpgrade     >() },
         { "SceneTransition"        , ComponentInfo< SceneTransition         >() },
-<<<<<<< HEAD
+        { "SettingsManager"        , ComponentInfo< SettingsManager         >() },
         { "Building"               , ComponentInfo< Building                >() }
-=======
-        { "SettingsManager"        , ComponentInfo< SettingsManager         >() }
-
->>>>>>> 68411382
     };
 
 //-----------------------------------------------------------------------------