/// @file SceneSystem.cpp
/// @author Steve Bukowinski (steve.bukowinski@digipen.edu)
/// @brief handles the process of resetting and changing scenes
/// @version 0.1
/// @date 2023-09-08
/// 
/// @copyright Copyright (c) 2023

#include "SceneSystem.h"

#include "basics.h"

//-----------------------------------------------------------------------------
// public methods
//-----------------------------------------------------------------------------

    /// @brief sets the next Scene to change to
    /// @param nextSceneName the name of the next scene
    void SceneSystem::SetNextScene( std::string nextSceneName_ )
    {
        nextSceneName = nextSceneName_;
    }

//-----------------------------------------------------------------------------
// private methods
//-----------------------------------------------------------------------------

    /// @brief assembles the filepath of a scene with the given name
    /// @param sceneName the name of the scene to assemble the filepath of
    /// @return the filepath of the scene
    std::string SceneSystem::GetScenePath( std::string const& sceneName )
    {
        return baseScenePath + sceneName + sceneFileExtension;
    }


    /// @brief Loads the next Scene
    void SceneSystem::LoadScene()
    {

        // TODO: load from JSON

        for ( System* system : Engine::getInstance()->getSystems() )
        {
            system->OnSceneLoad();
        }
    }

    /// @brief Initializes the current Scene
    void SceneSystem::InitScene()
    {
        for ( System* system : Engine::getInstance()->getSystems() )
        {
            system->OnSceneInit();
        }
    }

    /// @brief Exits the current Scene
    void SceneSystem::ExitScene()
    {
        for ( System* system : Engine::getInstance()->getSystems() )
        {
            system->OnSceneExit();
        }
    }

//-----------------------------------------------------------------------------
// private static methods
//-----------------------------------------------------------------------------

//-----------------------------------------------------------------------------
// virtual override methods
//-----------------------------------------------------------------------------

    /// @brief Gets called once every simulation frame. Use this function for anything that affects the simulation.    
    void SceneSystem::OnFixedUpdate()
    {
        if ( nextSceneName == "" ) {
            return;
        }

<<<<<<< HEAD
        ExitScene();

        currentSceneName = nextSceneName;
        nextSceneName = "";

        LoadScene();
        InitScene();
    }

    /// @brief Gets called once before the Engine closes
    void SceneSystem::OnExit()
    {
        // TODO: add the following line once JSON deserialization is implemented
        // assert ( currentSceneName != "" );

        ExitScene();

        currentSceneName = "";
=======
/// @brief Gets called once every simulation frame. Use this function for anything that affects the simulation.    
void SceneSystem::OnFixedUpdate()
{
    if ( nextSceneName == "" ) {
        return;
>>>>>>> c49da63f
    }

//-----------------------------------------------------------------------------
// private constants
//-----------------------------------------------------------------------------

    /// @brief The file extension for Scene files
    std::string const SceneSystem::sceneFileExtension = ".scene.json";

//-----------------------------------------------------------------------------
// class specific Read methods
//-----------------------------------------------------------------------------

    /// @brief reads a JSON value into baseScenePath
    /// @param jsonValue the JSON value storing the data to be put into baseScenePath
    void SceneSystem::ReadBaseScenePath( rapidjson::Value const& jsonValue )
    {
        baseScenePath = jsonValue.GetString();
    }

    /// @brief reads a JSON value into nextSceneName
    /// @param jsonValue the JSON value storing the data to be put into nextSceneName
    void SceneSystem::ReadNextSceneName( rapidjson::Value const& jsonValue )
    {
        nextSceneName = jsonValue.GetString();
    }

    /// @brief the Read Methods used in this System
    std::map< std::string, ReadMethod< SceneSystem > > const SceneSystem::ReadMethods = {
        { "baseScenePath", &ReadBaseScenePath },
        { "nextSceneName", &ReadNextSceneName }
    };

//-----------------------------------------------------------------------------
// default Read method stuff
//-----------------------------------------------------------------------------

    /// @brief Gets the read methods of this System
    /// @return the map of read methods of this System
    std::map< std::string, ReadMethod< System > > const& SceneSystem::GetReadMethods()
    {
        return (std::map< std::string, ReadMethod< System > > const&)ReadMethods;
    }

//-----------------------------------------------------------------------------
// singleton stuff
//-----------------------------------------------------------------------------

    /// @brief Constructs the SceneSystem
    SceneSystem::SceneSystem() :
        nextSceneName(""),
        currentSceneName(""),
        baseScenePath("Data/Scenes")
    {}

    /// @brief The singleton instance of SceneSystem
    SceneSystem* SceneSystem::instance = nullptr;

    /// @brief gets the instance of SceneSystem
    /// @return the instance of the SceneSystem
    SceneSystem* SceneSystem::getInstance()
    {
        if ( instance == nullptr )
        {
            instance = new SceneSystem();
        }
        return instance;
    }

//-----------------------------------------------------------------------------<|MERGE_RESOLUTION|>--- conflicted
+++ resolved
@@ -10,168 +10,120 @@
 
 #include "basics.h"
 
-//-----------------------------------------------------------------------------
-// public methods
-//-----------------------------------------------------------------------------
 
-    /// @brief sets the next Scene to change to
-    /// @param nextSceneName the name of the next scene
-    void SceneSystem::SetNextScene( std::string nextSceneName_ )
-    {
-        nextSceneName = nextSceneName_;
-    }
+/// @brief sets the next Scene to change to
+/// @param nextSceneName the name of the next scene
+void SceneSystem::SetNextScene( std::string nextSceneName_ )
+{
+    nextSceneName = nextSceneName_;
+}
 
-//-----------------------------------------------------------------------------
-// private methods
-//-----------------------------------------------------------------------------
-
-    /// @brief assembles the filepath of a scene with the given name
-    /// @param sceneName the name of the scene to assemble the filepath of
-    /// @return the filepath of the scene
-    std::string SceneSystem::GetScenePath( std::string const& sceneName )
-    {
-        return baseScenePath + sceneName + sceneFileExtension;
-    }
+/// @brief gets the name of the current scene
+/// @return the name of the current scene
+std::string const& SceneSystem::getSceneName() const
+{
+    return currentSceneName;
+}
 
 
-    /// @brief Loads the next Scene
-    void SceneSystem::LoadScene()
+
+/// @brief The file extension for Scene files
+std::string const SceneSystem::sceneFileExtension = ".scene.json";
+
+
+/// @brief assembles the filepath of a scene with the given name
+/// @param sceneName the name of the scene to assemble the filepath of
+/// @return the filepath of the scene
+std::string SceneSystem::ScenePath( std::string const& sceneName )
+{
+    return baseScenePath + sceneName + sceneFileExtension;
+}
+
+
+/// @brief Loads the next Scene
+void SceneSystem::LoadScene()
+{
+
+    // TODO: load from JSON
+
+    for ( System* system : Engine::getInstance()->getSystems() )
     {
+        system->OnSceneLoad();
+    }
+}
 
-        // TODO: load from JSON
+/// @brief Initializes the current Scene
+void SceneSystem::InitScene()
+{
+    for ( System* system : Engine::getInstance()->getSystems() )
+    {
+        system->OnSceneInit();
+    }
+}
 
-        for ( System* system : Engine::getInstance()->getSystems() )
-        {
-            system->OnSceneLoad();
-        }
+/// @brief Exits the current Scene
+void SceneSystem::ExitScene()
+{
+    for ( System* system : Engine::getInstance()->getSystems() )
+    {
+        system->OnSceneExit();
     }
+}
 
-    /// @brief Initializes the current Scene
-    void SceneSystem::InitScene()
-    {
-        for ( System* system : Engine::getInstance()->getSystems() )
-        {
-            system->OnSceneInit();
-        }
-    }
-
-    /// @brief Exits the current Scene
-    void SceneSystem::ExitScene()
-    {
-        for ( System* system : Engine::getInstance()->getSystems() )
-        {
-            system->OnSceneExit();
-        }
-    }
-
-//-----------------------------------------------------------------------------
-// private static methods
-//-----------------------------------------------------------------------------
-
-//-----------------------------------------------------------------------------
-// virtual override methods
-//-----------------------------------------------------------------------------
-
-    /// @brief Gets called once every simulation frame. Use this function for anything that affects the simulation.    
-    void SceneSystem::OnFixedUpdate()
-    {
-        if ( nextSceneName == "" ) {
-            return;
-        }
-
-<<<<<<< HEAD
-        ExitScene();
-
-        currentSceneName = nextSceneName;
-        nextSceneName = "";
-
-        LoadScene();
-        InitScene();
-    }
-
-    /// @brief Gets called once before the Engine closes
-    void SceneSystem::OnExit()
-    {
-        // TODO: add the following line once JSON deserialization is implemented
-        // assert ( currentSceneName != "" );
-
-        ExitScene();
-
-        currentSceneName = "";
-=======
 /// @brief Gets called once every simulation frame. Use this function for anything that affects the simulation.    
 void SceneSystem::OnFixedUpdate()
 {
     if ( nextSceneName == "" ) {
         return;
->>>>>>> c49da63f
     }
 
-//-----------------------------------------------------------------------------
-// private constants
-//-----------------------------------------------------------------------------
+    ExitScene();
 
-    /// @brief The file extension for Scene files
-    std::string const SceneSystem::sceneFileExtension = ".scene.json";
+    currentSceneName = nextSceneName;
+    nextSceneName = "";
 
-//-----------------------------------------------------------------------------
-// class specific Read methods
-//-----------------------------------------------------------------------------
+    LoadScene();
+    InitScene();
+}
 
-    /// @brief reads a JSON value into baseScenePath
-    /// @param jsonValue the JSON value storing the data to be put into baseScenePath
-    void SceneSystem::ReadBaseScenePath( rapidjson::Value const& jsonValue )
+/// @brief Gets called once before the Engine closes
+void SceneSystem::OnExit()
+{
+    // TODO: add the following line once JSON deserialization is implemented
+    // assert ( currentSceneName != "" );
+
+    ExitScene();
+
+    currentSceneName = "";
+}
+
+/// @brief Loads the configData of the SceneSystem from JSON
+/// @param configData the JSON config data to load
+void SceneSystem::Load( rapidjson::Value const& configData )
+{
+    // TODO: JSON error handling
+    baseScenePath = configData[ "baseScenePath" ].GetString();
+    nextSceneName = configData[ "nextSceneName" ].GetString();
+}
+
+
+/// @brief Constructs the SceneSystem
+SceneSystem::SceneSystem() :
+    nextSceneName(""),
+    currentSceneName(""),
+    baseScenePath("Data/Scenes")
+{}
+
+/// @brief The singleton instance of SceneSystem
+SceneSystem* SceneSystem::instance = nullptr;
+
+/// @brief gets the instance of SceneSystem
+/// @return the instance of the SceneSystem
+SceneSystem* SceneSystem::getInstance()
+{
+    if ( instance == nullptr )
     {
-        baseScenePath = jsonValue.GetString();
+        instance = new SceneSystem();
     }
-
-    /// @brief reads a JSON value into nextSceneName
-    /// @param jsonValue the JSON value storing the data to be put into nextSceneName
-    void SceneSystem::ReadNextSceneName( rapidjson::Value const& jsonValue )
-    {
-        nextSceneName = jsonValue.GetString();
-    }
-
-    /// @brief the Read Methods used in this System
-    std::map< std::string, ReadMethod< SceneSystem > > const SceneSystem::ReadMethods = {
-        { "baseScenePath", &ReadBaseScenePath },
-        { "nextSceneName", &ReadNextSceneName }
-    };
-
-//-----------------------------------------------------------------------------
-// default Read method stuff
-//-----------------------------------------------------------------------------
-
-    /// @brief Gets the read methods of this System
-    /// @return the map of read methods of this System
-    std::map< std::string, ReadMethod< System > > const& SceneSystem::GetReadMethods()
-    {
-        return (std::map< std::string, ReadMethod< System > > const&)ReadMethods;
-    }
-
-//-----------------------------------------------------------------------------
-// singleton stuff
-//-----------------------------------------------------------------------------
-
-    /// @brief Constructs the SceneSystem
-    SceneSystem::SceneSystem() :
-        nextSceneName(""),
-        currentSceneName(""),
-        baseScenePath("Data/Scenes")
-    {}
-
-    /// @brief The singleton instance of SceneSystem
-    SceneSystem* SceneSystem::instance = nullptr;
-
-    /// @brief gets the instance of SceneSystem
-    /// @return the instance of the SceneSystem
-    SceneSystem* SceneSystem::getInstance()
-    {
-        if ( instance == nullptr )
-        {
-            instance = new SceneSystem();
-        }
-        return instance;
-    }
-
-//-----------------------------------------------------------------------------+    return instance;
+}