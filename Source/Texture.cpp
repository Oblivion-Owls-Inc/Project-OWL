/// @file     Texture.cpp
/// @author   Eli Tsereteli (ilya.tsereteli@digipen.edu)
/// 
/// @brief    Wrapper/manager for OpenGL texture.
#include "Texture.h"
#include "glew.h"
#define STB_IMAGE_IMPLEMENTATION
#include "stb_image.h"  // loading images
#include <iostream>     // error msg


/// @brief              Constructor: loads texture image from file upon initialization
/// @param file_path    File to load
Texture::Texture(const char* file_path) 
{
    if (file_path)
        LoadImage(file_path);
}

/// @brief      Destructor: deletes texture data from GPU
Texture::~Texture()
{ 
    if (m_TextureID)
        glDeleteTextures(1, &m_TextureID);
}

/// @brief              Loads texture image from file (deletes old one if present)
/// @param file_path    File to load
void Texture::LoadImage(const char* file_path)
{
    if (m_TextureID)            // reloading with new data?
    {
        glDeleteTextures(1, &m_TextureID);
        m_TextureID = 0;
    }

    glGenTextures(1, &m_TextureID);
    glBindTexture(GL_TEXTURE_2D, m_TextureID);

    int BPP; // throwaway (don't need it) - bytes per pixel, the amount of channels received.
             // (I mean, why ever have less than 4?)

    // load the file as a chunk of pixels
    unsigned char* content = stbi_load(file_path, &m_W, &m_H, &BPP, 4); // 4 channels - r,g,b,a

    if (content)
    {
        // load those pixels into texture buffer, and free them from stb.
        glTexImage2D(GL_TEXTURE_2D, 0, GL_RGBA8, m_W, m_H, 0, GL_RGBA, GL_UNSIGNED_BYTE, content);
        stbi_image_free(content);


        // sampling settings - scaling and wrapping
        glTexParameteri(GL_TEXTURE_2D, GL_TEXTURE_MIN_FILTER, GL_LINEAR);
        glTexParameteri(GL_TEXTURE_2D, GL_TEXTURE_MAG_FILTER, GL_LINEAR);
        glTexParameteri(GL_TEXTURE_2D, GL_TEXTURE_WRAP_S, GL_CLAMP_TO_EDGE);
        glTexParameteri(GL_TEXTURE_2D, GL_TEXTURE_WRAP_T, GL_CLAMP_TO_EDGE);
    }
    else
        std::cout << "TEXTURE ERROR: could not load file " << file_path << std::endl;
}

/// @brief       Sets this texture as active, so it can be used by texture shader
/// @param slot  (optional) texture slot - for drawing multiple at once ig?
void Texture::Bind(unsigned int slot)
{
    glActiveTexture(GL_TEXTURE0 + slot);
    glBindTexture(GL_TEXTURE_2D, m_TextureID);
}

<<<<<<< HEAD
/// @brief      Returns the size of the original image as a vec2.
/// @return     vec2: x = width ,  y = height
glm::vec2 Texture::GetImageDimensions() { return {_w, _h}; }
=======
/// @brief    Returns the size of the original image as a vec2.
/// @return   vec2: x = width ,  y = height
glm::vec2 Texture::GetImageDimensions() { return {m_W, m_H}; }
>>>>>>> de567b3c
<|MERGE_RESOLUTION|>--- conflicted
+++ resolved
@@ -68,12 +68,6 @@
     glBindTexture(GL_TEXTURE_2D, m_TextureID);
 }
 
-<<<<<<< HEAD
-/// @brief      Returns the size of the original image as a vec2.
-/// @return     vec2: x = width ,  y = height
-glm::vec2 Texture::GetImageDimensions() { return {_w, _h}; }
-=======
 /// @brief    Returns the size of the original image as a vec2.
 /// @return   vec2: x = width ,  y = height
-glm::vec2 Texture::GetImageDimensions() { return {m_W, m_H}; }
->>>>>>> de567b3c
+glm::vec2 Texture::GetImageDimensions() { return {m_W, m_H}; }