--- conflicted
+++ resolved
@@ -18,14 +18,11 @@
 
 class Entity;
 
-<<<<<<< HEAD
 template < typename ComponentType >
 using ReadMethod = void (ComponentType::*)( Stream jsonValue );
 
 
 /// @brief virtual component class
-=======
->>>>>>> fab0de49
 class Component
 {
 public:
