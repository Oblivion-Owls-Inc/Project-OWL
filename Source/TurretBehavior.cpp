--- conflicted
+++ resolved
@@ -21,254 +21,236 @@
 #include "Engine.h"
 #include "Pool.h"
 #include "DebugSystem.h"
-
-TurretBehavior::TurretBehavior(): 
-	Behavior(typeid(TurretBehavior)),
-	m_FireRate(1.0f), 
-	m_Range(5.0f), 
-	m_BulletDamage(1.0f), 
-	m_BulletSpeed(1.0f),
-	m_BulletSize(1.0f), 
-	m_LastFireTime(0.0f),
-	m_BulletPrefab(nullptr)
-{
-}
-
-TurretBehavior::TurretBehavior(const TurretBehavior& other)
-	             : Behavior(typeid(TurretBehavior)), 
-					m_FireRate(other.m_FireRate), 
-					m_Range(other.m_Range), 
-					m_BulletDamage(other.m_BulletDamage), 
-					m_BulletSpeed(other.m_BulletSpeed), 
-					m_BulletSize(other.m_BulletSize),
-					m_LastFireTime(other.m_LastFireTime),
-					m_BulletPrefab(other.m_BulletPrefab),
-					m_TargetName(other.m_TargetName)
-{
-}
-
-TurretBehavior::~TurretBehavior()
-{
-}
-
-Component* TurretBehavior::Clone() const
-{
-	return (Component*)new TurretBehavior(*this);
-}
-
-void TurretBehavior::OnInit()
-{
-	/// Add this behavior to the behavior system
-	Behaviors<Behavior>()->AddBehavior(this);
-}
-
-void TurretBehavior::OnExit()
-{
-	/// Remove this behavior from the behavior system
-	Behaviors<Behavior>()->RemoveBehavior(this);
-}	
-
-
-
-void TurretBehavior::OnUpdate(float dt)
-{
-
-}
-
-void TurretBehavior::OnFixedUpdate()
-{
-	float dt = Engine::GetInstance()->GetFixedFrameDuration();
-	CheckIfBulletChanged();
-
-	/// Check for a target
-	RayCastHit target = CheckForTarget();
-
-	if ( target && target.colliderHit->GetCollisionLayerId() == Collisions()->GetCollisionLayerId( "Enemies" ) )
-	{
-		/// Fire a bullet at the target
-		FireBullet( target, dt );
-	}
-
-}
-
-void TurretBehavior::Inspector()
-{
-	// Edit the Behavior of the Turret 
-	ImGui::InputFloat("Range", &m_Range, 0.5f, 1.0f);
-	ImGui::InputFloat("Fire Rate", &m_FireRate, 0.5f, 1.0f);
-	ImGui::InputFloat("Bullet Damage", &m_BulletDamage, 0.5f, 1.0f);
-	ImGui::InputFloat("Bullet Speed", &m_BulletSpeed, 0.5f, 1.0f);
-	ImGui::InputFloat("Bullet Size", &m_BulletSize, 0.5f, 1.0f);
-	ImGui::Text("Target Name: %s", m_TargetName.c_str());
-}
-
-
-
-void TurretBehavior::FireBullet(RayCastHit Target, float dt)
-{
-	m_LastFireTime += dt;  /// Increment the time since the last bullet was fired.
-
-	if (m_LastFireTime < 1.0f / m_FireRate)
-		return;
-
-	m_LastFireTime = 0.0f;  /// Reset the timer since we're firing a bullet.
-
-	Entity* bullet = new Entity; /// Create a new bullet entity
-
-	if (!bullet) 
-		return;
-
-	*bullet = *m_BulletPrefab; /// Copy the bullet prefab
-	
-	bullet->SetName("Bullet");
-
-	glm::vec2 turretPos = GetParent()->GetComponent<Transform>()->GetTranslation();
-
-	/// Add a callback to the bullet's collider for the bullet's behavior
-	bullet->GetComponent<CircleCollider>()->AddOnCollisionCallback(
-		GetParent()->GetId(),
-		[bulletBehavior = bullet->GetComponent<BulletBehavior>()](Collider* collider, CollisionData const& collisionData) {
-			bulletBehavior->OnCollision(collider, collisionData);
-		}
-	);
-
-	bullet->GetComponent<Transform>()->SetTranslation(turretPos );
-
-	 /// Sets the data within the bullet
-	bullet->GetComponent<BulletBehavior>()->SetTarget(Target);
-	bullet->GetComponent<BulletBehavior>()->SetBulletDamage(m_BulletDamage);
-	bullet->GetComponent<BulletBehavior>()->SetBulletSpeed(m_BulletSpeed);
-	
-	/// Sets the scale of the bullet
-	bullet->GetComponent<Transform>()->SetScale(glm::vec2(m_BulletSize));
-
-	/// Add the bullet to the entity system
-	Entities()->AddEntity(bullet);
-
-}
-
-RayCastHit TurretBehavior::CheckForTarget()
-{
-	/// Create a raycast hit default to false
-	RayCastHit hit;
-
-    for (auto& entity : Entities()->GetEntities())
-    {
-		/// Skip the entities that don't match the target name		
-		if (entity->GetName() != m_TargetName)
-		{
-			continue;
-		}
-
-		/// Get the position of the turret
-        glm::vec2 turretPosition = GetParent()->GetComponent<Transform>()->GetTranslation();  
-
-		/// Get the position of the entity
-		glm::vec2 enemyPosition = entity->GetComponent<Transform>()->GetTranslation();
-
-		/// Calculate the direction from the turret to the entity
-        glm::vec2 directionToEntity = enemyPosition - turretPosition;
-
-		/// Normalize the direction
-		directionToEntity = glm::normalize(directionToEntity);
-
-<<<<<<< HEAD
-        // Cast a ray from the turret towards the entity
-=======
-		///Grabs the collider from the turret
-		CircleCollider* collider = GetParent()->GetComponent<CircleCollider>();
-
-        /// Cast a ray from the turret towards the entity
-        /// Uses the Collider on the Turret to determine which layers to check
->>>>>>> 23575f39
-        hit = CollisionSystem::GetInstance()->RayCast(
-			turretPosition, directionToEntity, m_Range, Collisions()->GetLayerFlags( { "Enemies", "Terrain" } )
-		);
-
-		/// Return the raycast hit
-		return hit;
-    }
-
-	/// Return the raycast hit
-	return hit;
-}
-
-void TurretBehavior::CheckIfBulletChanged()
-{
-
-	/// Check if the bullet prefab has changed
-	if (m_BulletName != m_BulletPrefab->GetName())
-	{
-		m_BulletName = m_BulletPrefab->GetName();
-		/// Get the new bullet prefab
-		m_BulletPrefab = AssetLibrarySystem<Entity>::GetInstance()->GetAsset(m_BulletName);
-
-	}
-}
-
-void TurretBehavior::readBulletName(nlohmann::ordered_json const& data)
-{
-	/// Get the bullet prefab name
-	m_BulletName = Stream::Read<std::string>(data);
-
-	/// Get the bullet prefab
-	m_BulletPrefab = AssetLibrarySystem<Entity>::GetInstance()->GetAsset(m_BulletName);
-}
-
-void TurretBehavior::readTargetName(nlohmann::ordered_json const& data)
-{
-	m_TargetName = Stream::Read<std::string>(data);
-}
-
-void TurretBehavior::readFireRate( nlohmann::ordered_json const& data )
-{
-	m_FireRate = Stream::Read<float>(data);
-}
-
-void TurretBehavior::readRange( nlohmann::ordered_json const& data )
-{
-	m_Range = Stream::Read<float>(data);
-}
-
-void TurretBehavior::readBulletDamage( nlohmann::ordered_json const& data )
-{
-	m_BulletDamage = Stream::Read<float>(data);
-}
-
-void TurretBehavior::readBulletSpeed( nlohmann::ordered_json const& data )
-{
-	m_BulletSpeed = Stream::Read<float>(data);
-}
-
-void TurretBehavior::readBulletSize( nlohmann::ordered_json const& data )
-{
-	m_BulletSize = Stream::Read<float>(data);
-}
+#include "RigidBody.h"
+
+//-------------------------------------------------------------------------------------------
+// public: constructor
+//-------------------------------------------------------------------------------------------
+
+    /// @brief  constructor
+    TurretBehavior::TurretBehavior(): 
+	    Behavior( typeid( TurretBehavior ) )
+    {}
+
+//-------------------------------------------------------------------------------------------
+// private: virtual override methods
+//-------------------------------------------------------------------------------------------
+
+    /// @brief  called once when entering the scene
+    void TurretBehavior::OnInit()
+    {
+        /// Add this behavior to the behavior system
+        Behaviors<Behavior>()->AddBehavior(this);
+        m_Transform = GetParent()->GetComponent< Transform >();
+    }
+
+    /// @brief  called when this Component's Entity is removed from the Scene
+    /// @note   NOT CALLED WHEN THE SCENE IS EXITED - that should be handled by this Component's System
+    void TurretBehavior::OnExit()
+    {
+        /// Remove this behavior from the behavior system
+        Behaviors<Behavior>()->RemoveBehavior(this);
+    }
+
+    /// @brief Called Every Fixed Frame by the system
+    void TurretBehavior::OnFixedUpdate()
+    {
+        float dt = Engine::GetInstance()->GetFixedFrameDuration();
+
+
+        if ( m_FireCooldown > 0.0f )
+        {
+            m_FireCooldown -= dt;
+            if ( m_FireCooldown > 0.0f ) { return; }
+        }
+        else
+        {
+            m_FireCooldown = 0.0f;
+        }
+
+        /// Check for a target
+        glm::vec2 direction = CheckForTarget();
+
+        if ( direction != glm::vec2( 0 ) )
+        {
+            /// Fire a bullet at the target
+            FireBullet( direction );
+        }
+    }
+
+    /// @brief Used by the Debug System to display information about this Component
+    void TurretBehavior::Inspector()
+    {
+        // Edit the Behavior of the Turret 
+        ImGui::InputFloat("Range", &m_Range, 0.5f, 1.0f);
+        ImGui::InputFloat("Fire Rate", &m_FireRate, 0.5f, 1.0f);
+        ImGui::InputInt("Bullet Damage", &m_BulletDamage, 1, 5);
+        ImGui::InputFloat("Bullet Speed", &m_BulletSpeed, 0.5f, 1.0f);
+        ImGui::InputFloat("Bullet Size", &m_BulletSize, 0.5f, 1.0f);
+        ImGui::Text("Target Name: %s", m_TargetName.c_str());
+    }
+
+///-------------------------------------------------------------------------------------------
+// private: methods
+///-------------------------------------------------------------------------------------------
+
+    /// @brief  creates a bullet and fires it at the target
+    /// @param  direction the direction to fire the bullet in
+    void TurretBehavior::FireBullet( glm::vec2 const& direction )
+    {
+        // Create a new bullet entity
+        Entity* bullet = m_BulletPrefab->Clone();
+
+        /// Sets the data within the bullet
+        Transform* bulletTransform = bullet->GetComponent<Transform>();
+        bulletTransform->SetTranslation( m_Transform->GetTranslation() );
+        bulletTransform->SetScale( glm::vec2( m_BulletSize ) );
+
+        bullet->GetComponent< BulletBehavior >()->SetDamage( m_BulletDamage );
+        bullet->GetComponent< RigidBody >()->SetVelocity( direction * m_BulletSpeed );
+
+        /// Add the bullet to the entity system
+        Entities()->AddEntity(bullet);
+
+        m_FireCooldown += 1.0f / m_FireRate;
+    }
+
+    /// @brief  Uses Raycasting to check for a target on the same Collision Layer
+    /// @return the direction towards the target, or (0, 0) if no valid target found
+    glm::vec2 TurretBehavior::CheckForTarget()
+    {
+        for ( auto& entity : Entities()->GetEntities() )
+        {
+            /// Skip the entities that don't match the target name		
+            if (entity->GetName() != m_TargetName)
+            {
+                continue;
+            }
+
+            /// Get the position of the turret
+            glm::vec2 turretPosition = m_Transform->GetTranslation();  
+
+            /// Get the position of the entity
+            glm::vec2 enemyPosition = entity->GetComponent<Transform>()->GetTranslation();
+
+            /// Calculate the direction from the turret to the entity
+            glm::vec2 directionToEntity = enemyPosition - turretPosition;
+
+            // check if the target is within range
+            float distanceSquared = glm::dot( directionToEntity, directionToEntity );
+            if ( distanceSquared > m_Range * m_Range )
+            {
+                continue;
+            }
+
+            // Cast a ray from the turret towards the entity to see if there are any walls in the way
+            RayCastHit hitWall = Collisions()->RayCast(
+                turretPosition, directionToEntity, 1.0f, Collisions()->GetLayerFlags( { "Terrain" } )
+            );
+            if ( hitWall )
+            {
+                continue;
+            }
+
+            /// Return the raycast hit
+            return directionToEntity / std::sqrt( distanceSquared );
+        }
+
+        /// Return the raycast hit
+        return glm::vec2( 0 );
+    }
+
+///-------------------------------------------------------------------------------------------
+// private: reading 
+///-------------------------------------------------------------------------------------------
+
+    /// @brief Reads the name of the bullet prefab to grab from AssetLib
+    /// @param data - the json data to read from
+    void TurretBehavior::readBulletName(nlohmann::ordered_json const& data)
+    {
+	    /// Get the bullet prefab
+	    m_BulletPrefab = AssetLibrary< Entity >()->GetAsset( Stream::Read< std::string >( data ) );
+    }
+
+    /// @brief reads in the name of the target
+    /// @param data - the json data to read from
+    void TurretBehavior::readTargetName(nlohmann::ordered_json const& data)
+    {
+	    m_TargetName = Stream::Read<std::string>(data);
+    }
+
+    /// @brief reads the fire rate from the json file
+    /// @param jsonValue  the json data
+    void TurretBehavior::readFireRate( nlohmann::ordered_json const& data )
+    {
+	    m_FireRate = Stream::Read<float>(data);
+    }
+
+    /// @brief reads the range from the json file
+    /// @param jsonValue the json data
+    void TurretBehavior::readRange( nlohmann::ordered_json const& data )
+    {
+	    m_Range = Stream::Read<float>(data);
+    }
+
+    /// @brief reads the bullet damage from the json file
+    /// @param jsonValue the json data
+    void TurretBehavior::readBulletDamage( nlohmann::ordered_json const& data )
+    {
+	    m_BulletDamage = Stream::Read<int>(data);
+    }
+
+    /// @brief reads the Bullet Speed from the json file
+    /// @param jsonValue the json data
+    void TurretBehavior::readBulletSpeed( nlohmann::ordered_json const& data )
+    {
+	    m_BulletSpeed = Stream::Read<float>(data);
+    }
+
+    /// @brief reads the bullet size from the json file
+    /// @param jsonValue the json data
+    void TurretBehavior::readBulletSize( nlohmann::ordered_json const& data )
+    {
+	    m_BulletSize = Stream::Read<float>(data);
+    }
+
+    /// @brief the map of read methods for this Component
+    ReadMethodMap<TurretBehavior> const TurretBehavior::s_ReadMethods =
+    {
+	    { "FireRate",			  &readFireRate },
+	    { "Range",					 &readRange },
+	    { "BulletName",		   &readBulletName  },
+	    { "BulletDamage",	  &readBulletDamage },
+	    { "BulletSpeed",	   &readBulletSpeed },
+	    { "BulletSize",		    &readBulletSize },
+	    { "Target",				&readTargetName },
+    };
 
 /// @brief Write all TurretBehavior data to a JSON file.
 /// @return The JSON file containing the TurretBehavior data.
 nlohmann::ordered_json TurretBehavior::Write() const
 {
-	nlohmann::ordered_json data;
-
-	data["fireRate"] = m_FireRate;
-	data["range"] = m_Range;
-	data["bulletdamage"] = m_BulletDamage;
-	data["bulletspeed"] = m_BulletSpeed;
-	data["bulletsize"] = m_BulletSize;
-	data["bulletname"] = m_BulletName;
-	data["Target"] = m_TargetName;
-
-	return data;
+    nlohmann::ordered_json data;
+
+    data["FireRate"] = m_FireRate;
+    data["Range"] = m_Range;
+    data["BulletDamage"] = m_BulletDamage;
+    data["BulletSpeed"] = m_BulletSpeed;
+    data["BulletSize"] = m_BulletSize;
+    data["BulletName"] = AssetLibrary< Entity >()->GetAssetName( m_BulletPrefab );
+    data["Target"] = m_TargetName;
+
+    return data;
 }
 
-ReadMethodMap<TurretBehavior> const TurretBehavior::s_ReadMethods =
-{
-	{ "fireRate",			  &readFireRate },
-	{ "range",					 &readRange },
-	{ "bulletName",		   &readBulletName  },
-	{ "bulletdamage",	  &readBulletDamage },
-	{ "bulletspeed",	   &readBulletSpeed },
-	{ "bulletsize",		    &readBulletSize },
-	{ "Target",				&readTargetName },
-};+TurretBehavior::TurretBehavior(const TurretBehavior& other) :
+    Behavior( other ), 
+    m_FireRate(other.m_FireRate), 
+    m_Range(other.m_Range), 
+    m_BulletDamage(other.m_BulletDamage), 
+    m_BulletSpeed(other.m_BulletSpeed), 
+    m_BulletSize(other.m_BulletSize),
+    m_FireCooldown(other.m_FireCooldown),
+    m_BulletPrefab(other.m_BulletPrefab),
+    m_TargetName(other.m_TargetName)
+{}