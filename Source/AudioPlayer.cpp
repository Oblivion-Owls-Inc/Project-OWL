--- conflicted
+++ resolved
@@ -152,21 +152,12 @@
         m_PitchVariance = data.Read<float>();
     }
 
-<<<<<<< HEAD
-    /// @brief map of the read methods for this Component
-    ReadMethodMap< AudioPlayer > AudioPlayer::s_ReadMethods = {
-        { "volume", &ReadVolume },
-        { "pitch", &ReadPitch },
-        { "volumeVariance", &ReadVolumeVariance },
-        { "pitchVariance", &ReadPitchVariance }
-=======
     /// @brief  map of the read methods for this Component
     ReadMethodMap< AudioPlayer > AudioPlayer::s_ReadMethods = {
         { "volume",         &readVolume         },
         { "pitch",          &readPitch          },
         { "volumeVariance", &readVolumeVariance },
         { "pitchVariance",  &readPitchVariance  }
->>>>>>> 4f7fb13c
     };
 
     /// @brief  gets the map of read methods for this Component
