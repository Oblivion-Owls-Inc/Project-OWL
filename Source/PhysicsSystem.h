#pragma once

#include "System.h"
<<<<<<< HEAD
#include "RigidBody.h"
=======
#include "RidgedBody.h"
>>>>>>> c49da63f
#include "Transform.h"
#include <vector>

class Collider;
class Behavior;

class PhysicsSystem : public System
{
    private:

        PhysicsSystem();

<<<<<<< HEAD
=======
    public:
        /// @brief      The singleton instance of BehaviorSystem  
        static PhysicsSystem* instance;

>>>>>>> c49da63f
        /// @brief      Gets called once when this System is added to the Engine
        virtual void OnInit() override;

        /// @brief      Gets called once every simulation frame. Use this function for anything that affects the simulation.
        virtual void OnFixedUpdate() override;

        /// @brief      Gets called whenever a scene is exited
        virtual void OnSceneExit() override;

<<<<<<< HEAD
        /// @brief      The singleton instance of BehaviorSystem  
        static PhysicsSystem* instance;

=======
>>>>>>> c49da63f
        /// @brief      Gets called once every graphics frame. Do not use this function for anything 
        ///             that affects the simulation.
        /// @param dt   The elapsed time in seconds since the previous frame
        virtual void OnUpdate(float dt) override;

        /// @brief      Gets called once before the Engine closes
        virtual void OnExit() override;

<<<<<<< HEAD
        /// @brief      Gets called whenever a new Scene is loaded
        virtual void OnSceneLoad() override {}

        /// @brief      Gets called whenever a scene is initialized
        virtual void OnSceneInit() override {}


        /// @brief the Read Methods used in this System
        static std::map< std::string, ReadMethod< PhysicsSystem > > const ReadMethods;

        /// @brief Gets the read methods of this System
        /// @return the map of read methods of this System
        virtual std::map< std::string, ReadMethod< System > > const& GetReadMethods() override;

=======

        /// @brief Loads the config data of this System
        /// @param configData the JSON object with all of the configData for this System
        virtual void Load(rapidjson::Value const& configData) override;
>>>>>>> c49da63f

        /// @brief      Gets the instance of PhysicsSystem
        /// @return     PhysicsSystem pointer: new or existing instance of this system
        static PhysicsSystem* getInstance();
<<<<<<< HEAD

    private:
        std::vector<RigidBody *> m_rigidBodies;
        std::vector<Transform *> m_transforms;
        std::vector<Collider *> m_colliders;

        // Prevent copying
        PhysicsSystem(PhysicsSystem& other) = delete;
        void operator=(const PhysicsSystem&) = delete;
=======

        /// @brief      Adds a new Behavior to the system
        void AddBehavior(Behavior *behavior);
        ///@brief       Removes a Behavior from the system
        void RemoveBehavior(Behavior *behavior);
        ///@brief       Adds a new Collider to the system
        void AddCollider(Collider *collider);
        ///@brief       Removes a Collider from the system
        void RemoveCollider(Collider *collider);

    private:
    std::vector<Behavior *> m_behaviors;
    std::vector<Collider *> m_colliders;

    // Prevent copying
    PhysicsSystem(PhysicsSystem& other) = delete;
    void operator=(const PhysicsSystem&) = delete;

    /// @brief      Gets called whenever a new Scene is loaded
    virtual void OnSceneLoad() override {}

    /// @brief      Gets called whenever a scene is initialized
    virtual void OnSceneInit() override {}
>>>>>>> c49da63f
};<|MERGE_RESOLUTION|>--- conflicted
+++ resolved
@@ -1,11 +1,7 @@
 #pragma once
 
 #include "System.h"
-<<<<<<< HEAD
-#include "RigidBody.h"
-=======
 #include "RidgedBody.h"
->>>>>>> c49da63f
 #include "Transform.h"
 #include <vector>
 
@@ -18,13 +14,10 @@
 
         PhysicsSystem();
 
-<<<<<<< HEAD
-=======
     public:
         /// @brief      The singleton instance of BehaviorSystem  
         static PhysicsSystem* instance;
 
->>>>>>> c49da63f
         /// @brief      Gets called once when this System is added to the Engine
         virtual void OnInit() override;
 
@@ -34,12 +27,6 @@
         /// @brief      Gets called whenever a scene is exited
         virtual void OnSceneExit() override;
 
-<<<<<<< HEAD
-        /// @brief      The singleton instance of BehaviorSystem  
-        static PhysicsSystem* instance;
-
-=======
->>>>>>> c49da63f
         /// @brief      Gets called once every graphics frame. Do not use this function for anything 
         ///             that affects the simulation.
         /// @param dt   The elapsed time in seconds since the previous frame
@@ -48,42 +35,14 @@
         /// @brief      Gets called once before the Engine closes
         virtual void OnExit() override;
 
-<<<<<<< HEAD
-        /// @brief      Gets called whenever a new Scene is loaded
-        virtual void OnSceneLoad() override {}
-
-        /// @brief      Gets called whenever a scene is initialized
-        virtual void OnSceneInit() override {}
-
-
-        /// @brief the Read Methods used in this System
-        static std::map< std::string, ReadMethod< PhysicsSystem > > const ReadMethods;
-
-        /// @brief Gets the read methods of this System
-        /// @return the map of read methods of this System
-        virtual std::map< std::string, ReadMethod< System > > const& GetReadMethods() override;
-
-=======
 
         /// @brief Loads the config data of this System
         /// @param configData the JSON object with all of the configData for this System
         virtual void Load(rapidjson::Value const& configData) override;
->>>>>>> c49da63f
 
         /// @brief      Gets the instance of PhysicsSystem
         /// @return     PhysicsSystem pointer: new or existing instance of this system
         static PhysicsSystem* getInstance();
-<<<<<<< HEAD
-
-    private:
-        std::vector<RigidBody *> m_rigidBodies;
-        std::vector<Transform *> m_transforms;
-        std::vector<Collider *> m_colliders;
-
-        // Prevent copying
-        PhysicsSystem(PhysicsSystem& other) = delete;
-        void operator=(const PhysicsSystem&) = delete;
-=======
 
         /// @brief      Adds a new Behavior to the system
         void AddBehavior(Behavior *behavior);
@@ -107,5 +66,4 @@
 
     /// @brief      Gets called whenever a scene is initialized
     virtual void OnSceneInit() override {}
->>>>>>> c49da63f
 };