/// @file ExampleSystem.h
/// @author Steve Bukowinski (steve.bukowinski@digipen.edu)
/// @brief Example System meant to be copy-pasted when creating new Systems
/// @version 0.1
/// @date 2023-09-05
/// 
/// @copyright Copyright (c) 2023

#pragma once

#include "System.h"

/// @brief Example System meant to be copy-pasted when creating new Systems
class ExampleSystem : public System
{
<<<<<<< HEAD
public: // methods

public: // inline accessors

private: // methods

private: // static methods

private: // virtual override methods


private: // member variables

    /// @brief an example member of this System
    int exampleMember;

private: // class-specific Read Methods

    /// @brief method that read a JSON value into exampleMember
    /// @param readValue the JSON value storing the data to be put into exampleMember
    void ReadExampleMember( rapidjson::Value const& readValue );
=======
private: // virtual override methods

    
>>>>>>> c49da63f

private: // unused virtual overrides

    /// @brief Gets called once when this System is added to the Engine
    virtual void OnInit() override {}

    /// @brief Gets called once every simulation frame. Use this function for anything that affects the simulation.
    virtual void OnFixedUpdate() override {}

    /// @brief Gets called once every graphics frame. Do not use this function for anything that affects the simulation.
    /// @param dt the elapsed time in seconds since the previous frame
    virtual void OnUpdate( float dt ) override {}

    /// @brief Gets called once before the Engine closes
    virtual void OnExit() override {}


    /// @brief Gets called whenever a new Scene is loaded
    virtual void OnSceneLoad() override {}

    /// @brief Gets called whenever a scene is initialized
    virtual void OnSceneInit() override {}

    /// @brief Gets called whenever a scene is exited
    virtual void OnSceneExit() override {}

private: // default Read method stuff

    /// @brief the Read Methods used in this System
    static std::map< std::string, ReadMethod< ExampleSystem > > const ReadMethods;

<<<<<<< HEAD
    /// @brief Gets the read methods of this System
    /// @return the map of read methods of this System
    virtual std::map< std::string, ReadMethod< System > > const& GetReadMethods() override;

private: // singleton stuff
=======
private: // singleton stuff

    /// @brief Constructs the ExampleSystem
    ExampleSystem();
>>>>>>> c49da63f

    /// @brief Constructs the ExampleSystem
    ExampleSystem();

    /// @brief The singleton instance of ExampleSystem
    static ExampleSystem * instance;

public: // singleton stuff

    /// @brief gets the instance of ExampleSystem
    /// @return the instance of the ExampleSystem
    static ExampleSystem * getInstance();

    // Prevent copying
    ExampleSystem(ExampleSystem& other) = delete;
    void operator=(const ExampleSystem&) = delete;
};
<|MERGE_RESOLUTION|>--- conflicted
+++ resolved
@@ -13,45 +13,24 @@
 /// @brief Example System meant to be copy-pasted when creating new Systems
 class ExampleSystem : public System
 {
-<<<<<<< HEAD
-public: // methods
-
-public: // inline accessors
-
-private: // methods
-
-private: // static methods
-
-private: // virtual override methods
-
-
-private: // member variables
-
-    /// @brief an example member of this System
-    int exampleMember;
-
-private: // class-specific Read Methods
-
-    /// @brief method that read a JSON value into exampleMember
-    /// @param readValue the JSON value storing the data to be put into exampleMember
-    void ReadExampleMember( rapidjson::Value const& readValue );
-=======
 private: // virtual override methods
 
     
->>>>>>> c49da63f
 
 private: // unused virtual overrides
 
     /// @brief Gets called once when this System is added to the Engine
     virtual void OnInit() override {}
 
+
     /// @brief Gets called once every simulation frame. Use this function for anything that affects the simulation.
     virtual void OnFixedUpdate() override {}
+
 
     /// @brief Gets called once every graphics frame. Do not use this function for anything that affects the simulation.
     /// @param dt the elapsed time in seconds since the previous frame
     virtual void OnUpdate( float dt ) override {}
+
 
     /// @brief Gets called once before the Engine closes
     virtual void OnExit() override {}
@@ -60,32 +39,24 @@
     /// @brief Gets called whenever a new Scene is loaded
     virtual void OnSceneLoad() override {}
 
+
     /// @brief Gets called whenever a scene is initialized
     virtual void OnSceneInit() override {}
+
 
     /// @brief Gets called whenever a scene is exited
     virtual void OnSceneExit() override {}
 
-private: // default Read method stuff
 
-    /// @brief the Read Methods used in this System
-    static std::map< std::string, ReadMethod< ExampleSystem > > const ReadMethods;
+    /// @brief Loads the config data of this System
+    /// @param configData the JSON object with all of the configData for this System
+    virtual void Load( rapidjson::Value const& configData ) override {}
 
-<<<<<<< HEAD
-    /// @brief Gets the read methods of this System
-    /// @return the map of read methods of this System
-    virtual std::map< std::string, ReadMethod< System > > const& GetReadMethods() override;
-
-private: // singleton stuff
-=======
 private: // singleton stuff
 
     /// @brief Constructs the ExampleSystem
     ExampleSystem();
->>>>>>> c49da63f
 
-    /// @brief Constructs the ExampleSystem
-    ExampleSystem();
 
     /// @brief The singleton instance of ExampleSystem
     static ExampleSystem * instance;
