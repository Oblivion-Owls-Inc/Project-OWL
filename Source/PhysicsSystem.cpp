--- conflicted
+++ resolved
@@ -9,19 +9,10 @@
 #include "Collider.h"
 PhysicsSystem * PhysicsSystem::instance = nullptr;
 
-<<<<<<< HEAD
-PhysicsSystem * PhysicsSystem::instance = nullptr;
-
 PhysicsSystem::PhysicsSystem()
 {
 }
 
-=======
-PhysicsSystem::PhysicsSystem()
-{
-}
-
->>>>>>> c49da63f
 void PhysicsSystem::OnInit()
 {
 }
@@ -36,8 +27,6 @@
 
 void PhysicsSystem::OnUpdate(float dt)
 {
-<<<<<<< HEAD
-=======
     // Loop through all of the behaviors
     for (auto behavior : m_behaviors)
     {
@@ -53,32 +42,16 @@
 		collider->OnUpdate(dt);
 	
 	}
->>>>>>> c49da63f
 }
 
 void PhysicsSystem::OnExit()
 {
 }
 
-<<<<<<< HEAD
-
-/// @brief the Read Methods used in this System
-std::map< std::string, ReadMethod< PhysicsSystem > > const PhysicsSystem::ReadMethods = {};
-
-/// @brief Gets the read methods of this System
-/// @return the map of read methods of this System
-std::map< std::string, ReadMethod< System > > const& PhysicsSystem::GetReadMethods()
-{
-    return (std::map< std::string, ReadMethod< System > > const&)ReadMethods;
-}
-
-
-=======
 void PhysicsSystem::Load(rapidjson::Value const& configData)
 {
 }
 
->>>>>>> c49da63f
 PhysicsSystem* PhysicsSystem::getInstance()
 {
     if (instance == nullptr)
@@ -87,8 +60,6 @@
     }
 
     return instance;
-<<<<<<< HEAD
-=======
 }
 
 void PhysicsSystem::AddBehavior(Behavior* behavior)
@@ -131,5 +102,4 @@
         // Remove the collider from the vector
         m_colliders.erase(it);
     }
->>>>>>> c49da63f
 }