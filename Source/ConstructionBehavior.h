/// @file       ConstructionBehavior.h
/// @author     Steve Bukowinski (steve.bukowinski@digipen.edu)
/// @brief      handles the construction of towers and modification of terrain
/// @version    0.1
/// @date       2023-10-20
/// 
/// @copyright  Copyright (c) 2023 Digipen Institute of Technology

#pragma once

#include "Behavior.h"
#include "basics.h"

#include "ItemStack.h"

#include <vector>

#include "EntityReference.h"
#include "ComponentReference.h"
class Transform;
class Sprite;
class AudioPlayer;
class Inventory;
class ResourcesUiManager;

template < typename TileType >
class Tilemap;

#include  "AssetReference.h"
<<<<<<< HEAD

#include "ActionReference.h"

=======
class Entity;
>>>>>>> 01494aef

/// @brief  Component that handles the construction of towers and modification of terrain
class ConstructionBehavior : public Behavior
{
//-----------------------------------------------------------------------------
private: // class BuildingInfo
//-----------------------------------------------------------------------------

    
    /// @brief  struct of info needed to construct buildings
    class BuildingInfo : public ISerializable
    {
    //-------------------------------------------------------------------------
    public: // members
    //-------------------------------------------------------------------------


        /// @brief  the archetype of the Building
        AssetReference< Entity > M_Archetype;
        
        /// @brief  the cost of the building
        std::vector< ItemStack > M_Cost = {};

        ActionReference M_BuildAction;
        

    //-------------------------------------------------------------------------
    public: // methods
    //-------------------------------------------------------------------------


        /// @brief  initializes this BuildingInfo
        void Init();


    //-------------------------------------------------------------------------
    public: // inspection
    //-------------------------------------------------------------------------


        /// @brief  inspects this BuildingInfo
        /// @return whether this BuildingInfo changed
        bool Inspect();
    
    
    //-------------------------------------------------------------------------
    private: // reading
    //-------------------------------------------------------------------------

        
        /// @brief  reads the name of the archetype
        /// @param  data    the json data to read from
        void readArchetype( nlohmann::ordered_json const& data );

        /// @brief  reads the cost of the building
        /// @param  data    the json data to read from
        void readCost( nlohmann::ordered_json const& data );

        /// @brief  the control Action to build this building
        /// @param  data    the JSON data to read from
        void readBuildAction(nlohmann::ordered_json const& data);

    //-------------------------------------------------------------------------
    public: // reading / writing
    //-------------------------------------------------------------------------


        /// @brief  gets the map of read methods for this ConstructionBehavior
        /// @return the map of read methods for this ConstructionBehavior
        virtual ReadMethodMap< ISerializable > const& GetReadMethods() const override;


        /// @brief  Write all ConstructionBehavior data to a JSON file.
        /// @return The JSON file containing the ConstructionBehavior data.
        virtual nlohmann::ordered_json Write() const override;


    //-------------------------------------------------------------------------
    };


//-----------------------------------------------------------------------------
public: // accessors
//-----------------------------------------------------------------------------


    /// @brief  gets the placement range
    /// @return the placement range
    float GetPlacementRange() const;

    /// @brief  sets the placement range
    /// @param  range   the placement range
    void SetPlacementRange( float range );


    /// @brief  gets the building index
    /// @return the building index
    int GetBuildingIndex() const;

    /// @brief  sets the building index
    /// @param  range   the building index
    void SetBuildingIndex( int range );


    /// @brief  gets whether buildings should be able to be constructed for free
    /// @return whether buildings should be able to be constructed for free
    bool GetIgnoreCosts() const;

    /// @brief  sets whether buildings should be able to be constructed for free
    /// @param  ignoreCosts whether buildings should be able to be constructed for free
    void SetIgnoreCosts( bool ignoreCosts );


//-----------------------------------------------------------------------------
private: // virtual override methods
//-----------------------------------------------------------------------------


    /// @brief  called once when entering the scene
    virtual void OnInit() override;

    /// @brief  called once when exiting the scene
    virtual void OnExit() override;

    /// @brief  called every simulation frame
    virtual void OnFixedUpdate() override;

    /// @brief  called whenever a child is added to this Entity
    /// @param  newChild    the child that was added
    virtual void OnAddChild(Entity* child) override;

    /// @brief  called whenever a child is about to be removed from this Entity
    /// @param  newChild    the child that is about to be removed
    virtual void OnRemoveChild(Entity* child) override;


//-----------------------------------------------------------------------------
private: // members
//-----------------------------------------------------------------------------


    /// @brief  info needed to construct each building type
    std::vector< BuildingInfo > m_BuildingInfos = {};

    /// @brief  the index of the selected building to build
    int m_BuildingIndex = -1;


    /// @brief  how far the player can reach to place things
    float m_PlacementRange = 1.0f;

    /// @brief  how far past the placement range until the preview is fully faded out
    float m_PreviewFadeOutRadius = 2.0f;


    /// @brief  the current tile being targeted
    glm::ivec2 m_TargetTilePos = { -1, -1 };

    /// @brief  the current position being targeted
    glm::vec2 m_TargetPos = { 0, 0 };

    /// @brief  color of the preview when the building is placeable
    glm::vec4 m_PreviewColorPlaceable = { 0, 0.5f, 0, 1.0f };

    /// @brief  color of the preview when the building is not placeable
    glm::vec4 m_PreviewColorNonPlaceable = { 0.5f, 0, 0, 1.0f };

    /// @brief  the default transparency the preview is shown with
    float m_PreviewAlpha = 0.5f;


    /// @brief  whether buildings should be able to be constructed for free
    bool m_IgnoreCosts = false;


    /// @brief  the transform of the player
    ComponentReference< Transform > m_PlayerTransform;

    /// @brief  the Inventory of the player
    ComponentReference< Inventory > m_PlayerInventory;

    /// @brief  the player entity
    EntityReference m_PlayerEntity = EntityReference( { &m_PlayerTransform, &m_PlayerInventory } );


    /// @brief  the tilemap of the terrain
    ComponentReference< Tilemap< int > > m_Tilemap;

    /// @brief  tilemap of the placed buildings
    ComponentReference< Tilemap< Entity* > > m_Buildings;

    /// @brief  the tilemap entity
    EntityReference m_TilemapEntity = EntityReference( { &m_Tilemap, &m_Buildings } );


    /// @brief  the resources UI manager used to display cost
    ComponentReference< ResourcesUiManager > m_CostResourcesUiManager;

    /// @brief  the Entity used to display the cost UI
    EntityReference m_CostUiEntity = EntityReference( { &m_CostResourcesUiManager } );


    /// @brief  the transform of the preview sprite
    ComponentReference< Transform > m_Transform;

    /// @brief  the preview sprite
    ComponentReference< Sprite > m_Sprite;

    /// @brief  the preview radius sprite
    ComponentReference< Sprite > m_RadiusSprite;

    /// @brief  the transform of the player
    ComponentReference< Transform > m_RadiusTransform;

    /// @brief  the sound played when placing a turret.
    ComponentReference< AudioPlayer > m_TurretPlacementSound;

<<<<<<< HEAD
    /// @brief  the control Action used for canceling placement
    ActionReference m_CancelPlacement;

    /// @brief  the control Action used for placing a building
    ActionReference m_PlaceAction;
=======
    /// @brief  the Inventory component used to store the cost of the current turret
    ComponentReference< Inventory > m_CostInventory;

>>>>>>> 01494aef

//-----------------------------------------------------------------------------
private: // helper methods
//-----------------------------------------------------------------------------
    
    
    /// @brief  updates the targeted tile location
    void updateTargetLocation();

    /// @brief  updates which building is currently selected
    void updateSelectedBuilding();


    /// @brief  tries to place the currently selected building
    void tryPlaceBuilding();

    /// @brief  checks if the currently selected building is placeable
    bool isCurrentlyPlaceable() const;

    /// @brief  palces the currently selected building
    void placeBuilding();


    /// @brief  displays the building preview
    void showBuildingPreview();


    /// @brief  sets up the cost Ui with the currently selected turret's cost
    void setupCostUi();

    /// @brief  moves the cost Ui to align with the mouse
    void moveCostUi();


//-----------------------------------------------------------------------------
public: // inspection
//-----------------------------------------------------------------------------


    /// @brief  displays this ConstructionBehavior in the Inspector
    virtual void Inspector() override;


//-----------------------------------------------------------------------------
private: // inspection
//-----------------------------------------------------------------------------


    /// @brief  inspector for the building list
    void inspectBuildingList();

    /// @brief  inspector for basic variables
    void inspectVariables();

    /// @brief  inspects the references to other entities
    void inspectEntityReferences();


//-----------------------------------------------------------------------------
private: // reading
//-----------------------------------------------------------------------------


    /// @brief  read the buildings
    /// @param  data    the json data to read from
    void readBuildings( nlohmann::ordered_json const& data );

    /// @brief  read the building index
    /// @param  data    the json data to read from
    void readBuildingIndex( nlohmann::ordered_json const& data );


    /// @brief  read the placement range
    /// @param  data    the json data to read from
    void readPlacementRange( nlohmann::ordered_json const& data );

    /// @brief  read the preview fade out range
    /// @param  data    the json data to read from
    void readPreviewFadeOutRadius( nlohmann::ordered_json const& data );


    /// @brief  reads the preview color - placeable
    /// @param  data    the json data to read from
    void readPreviewColorPlaceable( nlohmann::ordered_json const& data );

    /// @brief  reads the preview color - nonplaceable
    /// @param  data    the json data to read from
    void readPreviewColorNonPlaceable( nlohmann::ordered_json const& data );

    /// @brief  reads the preview alpha
    /// @param  data    the json data to read from
    void readPreviewAlpha( nlohmann::ordered_json const& data );


    /// @brief  read the tilemap entity
    /// @param  data    the json data to read from
    void readTilemapEntity( nlohmann::ordered_json const& data );

    /// @brief  read the player entity
    /// @param  data    the json data to read from
    void readPlayerEntity( nlohmann::ordered_json const& data );

<<<<<<< HEAD
    /// @brief  the control Action to interact with something
    /// @param  data    the JSON data to read from
    void readCancelPlacement(nlohmann::ordered_json const& data);

    /// @brief  the control Action to place a building
    /// @param  data    the JSON data to read from
    void readPlaceAction(nlohmann::ordered_json const& data);
=======
    /// @brief  read the cost ui entity
    /// @param  data    the json data to read from
    void readCostUiEntity( nlohmann::ordered_json const& data );

>>>>>>> 01494aef

//-----------------------------------------------------------------------------
public: // reading / writing
//-----------------------------------------------------------------------------


    /// @brief  gets the map of read methods for this Component
    /// @return the map of read methods for this Component
    virtual ReadMethodMap< ISerializable > const& GetReadMethods() const override;


    /// @brief  Write all ConstructionBehavior data to a JSON file.
    /// @return The JSON file containing the ConstructionBehavior data.
    virtual nlohmann::ordered_json Write() const override;


//-----------------------------------------------------------------------------
public: // constructor
//-----------------------------------------------------------------------------


    /// @brief  constructor
    ConstructionBehavior();


//-----------------------------------------------------------------------------
public: // copying
//-----------------------------------------------------------------------------


    /// @brief  clones this ConstructionBehavior
    /// @return the newly created clone of this ConstructionBehavior
    virtual ConstructionBehavior* Clone() const override;


//-----------------------------------------------------------------------------
private: // copying
//-----------------------------------------------------------------------------


    /// @brief  copy-constructor for the ConstructionBehavior
    /// @param  other   the other ConstructionBehavior to copy
    ConstructionBehavior( ConstructionBehavior const& other );


    // diable = operator
    void operator =( ConstructionBehavior const& ) = delete;


//-----------------------------------------------------------------------------
};<|MERGE_RESOLUTION|>--- conflicted
+++ resolved
@@ -27,13 +27,10 @@
 class Tilemap;
 
 #include  "AssetReference.h"
-<<<<<<< HEAD
+class Entity;
 
 #include "ActionReference.h"
 
-=======
-class Entity;
->>>>>>> 01494aef
 
 /// @brief  Component that handles the construction of towers and modification of terrain
 class ConstructionBehavior : public Behavior
@@ -251,17 +248,14 @@
     /// @brief  the sound played when placing a turret.
     ComponentReference< AudioPlayer > m_TurretPlacementSound;
 
-<<<<<<< HEAD
+    /// @brief  the Inventory component used to store the cost of the current turret
+    ComponentReference< Inventory > m_CostInventory;
+
     /// @brief  the control Action used for canceling placement
     ActionReference m_CancelPlacement;
 
     /// @brief  the control Action used for placing a building
     ActionReference m_PlaceAction;
-=======
-    /// @brief  the Inventory component used to store the cost of the current turret
-    ComponentReference< Inventory > m_CostInventory;
-
->>>>>>> 01494aef
 
 //-----------------------------------------------------------------------------
 private: // helper methods
@@ -364,7 +358,10 @@
     /// @param  data    the json data to read from
     void readPlayerEntity( nlohmann::ordered_json const& data );
 
-<<<<<<< HEAD
+    /// @brief  read the cost ui entity
+    /// @param  data    the json data to read from
+    void readCostUiEntity( nlohmann::ordered_json const& data );
+
     /// @brief  the control Action to interact with something
     /// @param  data    the JSON data to read from
     void readCancelPlacement(nlohmann::ordered_json const& data);
@@ -372,12 +369,6 @@
     /// @brief  the control Action to place a building
     /// @param  data    the JSON data to read from
     void readPlaceAction(nlohmann::ordered_json const& data);
-=======
-    /// @brief  read the cost ui entity
-    /// @param  data    the json data to read from
-    void readCostUiEntity( nlohmann::ordered_json const& data );
-
->>>>>>> 01494aef
 
 //-----------------------------------------------------------------------------
 public: // reading / writing
