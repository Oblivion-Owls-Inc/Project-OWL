/// @file     Sprite.cpp
/// @author   Eli Tsereteli (ilya.tsereteli@digipen.edu)
/// 
/// @brief    Implementation of Sprite component.
#include "Sprite.h"
#include "RenderSystem.h"
#include "Mesh.h"
#include "Texture.h"
#include "Transform.h"      // matrix
#include "Entity.h"         // parent
#include "CameraSystem.h"   // projection matrix
#include <algorithm>        // min/max
#include <iostream>         // error msg

/// @brief          Creates new Sprite using copy constructor.
/// @return         pointer to copied Sprite component.
Component* Sprite::Clone() const { return new Sprite(*this); }

/// @brief          Copy constructor: shallow copy. Flyweight mesh and texture 
///                 (eventually, once we have data library). Do not use rn.
Sprite::Sprite(Sprite const& other) : Component(typeid(Sprite))
{
    *this = other;  // DO NOT MAKE CLONES until resource library is implemented for meshes/textures.
    // (to avoid double deletion of resources.)
}


/// @brief              Textured sprite constructor. Accepts image file, and 
///                     (optional) rows and columns if it's a spritesheet. 
///                     Also adds this sprite's pointer to RenderSystem.
/// 
/// @param image_file   Path to the image file to load (single image or spritesheet)
/// @param columns      (optional) Columns of the spritesheet
/// @param rows         (optional) Rows of the spritesheet
/// @param layer        (optional) Rendering layer: 0-4. 0 is back, 4 is front.
Sprite::Sprite(const char* image_file, int columns, int rows, int layer) : 
    Component(typeid(Sprite)), 
    m_Rows(rows), m_Columns(columns),
    m_Color(0,0,0,1), m_Layer(std::max(0, std::min(layer, 4)))
{
    Renderer()->AddSprite(this, layer);

    if (image_file)
    {
<<<<<<< HEAD
        _mesh = new Mesh(true, rows, columns);    // TODO: obtain it from mesh library
        _texture = new Texture(image_file);

        // calculate height multiplier
        glm::vec2 size = _texture->GetImageDimensions();
        glm::vec2 uvsize = _mesh->get_uvSize();
        _heightMult = (size.y / size.x) * (uvsize.y / uvsize.x);
=======
        m_Mesh = new Mesh(true, rows, columns);    // TODO: obtain it from mesh library
        m_Texture = new Texture(image_file);
        calcHeightMult();
>>>>>>> de567b3c
    }
}


/// @brief              Plain square sprite constructor. Accepts boolean, which
///                     needs to be true for the square to be generated, or 
///                     false to create uninitialized sprite. Also adds 
///                     this sprite's pointer to RenderSystem.
/// 
/// @param init_square  true/false - initialize the square or nah?
/// @param color        (optional) Color to initialize the square to
/// @param layer        (optional) Rendering layer: 0-4. 0 is back, 4 is front.
Sprite::Sprite(bool init_square, glm::vec4 color, int layer) :
    Component(typeid(Sprite)),
    m_Rows(1), m_Columns(1),
    m_Color(color), m_Layer(std::max(0, std::min(layer, 4)))
{
    Renderer()->AddSprite(this, m_Layer);

    if (init_square)
        m_Mesh = new Mesh(true, 1, 1);
}

/// @brief      Clears out memory, removes this sprite's pointer from RenderSystem.
Sprite::~Sprite()
{
    // TODO: move this once components have init/exit
    Renderer()->RemoveSprite(this, m_Layer);

    // TODO: remove this after data library is implemented
    delete m_Mesh;
    delete m_Texture;
}

/// @brief          Sets current frame of the spritesheet.
/// @param frame    New frame index
void Sprite::SetFrame(int frame)
{
    if (frame < m_Rows * m_Columns)
        m_Frame = frame;
    else
        std::cout << "SPRITE ERROR: frame index out of range. Max frame of this sprite is " 
        << (m_Rows * m_Columns - 1) << std::endl;
}

/// @brief          Sets the rendering layer : 0 - 4. 0 is back, 4 is front.
/// @param layer    Rendering layer to move this sprite to.
void Sprite::SetLayer(int layer) 
{   
    Renderer()->RemoveSprite(this, m_Layer);
    m_Layer = std::max(0, std::min(layer, 4));
    Renderer()->AddSprite(this, m_Layer);
}

/// @brief          Sets the opacity.
/// param opacity   I'm not explaining this.
<<<<<<< HEAD
void Sprite::SetOpacity(float opacity) { _opacity = opacity; }

/// @brief          Returns the number (for transform) to multiply width by, in order to maintain scale
///                 proportions of the original image. (accounts for uv size of frames as well)
/// @return         float: multiplier for obtaining height:  width * mult = height
float Sprite::GetHeightMultiplier() const
{
    if (_texture)
        return _heightMult;
    else
        return 1.0f;
}
=======
void Sprite::SetOpacity(float opacity) { m_Opacity = opacity; }

/// @brief          Returns the number (for transform) to multiply width by, in order to maintain scale
///                 proportions of the original image. (accounts for uv size of frames as well)
/// @return         multiplier for obtaining height:  height = width * mult
float Sprite::GetHeightMultiplier() const { return m_HeightMult; }

>>>>>>> de567b3c


/// @brief          Draws the mesh with texture (if one is present), or color.
void Sprite::Draw()
{
    Shader* sh;

    // Render texture if one is present, or color if not
    if (m_Texture)
    {
        sh = Renderer()->SetActiveShader("texture");
        m_Texture->Bind();
        glm::vec2 uv_offset = calcUVoffset();
        glUniform2f(sh->GetUniformID("UV_offset"), uv_offset.x, uv_offset.y);
    }
    else
    {
        sh = Renderer()->SetActiveShader("color");
        glUniform4fv(sh->GetUniformID("color"), 1, &m_Color.x);
    }

<<<<<<< HEAD
    if (Parent() && Parent()->HasComponent(typeid(Transform)))      // what a mess
        Renderer()->SetTransformMat( *((Transform*)Parent()->HasComponent(typeid(Transform)))->GetMatrix() );
=======
    // Stuff they both have in common: transform and opacity
    glm::mat4 mat(1);   // it can still draw without parent and transform
    if (Parent())
    {
        Transform* t = Parent()->GetComponent<Transform>();
        if (t)
        {
            mat = *t->getMatrix();

            // world or UI space
#if 0
            if (t->getIsDiegetic())
                mat = Camera()->GetMat_WorldToClip() * mat;
            else
#endif
                mat = Camera()->GetMat_UItoClip() * mat;
        }
    }
>>>>>>> de567b3c

    glUniformMatrix4fv(sh->GetUniformID("mvp"), 1, 0, &mat[0][0]);
    glUniform1f(sh->GetUniformID("opacity"), m_Opacity);

    // Render it with triangle strip mode
    glBindVertexArray(m_Mesh->GetVAO());
    glDrawArrays(GL_TRIANGLE_STRIP, 0, m_Mesh->GetVertCount());
    glBindVertexArray(0);
}



//-----------------------------------------------------------------------------
//          helpers
//-----------------------------------------------------------------------------

/// @brief          Calculates UV offset based on current frame
glm::vec2 Sprite::calcUVoffset()
{
    int row = m_Frame / m_Columns;
    int col = m_Frame % m_Columns;
    glm::vec2 UV = m_Mesh->GetUVsize();
    UV.x *= col;    UV.y *= row;
    return UV;
}


/// @brief      Pre-calculates height multiplier based on texture dimensions
void Sprite::calcHeightMult()
{
    if (!m_Texture || !m_Mesh)
        return;

    glm::vec2 size = m_Texture->GetImageDimensions();
    glm::vec2 uvsize = m_Mesh->GetUVsize();
    m_HeightMult = (size.y / size.x) * (uvsize.y / uvsize.x);
}



//-----------------------------------------------------------------------------
// private: reading
//-----------------------------------------------------------------------------


 /// @brief Read in the number of rows for a sprite.
 /// @param stream the json to read from.
void Sprite::ReadRows( Stream stream )
{
    m_Rows = stream.Read<int>();
}

/// @brief Read in the number of columns for a sprite.
/// @param stream the json to read from.
void Sprite::ReadColumns( Stream stream )
{
    m_Columns = stream.Read<int>();
}

/// @brief the map of read methods for this Component
ReadMethodMap< Sprite > const Sprite::readMethods = {
    {"rows", &ReadRows},
    {"columns", &ReadColumns}
};

/// @brief gets the map of read methods for this Component
/// @return the map of read methods for this Component
ReadMethodMap< Component > const& Sprite::GetReadMethods()
{
    return (ReadMethodMap< Component> const&)readMethods;
}

//-----------------------------------------------------------------------------<|MERGE_RESOLUTION|>--- conflicted
+++ resolved
@@ -42,19 +42,9 @@
 
     if (image_file)
     {
-<<<<<<< HEAD
-        _mesh = new Mesh(true, rows, columns);    // TODO: obtain it from mesh library
-        _texture = new Texture(image_file);
-
-        // calculate height multiplier
-        glm::vec2 size = _texture->GetImageDimensions();
-        glm::vec2 uvsize = _mesh->get_uvSize();
-        _heightMult = (size.y / size.x) * (uvsize.y / uvsize.x);
-=======
         m_Mesh = new Mesh(true, rows, columns);    // TODO: obtain it from mesh library
         m_Texture = new Texture(image_file);
         calcHeightMult();
->>>>>>> de567b3c
     }
 }
 
@@ -111,20 +101,6 @@
 
 /// @brief          Sets the opacity.
 /// param opacity   I'm not explaining this.
-<<<<<<< HEAD
-void Sprite::SetOpacity(float opacity) { _opacity = opacity; }
-
-/// @brief          Returns the number (for transform) to multiply width by, in order to maintain scale
-///                 proportions of the original image. (accounts for uv size of frames as well)
-/// @return         float: multiplier for obtaining height:  width * mult = height
-float Sprite::GetHeightMultiplier() const
-{
-    if (_texture)
-        return _heightMult;
-    else
-        return 1.0f;
-}
-=======
 void Sprite::SetOpacity(float opacity) { m_Opacity = opacity; }
 
 /// @brief          Returns the number (for transform) to multiply width by, in order to maintain scale
@@ -132,7 +108,6 @@
 /// @return         multiplier for obtaining height:  height = width * mult
 float Sprite::GetHeightMultiplier() const { return m_HeightMult; }
 
->>>>>>> de567b3c
 
 
 /// @brief          Draws the mesh with texture (if one is present), or color.
@@ -154,10 +129,6 @@
         glUniform4fv(sh->GetUniformID("color"), 1, &m_Color.x);
     }
 
-<<<<<<< HEAD
-    if (Parent() && Parent()->HasComponent(typeid(Transform)))      // what a mess
-        Renderer()->SetTransformMat( *((Transform*)Parent()->HasComponent(typeid(Transform)))->GetMatrix() );
-=======
     // Stuff they both have in common: transform and opacity
     glm::mat4 mat(1);   // it can still draw without parent and transform
     if (Parent())
@@ -165,7 +136,7 @@
         Transform* t = Parent()->GetComponent<Transform>();
         if (t)
         {
-            mat = *t->getMatrix();
+            mat = *t->GetMatrix();
 
             // world or UI space
 #if 0
@@ -176,7 +147,6 @@
                 mat = Camera()->GetMat_UItoClip() * mat;
         }
     }
->>>>>>> de567b3c
 
     glUniformMatrix4fv(sh->GetUniformID("mvp"), 1, 0, &mat[0][0]);
     glUniform1f(sh->GetUniformID("opacity"), m_Opacity);
