--- conflicted
+++ resolved
@@ -472,14 +472,6 @@
                         {
                             currentEntity->Destroy();
 
-<<<<<<< HEAD
-                            if (!DragAndDrop)
-                            {
-                                currentEntity->Destroy();
-                            }
-
-=======
->>>>>>> 05e63063
                             if (SelectedEntity == currentEntity)
                             {
                                 SelectedEntity = nullptr;
