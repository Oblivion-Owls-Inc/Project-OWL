--- conflicted
+++ resolved
@@ -47,10 +47,7 @@
     /// @brief  called once when the engine starts
     virtual void OnInit() override;
 
-<<<<<<< HEAD
     virtual void OnFixedUpdate() override;
-=======
->>>>>>> 73e30f0a
 
 //-------------------------------------------------------------------------
 private: // member variables
