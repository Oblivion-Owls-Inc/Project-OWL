/// @file ExampleSystem.cpp
/// @author Steve Bukowinski (steve.bukowinski@digipen.edu)
/// @brief Example System meant to be copy-pasted when creating new Systems
/// @version 0.1
/// @date 2023-09-05
/// 
/// @copyright Copyright (c) 2023

#include "ExampleSystem.h"

//-----------------------------------------------------------------------------
<<<<<<< HEAD
// public methods
//-----------------------------------------------------------------------------

//-----------------------------------------------------------------------------
// private methods
//-----------------------------------------------------------------------------

//-----------------------------------------------------------------------------
// private static methods
//-----------------------------------------------------------------------------

//-----------------------------------------------------------------------------
// virtual override methods
//-----------------------------------------------------------------------------

//-----------------------------------------------------------------------------
// class specific Read methods
//-----------------------------------------------------------------------------

    /// @brief Reads the data for exampleMember from JSON into this System
    /// @param jsonValue the json value to be read into this System
    void ExampleSystem::ReadExampleMember( rapidjson::Value const& jsonValue )
    {
        exampleMember = jsonValue.GetInt();
    }

    /// @brief the Read Methods used in this System
    std::map< std::string, ReadMethod< ExampleSystem > > const ExampleSystem::ReadMethods = {
        { "exampleMember", &ReadExampleMember }
    };

//-----------------------------------------------------------------------------
// default Read method stuff
//-----------------------------------------------------------------------------

    /// @brief Gets the read methods of this System
    /// @return the map of read methods of this System
    std::map< std::string, ReadMethod< System > > const& ExampleSystem::GetReadMethods()
    {
        return (std::map< std::string, ReadMethod< System > > const&)ReadMethods;
    }

//-----------------------------------------------------------------------------
// singleton stuff
//-----------------------------------------------------------------------------

    /// @brief Constructs the ExampleSystem
    ExampleSystem::ExampleSystem() :
        exampleMember( 0 )
    {}

    /// @brief The singleton instance of ExampleSystem
    ExampleSystem * ExampleSystem::instance = nullptr;

=======
// virtual override methods
//-----------------------------------------------------------------------------

    

//-----------------------------------------------------------------------------
// singleton stuff
//-----------------------------------------------------------------------------

    /// @brief Constructs the ExampleSystem
    ExampleSystem::ExampleSystem() {}

    /// @brief The singleton instance of ExampleSystem
    ExampleSystem * ExampleSystem::instance = nullptr;

>>>>>>> c49da63f
    /// @brief gets the instance of ExampleSystem
    /// @return the instance of the ExampleSystem
    ExampleSystem * ExampleSystem::getInstance()
    {
        if ( instance == nullptr )
        {
            instance = new ExampleSystem();
        }
        return instance;
    }

//-----------------------------------------------------------------------------<|MERGE_RESOLUTION|>--- conflicted
+++ resolved
@@ -9,62 +9,6 @@
 #include "ExampleSystem.h"
 
 //-----------------------------------------------------------------------------
-<<<<<<< HEAD
-// public methods
-//-----------------------------------------------------------------------------
-
-//-----------------------------------------------------------------------------
-// private methods
-//-----------------------------------------------------------------------------
-
-//-----------------------------------------------------------------------------
-// private static methods
-//-----------------------------------------------------------------------------
-
-//-----------------------------------------------------------------------------
-// virtual override methods
-//-----------------------------------------------------------------------------
-
-//-----------------------------------------------------------------------------
-// class specific Read methods
-//-----------------------------------------------------------------------------
-
-    /// @brief Reads the data for exampleMember from JSON into this System
-    /// @param jsonValue the json value to be read into this System
-    void ExampleSystem::ReadExampleMember( rapidjson::Value const& jsonValue )
-    {
-        exampleMember = jsonValue.GetInt();
-    }
-
-    /// @brief the Read Methods used in this System
-    std::map< std::string, ReadMethod< ExampleSystem > > const ExampleSystem::ReadMethods = {
-        { "exampleMember", &ReadExampleMember }
-    };
-
-//-----------------------------------------------------------------------------
-// default Read method stuff
-//-----------------------------------------------------------------------------
-
-    /// @brief Gets the read methods of this System
-    /// @return the map of read methods of this System
-    std::map< std::string, ReadMethod< System > > const& ExampleSystem::GetReadMethods()
-    {
-        return (std::map< std::string, ReadMethod< System > > const&)ReadMethods;
-    }
-
-//-----------------------------------------------------------------------------
-// singleton stuff
-//-----------------------------------------------------------------------------
-
-    /// @brief Constructs the ExampleSystem
-    ExampleSystem::ExampleSystem() :
-        exampleMember( 0 )
-    {}
-
-    /// @brief The singleton instance of ExampleSystem
-    ExampleSystem * ExampleSystem::instance = nullptr;
-
-=======
 // virtual override methods
 //-----------------------------------------------------------------------------
 
@@ -80,7 +24,6 @@
     /// @brief The singleton instance of ExampleSystem
     ExampleSystem * ExampleSystem::instance = nullptr;
 
->>>>>>> c49da63f
     /// @brief gets the instance of ExampleSystem
     /// @return the instance of the ExampleSystem
     ExampleSystem * ExampleSystem::getInstance()
