--- conflicted
+++ resolved
@@ -48,26 +48,20 @@
 void DoomsDay::OnInit()
 {
     Behaviors< DoomsDay >()->AddComponent(this);
-<<<<<<< HEAD
 
     m_RigidBody.Init(GetEntity());
-=======
     m_Transform.Init(GetEntity());
     
->>>>>>> 7b6ce006
 }
 
 /// @brief	called on exit, handles loss state
 void DoomsDay::OnExit()
 {
     Behaviors< DoomsDay >()->RemoveComponent(this);
-<<<<<<< HEAD
 
     m_RigidBody.Exit();
-=======
     m_Transform.Exit();
     
->>>>>>> 7b6ce006
 }
 
 /// @brief  called every frame
