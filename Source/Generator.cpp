///*****************************************************************/
/// @file	    Generator.cpp
/// @author     Tyler Birdsall (tyler.birdsall@digipen.edu)
/// @date	    01/12/2024
/// @brief      Generator class implimentation
/// @copyright  Digipen LLC (c) 2024
///*****************************************************************/


#include "pch.h" // precompiled header has to be included first
#include "Generator.h"

#include "ComponentSystem.h"
#include "BehaviorSystem.h"

#include "CollisionSystem.h"
#include "EnemyBehavior.h"

#include "ComponentReference.t.h"

#include "Health.h"
#include "Emitter.h"
#include "EmitterSprite.h"

//-----------------------------------------------------------------------------
// constructor / destructor 
//-----------------------------------------------------------------------------

/// @brief  constructor
Generator::Generator() :
    Behavior( typeid( Generator ) )
{}

/// @brief  clone
Generator* Generator::Clone() const
{
    return new Generator(*this);
}

//-----------------------------------------------------------------------------
// virtual override methods
//-----------------------------------------------------------------------------

/// @brief	initialize Generator
void Generator::OnInit()
{
    Behaviors< Generator >()->AddComponent(this);

    m_Collider.SetOnConnectCallback(
        [ this ]()
        {
            m_Collider->AddOnCollisionEnterCallback(
                GetId(),
                std::bind(&Generator::onCollisionEnter, this, std::placeholders::_1)
            );
        }
    );
    m_Collider.SetOnDisconnectCallback(
        [ this ]()
        {
            m_Collider->RemoveOnCollisionEnterCallback( GetId() );
        }
    );

    m_Emitter.SetOnConnectCallback(
        [ this ]()
        {
            if (m_IsActive)
            {
                m_GrowthRadius = m_PowerRadius;
                ParticleSystem::EmitData data = m_Emitter->GetEmitData();
                data.startAhead = m_GrowthRadius;
                m_Emitter->SetEmitData(data);
                m_Emitter->SetContinuous(true);
            }
            else
            {
                m_GrowthRadius = 0.0f;
                m_Emitter->SetContinuous(false);
            }
        }
    );

    m_Interactable.SetOnConnectCallback( [ this ]() {
        m_Interactable->SetEnabled( m_IsActive == false );
        m_Interactable->AddOnInteractCallback( GetId(), [ this ]( Interactor* ) {
            Activate();
        } );
    } );
    m_Interactable.SetOnDisconnectCallback( [ this ]() {
        m_Interactable->RemoveOnInteractCallback( GetId() );
    } );

    m_Collider        .Init( GetEntity() );
    m_AudioPlayer     .Init( GetEntity() );
    m_Transform       .Init( GetEntity() );
    m_Health          .Init( GetEntity() );
    m_Emitter         .Init( GetEntity() );
    m_Sprite.Init(GetEntity());
    m_PathfinderTarget.Init( GetEntity() );
    m_Interactable    .Init( GetEntity() );

    m_WavePrefab.SetOwnerName(GetName());
    m_WavePrefab.Init();

    m_ChangeActive = m_IsActive;
}

/// @brief	called on exit, handles loss state
void Generator::OnExit()
{
    Behaviors< Generator >()->RemoveComponent(this);

    m_Collider        .Exit();
    m_AudioPlayer     .Exit();
    m_Transform       .Exit();
    m_Health          .Exit();
    m_Emitter         .Exit();
    m_Sprite          .Exit();
    m_PathfinderTarget.Exit();
    m_Interactable    .Exit();
}

/// @brief  called every frame
/// @param  dt delta time
void Generator::OnUpdate(float dt)
{
    if (m_IsActive != m_ChangeActive)
    {
        if (m_ChangeActive == true)
        {
            Activate();
        }
        else
        {
            Deactivate();
        }
    }

    if ( m_Emitter == nullptr )
    {
        return;
    }

    if (m_ActivateRing)
    {
        m_GrowthRadius += m_RadiusSpeed * dt;
        if (m_GrowthRadius >= m_PowerRadius)
        {
            m_GrowthRadius = m_PowerRadius;
            m_ActivateRing = false;
        }
        ParticleSystem::EmitData data = m_Emitter->GetEmitData();
        data.startAhead = m_GrowthRadius;
        m_Emitter->SetEmitData(data);
        m_Emitter->SetContinuous(true);
    }
    else if (m_DeactivateRing)
    {
        m_GrowthRadius -= m_RadiusSpeed * dt;
        if (m_GrowthRadius <= 0.0f)
        {
            m_GrowthRadius = 0.0f;
            m_Emitter->SetContinuous(false);
            m_DeactivateRing = false;
        }
        ParticleSystem::EmitData data = m_Emitter->GetEmitData();
        data.startAhead = m_GrowthRadius;
        m_Emitter->SetEmitData(data);

    }
    else if (m_ShrinkRing)
    {
        m_GrowthRadius -= m_RadiusSpeed * dt;
        if (m_GrowthRadius >= m_PowerRadius)
        {
            m_GrowthRadius = m_PowerRadius;
            m_ShrinkRing = false;
        }
        ParticleSystem::EmitData data = m_Emitter->GetEmitData();
        data.startAhead = m_GrowthRadius;
        m_Emitter->SetEmitData(data);
        m_Emitter->SetContinuous(true);
    }
}

//-----------------------------------------------------------------------------
// copying
//-----------------------------------------------------------------------------

/// @brief  copy ctor
Generator::Generator(const Generator& other) :
    Behavior( other ),
    m_IsActive        ( other.m_IsActive         ),
    m_PowerRadius     ( other.m_PowerRadius      ),
    m_ActivationRadius( other.m_ActivationRadius ),
    m_Depth           ( other.m_Depth            )
{}

//-----------------------------------------------------------------------------
// accessors
//-----------------------------------------------------------------------------

/// @brief	returns the lowest generator in the level
/// @return the lowest generator
Generator* Generator::GetLowestGenerator()
{
    Generator* lowest = Components<Generator>()->GetComponents().front();
    for (auto& generator : Components<Generator>()->GetComponents())
    {
        if (generator->m_Depth > lowest->m_Depth)
        {
            lowest = generator;
        }
    }
    return lowest;
}

/// @brief activate the generator
void Generator::Activate() 
{
    if ( m_IsActive )
    {
        return;
    }

    if (m_WavePrefab != nullptr && m_CanSpawnWave)
    {
        Entity* wave = m_WavePrefab->Clone();
        wave->AddToScene();
        m_CanSpawnWave = false;
    }

    m_IsActive = true;
    m_ChangeActive = true;
    m_ActivateRing = true;

    if (m_Sprite != nullptr)
    {
        m_Sprite->SetFrameIndex(1);
    }

    if ( m_PathfinderTarget != nullptr )
    {
        m_PathfinderTarget->SetActive( true );
    }

    if ( m_Interactable != nullptr )
    {
        m_Interactable->SetEnabled( false );
    }
}

/// @brief deactivate the generator
void Generator::Deactivate()
{
    m_IsActive = false;
    m_ChangeActive = false;
    m_DeactivateRing = true;
    m_CanSpawnWave = true;

<<<<<<< HEAD
    if (m_Sprite != nullptr)
    {
        m_Sprite->SetFrameIndex(0);
=======
    if ( m_Interactable != nullptr )
    {
        m_Interactable->SetEnabled( true );
>>>>>>> 18ca5fa9
    }
}

//-----------------------------------------------------------------------------
// private functions
//-----------------------------------------------------------------------------

/// @brief collision callback for generators
void Generator::onCollisionEnter(Collider* other)
{
    if ( m_IsActive == false )
    {
        return;
    }

    if ( m_Health == nullptr )
    {
        return;
    }

    EnemyBehavior* enemy = other->GetEntity()->GetComponent<EnemyBehavior>();
    if (!enemy)
    {
        return;
    }

    m_Health->TakeDamage( enemy->GetDamage() );

    if ( m_AudioPlayer )
    {
        m_AudioPlayer->Play();
    }
    enemy->GetEntity()->Destroy();

    if (m_Health->GetHealth()->GetCurrent() <= 0)
    {
        Deactivate();
        m_Health->GetHealth()->Reset();

        if ( m_PathfinderTarget != nullptr )
        {
            m_PathfinderTarget->SetActive( false );
        }
    }
}

//-----------------------------------------------------------------------------
// inspector methods
//-----------------------------------------------------------------------------

/// @brief	inspector for generators
void Generator::Inspector()
{
    ImGui::InputFloat("Radius", &m_PowerRadius, 0.5f, 1.0f);
    ImGui::InputFloat("Activate Radius", &m_ActivationRadius, 0.5f, 1.0f);
    ImGui::InputFloat("Growth Speed", &m_RadiusSpeed);
    ImGui::InputInt("Depth", &m_Depth, 1, 5);
    m_WavePrefab.Inspect("Wave to Spawn");
    ImGui::Checkbox("Active", &m_ChangeActive);
}

//-----------------------------------------------------------------------------
// reading
//-----------------------------------------------------------------------------

/// @brief read method map
ReadMethodMap<Generator> const Generator::s_ReadMethods =
{
    { "Radius"        , &readRadius    },
    { "ActivateRadius", &readARadius   },
    { "Depth"         , &readDepth     },
    { "Active"        , &readActive    },
    { "GrowthSpeed"   , &readSpeed     },
    { "WavePrefab"    , &readWavePrefab },
};

/// @brief	read the raidus from json
void Generator::readRadius(nlohmann::ordered_json const& json)
{
    m_PowerRadius = Stream::Read<float>(json);
}

/// @brief	read the activation radius from json
void Generator::readARadius(nlohmann::ordered_json const& json)
{
    m_ActivationRadius = Stream::Read<float>(json);
}

/// @brief	read the depth from json
void Generator::readDepth(nlohmann::ordered_json const& json)
{
    m_Depth = Stream::Read<int>(json);
}

/// @brief	read if the generator starts active from json
void Generator::readActive(nlohmann::ordered_json const& json)
{
    m_IsActive = Stream::Read<bool>(json);
}

/// @brief	read the speed the particle ring changes
void Generator::readSpeed(nlohmann::ordered_json const& json)
{
    m_RadiusSpeed = Stream::Read<float>(json);
}

/// @brief	read the attached wave prefab to spawn
void Generator::readWavePrefab(nlohmann::ordered_json const& json)
{
    Stream::Read(m_WavePrefab, json);
}

//-----------------------------------------------------------------------------
// writing
//-----------------------------------------------------------------------------

/// @brief	write to json
nlohmann::ordered_json Generator::Write() const
{
    nlohmann::ordered_json data;

    data["Radius"] = m_PowerRadius;
    data["ActivateRadius"] = m_ActivationRadius;
    data["Depth"] = m_Depth;
    data["Active"] = m_IsActive;
    data["GrowthSpeed"] = m_RadiusSpeed;
    data["WavePrefab"] = Stream::Write(m_WavePrefab);


    return data;
}

<|MERGE_RESOLUTION|>--- conflicted
+++ resolved
@@ -259,15 +259,9 @@
     m_DeactivateRing = true;
     m_CanSpawnWave = true;
 
-<<<<<<< HEAD
-    if (m_Sprite != nullptr)
-    {
-        m_Sprite->SetFrameIndex(0);
-=======
     if ( m_Interactable != nullptr )
     {
         m_Interactable->SetEnabled( true );
->>>>>>> 18ca5fa9
     }
 }
 
