--- conflicted
+++ resolved
@@ -116,12 +116,8 @@
     m_Transform       .Init( GetEntity() );
     m_Health          .Init( GetEntity() );
     m_Emitter         .Init( GetEntity() );
-<<<<<<< HEAD
     m_Light           .Init( GetEntity() );
     m_Sprite.Init(GetEntity());
-=======
-    m_Sprite          .Init( GetEntity() );
->>>>>>> e26ae645
     m_PathfinderTarget.Init( GetEntity() );
     m_Interactable    .Init( GetEntity() );
 
