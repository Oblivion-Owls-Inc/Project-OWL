<?xml version="1.0" encoding="utf-8"?>
<Project DefaultTargets="Build" xmlns="http://schemas.microsoft.com/developer/msbuild/2003">
  <ItemGroup Label="ProjectConfigurations">
    <ProjectConfiguration Include="Debug|Win32">
      <Configuration>Debug</Configuration>
      <Platform>Win32</Platform>
    </ProjectConfiguration>
    <ProjectConfiguration Include="Release|Win32">
      <Configuration>Release</Configuration>
      <Platform>Win32</Platform>
    </ProjectConfiguration>
    <ProjectConfiguration Include="Debug|x64">
      <Configuration>Debug</Configuration>
      <Platform>x64</Platform>
    </ProjectConfiguration>
    <ProjectConfiguration Include="Release|x64">
      <Configuration>Release</Configuration>
      <Platform>x64</Platform>
    </ProjectConfiguration>
  </ItemGroup>
  <PropertyGroup Label="Globals">
    <VCProjectVersion>16.0</VCProjectVersion>
    <Keyword>Win32Proj</Keyword>
    <ProjectGuid>{06b42595-9421-448f-b9fd-d4e02b88de02}</ProjectGuid>
    <RootNamespace>ProjectOWL</RootNamespace>
    <WindowsTargetPlatformVersion>10.0</WindowsTargetPlatformVersion>
  </PropertyGroup>
  <Import Project="$(VCTargetsPath)\Microsoft.Cpp.Default.props" />
  <PropertyGroup Condition="'$(Configuration)|$(Platform)'=='Debug|Win32'" Label="Configuration">
    <ConfigurationType>Application</ConfigurationType>
    <UseDebugLibraries>true</UseDebugLibraries>
    <PlatformToolset>v143</PlatformToolset>
    <CharacterSet>Unicode</CharacterSet>
  </PropertyGroup>
  <PropertyGroup Condition="'$(Configuration)|$(Platform)'=='Release|Win32'" Label="Configuration">
    <ConfigurationType>Application</ConfigurationType>
    <UseDebugLibraries>false</UseDebugLibraries>
    <PlatformToolset>v143</PlatformToolset>
    <WholeProgramOptimization>true</WholeProgramOptimization>
    <CharacterSet>Unicode</CharacterSet>
  </PropertyGroup>
  <PropertyGroup Condition="'$(Configuration)|$(Platform)'=='Debug|x64'" Label="Configuration">
    <ConfigurationType>Application</ConfigurationType>
    <UseDebugLibraries>true</UseDebugLibraries>
    <PlatformToolset>v143</PlatformToolset>
    <CharacterSet>Unicode</CharacterSet>
  </PropertyGroup>
  <PropertyGroup Condition="'$(Configuration)|$(Platform)'=='Release|x64'" Label="Configuration">
    <ConfigurationType>Application</ConfigurationType>
    <UseDebugLibraries>false</UseDebugLibraries>
    <PlatformToolset>v143</PlatformToolset>
    <WholeProgramOptimization>true</WholeProgramOptimization>
    <CharacterSet>Unicode</CharacterSet>
  </PropertyGroup>
  <Import Project="$(VCTargetsPath)\Microsoft.Cpp.props" />
  <ImportGroup Label="ExtensionSettings">
  </ImportGroup>
  <ImportGroup Label="Shared">
  </ImportGroup>
  <ImportGroup Label="PropertySheets" Condition="'$(Configuration)|$(Platform)'=='Debug|Win32'">
    <Import Project="$(UserRootDir)\Microsoft.Cpp.$(Platform).user.props" Condition="exists('$(UserRootDir)\Microsoft.Cpp.$(Platform).user.props')" Label="LocalAppDataPlatform" />
  </ImportGroup>
  <ImportGroup Label="PropertySheets" Condition="'$(Configuration)|$(Platform)'=='Release|Win32'">
    <Import Project="$(UserRootDir)\Microsoft.Cpp.$(Platform).user.props" Condition="exists('$(UserRootDir)\Microsoft.Cpp.$(Platform).user.props')" Label="LocalAppDataPlatform" />
  </ImportGroup>
  <ImportGroup Label="PropertySheets" Condition="'$(Configuration)|$(Platform)'=='Debug|x64'">
    <Import Project="$(UserRootDir)\Microsoft.Cpp.$(Platform).user.props" Condition="exists('$(UserRootDir)\Microsoft.Cpp.$(Platform).user.props')" Label="LocalAppDataPlatform" />
  </ImportGroup>
  <ImportGroup Label="PropertySheets" Condition="'$(Configuration)|$(Platform)'=='Release|x64'">
    <Import Project="$(UserRootDir)\Microsoft.Cpp.$(Platform).user.props" Condition="exists('$(UserRootDir)\Microsoft.Cpp.$(Platform).user.props')" Label="LocalAppDataPlatform" />
  </ImportGroup>
  <PropertyGroup Label="UserMacros" />
  <PropertyGroup Condition="'$(Configuration)|$(Platform)'=='Debug|x64'">
    <ExternalIncludePath>$(SolutionDir)libraries\includes;$(ExternalIncludePath)</ExternalIncludePath>
    <LibraryPath>$(SolutionDir)libraries;$(LibraryPath);$(SolutionDir)FMOD\lib\x64</LibraryPath>
    <IncludePath>$(VC_IncludePath);$(WindowsSDK_IncludePath);$(SolutionDir)FMOD\inc;$(SolutionDir)imgui;</IncludePath>
  </PropertyGroup>
  <PropertyGroup Condition="'$(Configuration)|$(Platform)'=='Release|x64'">
    <ExternalIncludePath>$(SolutionDir)libraries\includes;$(ExternalIncludePath)</ExternalIncludePath>
    <LibraryPath>$(SolutionDir)libraries;$(LibraryPath);$(SolutionDir)FMOD\lib\x64</LibraryPath>
    <IncludePath>$(VC_IncludePath);$(WindowsSDK_IncludePath);$(SolutionDir)FMOD\inc;</IncludePath>
  </PropertyGroup>
  <PropertyGroup Condition="'$(Configuration)|$(Platform)'=='Debug|Win32'">
    <IncludePath>$(VC_IncludePath);$(WindowsSDK_IncludePath);$(SolutionDir)FMOD\inc;$(SolutionDir)imgui;</IncludePath>
    <LibraryPath>$(VC_LibraryPath_x86);$(WindowsSDK_LibraryPath_x86);$(SolutionDir)FMOD\lib\x86</LibraryPath>
  </PropertyGroup>
  <PropertyGroup Condition="'$(Configuration)|$(Platform)'=='Release|Win32'">
    <IncludePath>$(VC_IncludePath);$(WindowsSDK_IncludePath);$(SolutionDir)FMOD\inc;</IncludePath>
    <LibraryPath>$(VC_LibraryPath_x86);$(WindowsSDK_LibraryPath_x86);$(SolutionDir)FMOD\inc\x86</LibraryPath>
  </PropertyGroup>
  <ItemDefinitionGroup Condition="'$(Configuration)|$(Platform)'=='Debug|Win32'">
    <ClCompile>
      <WarningLevel>Level3</WarningLevel>
      <SDLCheck>true</SDLCheck>
      <PreprocessorDefinitions>GLEW_STATIC</PreprocessorDefinitions>
      <ConformanceMode>true</ConformanceMode>
      <AdditionalIncludeDirectories>$(SolutionDir)libraries\includes</AdditionalIncludeDirectories>
    </ClCompile>
    <Link>
      <SubSystem>Console</SubSystem>
      <GenerateDebugInformation>true</GenerateDebugInformation>
      <AdditionalOptions>/NODEFAULTLIB:MSVCRT.lib /NODEFAULTLIB:LIBCMT.lib %(AdditionalOptions)</AdditionalOptions>
      <AdditionalLibraryDirectories>$(SolutionDir)libraries</AdditionalLibraryDirectories>
      <AdditionalDependencies>opengl32.lib;glfw3.lib;glew32s.lib; User32.lib; Gdi32.lib; Shell32.lib; fmodL_vc.lib</AdditionalDependencies>
    </Link>
    <PostBuildEvent>
      <Command>copy /Y "$(SolutionDir)FMOD\lib\x86\fmodL.dll" "$(OutDir)fmodL.dll"</Command>
    </PostBuildEvent>
  </ItemDefinitionGroup>
  <ItemDefinitionGroup Condition="'$(Configuration)|$(Platform)'=='Release|Win32'">
    <ClCompile>
      <WarningLevel>Level3</WarningLevel>
      <FunctionLevelLinking>true</FunctionLevelLinking>
      <IntrinsicFunctions>true</IntrinsicFunctions>
      <SDLCheck>true</SDLCheck>
      <PreprocessorDefinitions>GLEW_STATIC</PreprocessorDefinitions>
      <ConformanceMode>true</ConformanceMode>
      <AdditionalIncludeDirectories>$(SolutionDir)libraries\includes</AdditionalIncludeDirectories>
    </ClCompile>
    <Link>
      <SubSystem>Console</SubSystem>
      <EnableCOMDATFolding>true</EnableCOMDATFolding>
      <OptimizeReferences>true</OptimizeReferences>
      <GenerateDebugInformation>true</GenerateDebugInformation>
      <AdditionalOptions>/NODEFAULTLIB:MSVCRT.lib /NODEFAULTLIB:LIBCMT.lib %(AdditionalOptions)</AdditionalOptions>
      <AdditionalLibraryDirectories>$(SolutionDir)libraries</AdditionalLibraryDirectories>
      <AdditionalDependencies>opengl32.lib;glfw3.lib;glew32s.lib; User32.lib; Gdi32.lib; Shell32.lib; fmod_vc.lib;</AdditionalDependencies>
    </Link>
    <PostBuildEvent>
      <Command>copy /Y "$(SolutionDir)FMOD\lib\x86\fmod.dll" "$(OutDir)fmod.dll"</Command>
    </PostBuildEvent>
  </ItemDefinitionGroup>
  <ItemDefinitionGroup Condition="'$(Configuration)|$(Platform)'=='Debug|x64'">
    <ClCompile>
      <WarningLevel>Level3</WarningLevel>
      <SDLCheck>true</SDLCheck>
      <PreprocessorDefinitions>GLEW_STATIC</PreprocessorDefinitions>
      <ConformanceMode>true</ConformanceMode>
      <AdditionalIncludeDirectories>$(SolutionDir)rapidjson;$(SolutionDir)imgui;$(SolutionDir)libraries\includes</AdditionalIncludeDirectories>
    </ClCompile>
    <Link>
      <SubSystem>Windows</SubSystem>
      <GenerateDebugInformation>true</GenerateDebugInformation>
      <AdditionalLibraryDirectories>$(SolutionDir)rapidjson;$(SolutionDir)libraries</AdditionalLibraryDirectories>
      <AdditionalOptions>/NODEFAULTLIB:MSVCRT.lib /NODEFAULTLIB:LIBCMT.lib %(AdditionalOptions)</AdditionalOptions>
      <AdditionalDependencies>opengl32.lib;glfw3.lib;glew32s.lib; User32.lib; Gdi32.lib; Shell32.lib; fmodL_vc.lib</AdditionalDependencies>
    </Link>
    <PostBuildEvent>
      <Command>copy /Y "$(SolutionDir)FMOD\lib\x64\fmodL.dll" "$(OutDir)fmodL.dll"</Command>
    </PostBuildEvent>
  </ItemDefinitionGroup>
  <ItemDefinitionGroup Condition="'$(Configuration)|$(Platform)'=='Release|x64'">
    <ClCompile>
      <WarningLevel>Level3</WarningLevel>
      <FunctionLevelLinking>true</FunctionLevelLinking>
      <IntrinsicFunctions>true</IntrinsicFunctions>
      <SDLCheck>true</SDLCheck>
      <PreprocessorDefinitions>GLEW_STATIC;NDEBUG</PreprocessorDefinitions>
      <ConformanceMode>true</ConformanceMode>
      <AdditionalIncludeDirectories>$(SolutionDir)rapidjson;$(SolutionDir)imgui;$(SolutionDir)libraries\includes</AdditionalIncludeDirectories>
      <RuntimeLibrary>MultiThreadedDebugDLL</RuntimeLibrary>
    </ClCompile>
    <Link>
      <SubSystem>Windows</SubSystem>
      <EnableCOMDATFolding>true</EnableCOMDATFolding>
      <OptimizeReferences>true</OptimizeReferences>
      <GenerateDebugInformation>true</GenerateDebugInformation>
      <AdditionalLibraryDirectories>$(SolutionDir)rapidjson;$(SolutionDir)libraries</AdditionalLibraryDirectories>
      <AdditionalOptions>/NODEFAULTLIB:MSVCRT.lib /NODEFAULTLIB:LIBCMT.lib %(AdditionalOptions)</AdditionalOptions>
      <AdditionalDependencies>opengl32.lib;glfw3.lib;glew32s.lib; User32.lib; Gdi32.lib; Shell32.lib; fmod_vc.lib;</AdditionalDependencies>
    </Link>
    <PostBuildEvent>
      <Command>copy /Y "$(SolutionDir)FMOD\lib\x64\fmod.dll" "$(OutDir)fmod.dll"</Command>
    </PostBuildEvent>
  </ItemDefinitionGroup>
  <ItemGroup>
    <ClCompile Include="Source\ComponentFactory.cpp" />
    <ClCompile Include="Source\EntitySystem.cpp" />
    <ClCompile Include="imgui\imgui.cpp" />
    <ClCompile Include="imgui\imgui_demo.cpp" />
    <ClCompile Include="imgui\imgui_draw.cpp" />
    <ClCompile Include="imgui\imgui_impl_glfw.cpp" />
    <ClCompile Include="imgui\imgui_impl_opengl3.cpp" />
    <ClCompile Include="imgui\imgui_tables.cpp" />
    <ClCompile Include="imgui\imgui_widgets.cpp" />
    <ClCompile Include="Source\MovementAI.cpp" />
    <ClCompile Include="Source\AudioPlayer.cpp" />
    <ClCompile Include="Source\Collider.cpp" />
    <ClCompile Include="Source\EntitySystem.cpp" />
    <ClCompile Include="Source\InputSystem.cpp" />
    <ClCompile Include="Source\AudioSystem.cpp" />
    <ClCompile Include="Source\LinesCollider.cpp" />
    <ClCompile Include="Source\RenderSystem.cpp" />
    <ClCompile Include="Source\RigidBody.cpp" />
    <ClCompile Include="Source\SandboxSystem.cpp" />
    <ClCompile Include="Source\Shader.cpp" />
    <ClCompile Include="Source\Mesh.cpp" />
    <ClCompile Include="Source\Component.cpp" />
    <ClCompile Include="Source\DebugSystem.cpp" />
    <ClCompile Include="Source\Entity.cpp" />
    <ClCompile Include="Source\Engine.cpp" />
    <ClCompile Include="Source\ExampleSystem.cpp" />
    <ClCompile Include="Source\GUI.cpp" />
    <ClCompile Include="Source\main.cpp" />
    <ClCompile Include="Source\PlatformSystem.cpp" />
    <ClCompile Include="Source\SceneSystem.cpp" />
    <ClCompile Include="Source\Sprite.cpp" />
    <ClCompile Include="Source\Stream.t.cpp" />
    <ClCompile Include="Source\Texture.cpp" />
    <ClCompile Include="Source\Sound.cpp" />
    <ClCompile Include="Source\Transform.cpp" />
    <ClCompile Include="Source\Stream.cpp" />
  </ItemGroup>
  <ItemGroup>
<<<<<<< HEAD
    <ClInclude Include="Source\ComponentFactory.h" />
    <ClInclude Include="Source\EntitySystem.h" />
=======
    <ClInclude Include="Source\MovementAI.h" />
>>>>>>> 55bb9598
    <ClInclude Include="Source\Behavior.h" />
    <ClInclude Include="Source\BehaviorSystem.h" />
    <ClInclude Include="Source\Collider.h" />
    <ClInclude Include="Source\EntitySystem.h" />
    <ClInclude Include="Source\LinesCollider.h" />
    <ClInclude Include="Source\RigidBody.h" />
    <ClInclude Include="Source\SandboxSystem.h" />
    <ClInclude Include="Source\AudioPlayer.h" />
    <ClInclude Include="Source\InputSystem.h" />
    <ClInclude Include="Source\Sound.h" />
    <ClInclude Include="Source\AudioSystem.h" />
    <ClInclude Include="Source\RenderSystem.h" />
    <ClInclude Include="Source\Shader.h" />
    <ClInclude Include="Source\Mesh.h" />
    <ClInclude Include="Source\ExampleSystem.h" />
    <ClInclude Include="Source\Engine.h" />
    <ClInclude Include="imgui\imconfig.h" />
    <ClInclude Include="imgui\imgui.h" />
    <ClInclude Include="imgui\imgui_impl_glfw.h" />
    <ClInclude Include="imgui\imgui_impl_opengl3.h" />
    <ClInclude Include="imgui\imgui_impl_opengl3_loader.h" />
    <ClInclude Include="imgui\imgui_internal.h" />
    <ClInclude Include="imgui\imstb_rectpack.h" />
    <ClInclude Include="imgui\imstb_textedit.h" />
    <ClInclude Include="imgui\imstb_truetype.h" />
    <ClInclude Include="Source\basics.h" />
    <ClInclude Include="Source\Component.h" />
    <ClInclude Include="Source\DebugSystem.h" />
    <ClInclude Include="Source\Entity.h" />
    <ClInclude Include="Source\GUI.h" />
    <ClInclude Include="Source\PlatformSystem.h" />
    <ClInclude Include="Source\SceneSystem.h" />
    <ClInclude Include="Source\Sprite.h" />
    <ClInclude Include="Source\System.h" />
    <ClInclude Include="Source\Texture.h" />
    <ClInclude Include="Source\Transform.h" />
    <ClInclude Include="Source\Stream.h" />
  </ItemGroup>
  <ItemGroup>
    <None Include="Data\EngineConfig.json" />
  </ItemGroup>
  <Import Project="$(VCTargetsPath)\Microsoft.Cpp.targets" />
  <ImportGroup Label="ExtensionTargets">
  </ImportGroup>
</Project><|MERGE_RESOLUTION|>--- conflicted
+++ resolved
@@ -212,12 +212,9 @@
     <ClCompile Include="Source\Stream.cpp" />
   </ItemGroup>
   <ItemGroup>
-<<<<<<< HEAD
     <ClInclude Include="Source\ComponentFactory.h" />
     <ClInclude Include="Source\EntitySystem.h" />
-=======
     <ClInclude Include="Source\MovementAI.h" />
->>>>>>> 55bb9598
     <ClInclude Include="Source\Behavior.h" />
     <ClInclude Include="Source\BehaviorSystem.h" />
     <ClInclude Include="Source\Collider.h" />
