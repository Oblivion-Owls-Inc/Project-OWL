--- conflicted
+++ resolved
@@ -174,6 +174,7 @@
     </PostBuildEvent>
   </ItemDefinitionGroup>
   <ItemGroup>
+    <ClCompile Include="Source\BehaviorSystem.cpp" />
     <ClCompile Include="Source\ComponentFactory.cpp" />
     <ClCompile Include="Source\EntitySystem.cpp" />
     <ClCompile Include="imgui\imgui.cpp" />
@@ -191,7 +192,6 @@
     <ClCompile Include="Source\AudioSystem.cpp" />
     <ClCompile Include="Source\LinesCollider.cpp" />
     <ClCompile Include="Source\RenderSystem.cpp" />
-    <ClCompile Include="Source\RigidBody.cpp" />
     <ClCompile Include="Source\SandboxSystem.cpp" />
     <ClCompile Include="Source\Shader.cpp" />
     <ClCompile Include="Source\Mesh.cpp" />
@@ -202,10 +202,7 @@
     <ClCompile Include="Source\ExampleSystem.cpp" />
     <ClCompile Include="Source\GUI.cpp" />
     <ClCompile Include="Source\main.cpp" />
-<<<<<<< HEAD
-=======
     <ClCompile Include="Source\RigidBody.cpp" />
->>>>>>> 6f2fbdf0
     <ClCompile Include="Source\PlatformSystem.cpp" />
     <ClCompile Include="Source\SceneSystem.cpp" />
     <ClCompile Include="Source\Sprite.cpp" />
@@ -249,10 +246,7 @@
     <ClInclude Include="Source\DebugSystem.h" />
     <ClInclude Include="Source\Entity.h" />
     <ClInclude Include="Source\GUI.h" />
-<<<<<<< HEAD
-=======
     <ClInclude Include="Source\RigidBody.h" />
->>>>>>> 6f2fbdf0
     <ClInclude Include="Source\PlatformSystem.h" />
     <ClInclude Include="Source\SceneSystem.h" />
     <ClInclude Include="Source\Sprite.h" />
