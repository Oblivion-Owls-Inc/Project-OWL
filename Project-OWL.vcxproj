--- conflicted
+++ resolved
@@ -548,13 +548,10 @@
     <ClCompile Include="Source\WinState.cpp" />
   </ItemGroup>
   <ItemGroup>
-<<<<<<< HEAD
     <ClInclude Include="Source\DoomsDay.h" />
     <ClInclude Include="Source\EventEmitter.h" />
     <ClInclude Include="Source\ScreenShake.h" />
-=======
     <ClInclude Include="Source\BeamSprite.h" />
->>>>>>> bd244c3a
     <ClInclude Include="Source\BuildingSelectionButton.h" />
     <ClInclude Include="Source\ControlPrompt.h" />
     <ClInclude Include="Source\ControlPromptSystem.h" />
