﻿<?xml version="1.0" encoding="utf-8"?>
<Project DefaultTargets="Build" xmlns="http://schemas.microsoft.com/developer/msbuild/2003">
  <Import Project="packages\Microsoft.Windows.CppWinRT.2.0.220531.1\build\native\Microsoft.Windows.CppWinRT.props" Condition="Exists('packages\Microsoft.Windows.CppWinRT.2.0.220531.1\build\native\Microsoft.Windows.CppWinRT.props')" />
  <ItemGroup Label="ProjectConfigurations">
    <ProjectConfiguration Include="Debug|Win32">
      <Configuration>Debug</Configuration>
      <Platform>Win32</Platform>
    </ProjectConfiguration>
    <ProjectConfiguration Include="ReleaseEditor|Win32">
      <Configuration>ReleaseEditor</Configuration>
      <Platform>Win32</Platform>
    </ProjectConfiguration>
    <ProjectConfiguration Include="ReleaseEditor|x64">
      <Configuration>ReleaseEditor</Configuration>
      <Platform>x64</Platform>
    </ProjectConfiguration>
    <ProjectConfiguration Include="Release|Win32">
      <Configuration>Release</Configuration>
      <Platform>Win32</Platform>
    </ProjectConfiguration>
    <ProjectConfiguration Include="Debug|x64">
      <Configuration>Debug</Configuration>
      <Platform>x64</Platform>
    </ProjectConfiguration>
    <ProjectConfiguration Include="Release|x64">
      <Configuration>Release</Configuration>
      <Platform>x64</Platform>
    </ProjectConfiguration>
  </ItemGroup>
  <PropertyGroup Label="Globals">
    <VCProjectVersion>16.0</VCProjectVersion>
    <Keyword>Win32Proj</Keyword>
    <ProjectGuid>{06b42595-9421-448f-b9fd-d4e02b88de02}</ProjectGuid>
    <RootNamespace>ProjectOWL</RootNamespace>
    <WindowsTargetPlatformVersion>10.0</WindowsTargetPlatformVersion>
  </PropertyGroup>
  <Import Project="$(VCTargetsPath)\Microsoft.Cpp.Default.props" />
  <PropertyGroup Condition="'$(Configuration)|$(Platform)'=='Debug|Win32'" Label="Configuration">
    <ConfigurationType>Application</ConfigurationType>
    <UseDebugLibraries>true</UseDebugLibraries>
    <PlatformToolset>v143</PlatformToolset>
    <CharacterSet>Unicode</CharacterSet>
  </PropertyGroup>
  <PropertyGroup Condition="'$(Configuration)|$(Platform)'=='Release|Win32'" Label="Configuration">
    <ConfigurationType>Application</ConfigurationType>
    <UseDebugLibraries>false</UseDebugLibraries>
    <PlatformToolset>v143</PlatformToolset>
    <WholeProgramOptimization>true</WholeProgramOptimization>
    <CharacterSet>Unicode</CharacterSet>
  </PropertyGroup>
  <PropertyGroup Condition="'$(Configuration)|$(Platform)'=='ReleaseEditor|Win32'" Label="Configuration">
    <ConfigurationType>Application</ConfigurationType>
    <UseDebugLibraries>false</UseDebugLibraries>
    <PlatformToolset>v143</PlatformToolset>
    <WholeProgramOptimization>true</WholeProgramOptimization>
    <CharacterSet>Unicode</CharacterSet>
  </PropertyGroup>
  <PropertyGroup Condition="'$(Configuration)|$(Platform)'=='Debug|x64'" Label="Configuration">
    <ConfigurationType>Application</ConfigurationType>
    <UseDebugLibraries>true</UseDebugLibraries>
    <PlatformToolset>v143</PlatformToolset>
    <CharacterSet>Unicode</CharacterSet>
  </PropertyGroup>
  <PropertyGroup Condition="'$(Configuration)|$(Platform)'=='Release|x64'" Label="Configuration">
    <ConfigurationType>Application</ConfigurationType>
    <UseDebugLibraries>false</UseDebugLibraries>
    <PlatformToolset>v143</PlatformToolset>
    <WholeProgramOptimization>true</WholeProgramOptimization>
    <CharacterSet>Unicode</CharacterSet>
  </PropertyGroup>
  <PropertyGroup Condition="'$(Configuration)|$(Platform)'=='ReleaseEditor|x64'" Label="Configuration">
    <ConfigurationType>Application</ConfigurationType>
    <UseDebugLibraries>false</UseDebugLibraries>
    <PlatformToolset>v143</PlatformToolset>
    <WholeProgramOptimization>true</WholeProgramOptimization>
    <CharacterSet>Unicode</CharacterSet>
  </PropertyGroup>
  <Import Project="$(VCTargetsPath)\Microsoft.Cpp.props" />
  <ImportGroup Label="ExtensionSettings">
  </ImportGroup>
  <ImportGroup Label="Shared">
  </ImportGroup>
  <ImportGroup Label="PropertySheets" Condition="'$(Configuration)|$(Platform)'=='Debug|Win32'">
    <Import Project="$(UserRootDir)\Microsoft.Cpp.$(Platform).user.props" Condition="exists('$(UserRootDir)\Microsoft.Cpp.$(Platform).user.props')" Label="LocalAppDataPlatform" />
  </ImportGroup>
  <ImportGroup Label="PropertySheets" Condition="'$(Configuration)|$(Platform)'=='Release|Win32'">
    <Import Project="$(UserRootDir)\Microsoft.Cpp.$(Platform).user.props" Condition="exists('$(UserRootDir)\Microsoft.Cpp.$(Platform).user.props')" Label="LocalAppDataPlatform" />
  </ImportGroup>
  <ImportGroup Condition="'$(Configuration)|$(Platform)'=='ReleaseEditor|Win32'" Label="PropertySheets">
    <Import Project="$(UserRootDir)\Microsoft.Cpp.$(Platform).user.props" Condition="exists('$(UserRootDir)\Microsoft.Cpp.$(Platform).user.props')" Label="LocalAppDataPlatform" />
  </ImportGroup>
  <ImportGroup Label="PropertySheets" Condition="'$(Configuration)|$(Platform)'=='Debug|x64'">
    <Import Project="$(UserRootDir)\Microsoft.Cpp.$(Platform).user.props" Condition="exists('$(UserRootDir)\Microsoft.Cpp.$(Platform).user.props')" Label="LocalAppDataPlatform" />
  </ImportGroup>
  <ImportGroup Label="PropertySheets" Condition="'$(Configuration)|$(Platform)'=='Release|x64'">
    <Import Project="$(UserRootDir)\Microsoft.Cpp.$(Platform).user.props" Condition="exists('$(UserRootDir)\Microsoft.Cpp.$(Platform).user.props')" Label="LocalAppDataPlatform" />
  </ImportGroup>
  <ImportGroup Condition="'$(Configuration)|$(Platform)'=='ReleaseEditor|x64'" Label="PropertySheets">
    <Import Project="$(UserRootDir)\Microsoft.Cpp.$(Platform).user.props" Condition="exists('$(UserRootDir)\Microsoft.Cpp.$(Platform).user.props')" Label="LocalAppDataPlatform" />
  </ImportGroup>
  <PropertyGroup Label="UserMacros" />
  <PropertyGroup Condition="'$(Configuration)|$(Platform)'=='Debug|x64'">
    <ExternalIncludePath>$(SolutionDir)libraries\includes;$(ExternalIncludePath)</ExternalIncludePath>
    <LibraryPath>$(SolutionDir)libraries;$(LibraryPath);$(SolutionDir)FMOD\lib\x64</LibraryPath>
    <IncludePath>$(VC_IncludePath);$(WindowsSDK_IncludePath);$(SolutionDir)FMOD\inc;$(SolutionDir)imgui;</IncludePath>
    <IntDir>$(Platform)\$(Configuration)\</IntDir>
  </PropertyGroup>
  <PropertyGroup Condition="'$(Configuration)|$(Platform)'=='Release|x64'">
    <ExternalIncludePath>$(SolutionDir)libraries\includes;$(ExternalIncludePath)</ExternalIncludePath>
    <LibraryPath>$(SolutionDir)libraries;$(LibraryPath);$(SolutionDir)FMOD\lib\x64</LibraryPath>
    <IncludePath>$(VC_IncludePath);$(WindowsSDK_IncludePath);$(SolutionDir)FMOD\inc;</IncludePath>
  </PropertyGroup>
  <PropertyGroup Condition="'$(Configuration)|$(Platform)'=='ReleaseEditor|x64'">
    <ExternalIncludePath>$(SolutionDir)libraries\includes;$(ExternalIncludePath)</ExternalIncludePath>
    <LibraryPath>$(SolutionDir)libraries;$(LibraryPath);$(SolutionDir)FMOD\lib\x64</LibraryPath>
    <IncludePath>$(VC_IncludePath);$(WindowsSDK_IncludePath);$(SolutionDir)FMOD\inc;</IncludePath>
  </PropertyGroup>
  <PropertyGroup Condition="'$(Configuration)|$(Platform)'=='Debug|Win32'">
    <IncludePath>$(VC_IncludePath);$(WindowsSDK_IncludePath);$(SolutionDir)FMOD\inc;$(SolutionDir)imgui;</IncludePath>
    <LibraryPath>$(VC_LibraryPath_x86);$(WindowsSDK_LibraryPath_x86);$(SolutionDir)FMOD\lib\x86</LibraryPath>
  </PropertyGroup>
  <PropertyGroup Condition="'$(Configuration)|$(Platform)'=='Release|Win32'">
    <IncludePath>$(VC_IncludePath);$(WindowsSDK_IncludePath);$(SolutionDir)FMOD\inc;</IncludePath>
    <LibraryPath>$(VC_LibraryPath_x86);$(WindowsSDK_LibraryPath_x86);$(SolutionDir)FMOD\inc\x86</LibraryPath>
  </PropertyGroup>
  <PropertyGroup Condition="'$(Configuration)|$(Platform)'=='ReleaseEditor|Win32'">
    <IncludePath>$(VC_IncludePath);$(WindowsSDK_IncludePath);$(SolutionDir)FMOD\inc;</IncludePath>
    <LibraryPath>$(VC_LibraryPath_x86);$(WindowsSDK_LibraryPath_x86);$(SolutionDir)FMOD\inc\x86</LibraryPath>
  </PropertyGroup>
  <ItemDefinitionGroup Condition="'$(Configuration)|$(Platform)'=='Debug|Win32'">
    <ClCompile>
      <WarningLevel>Level3</WarningLevel>
      <SDLCheck>true</SDLCheck>
      <PreprocessorDefinitions>GLEW_STATIC</PreprocessorDefinitions>
      <ConformanceMode>true</ConformanceMode>
      <AdditionalIncludeDirectories>$(SolutionDir)libraries\includes</AdditionalIncludeDirectories>
      <LanguageStandard>stdcpp20</LanguageStandard>
      <PrecompiledHeader>Use</PrecompiledHeader>
      <PrecompiledHeaderFile>pch.h</PrecompiledHeaderFile>
    </ClCompile>
    <Link>
      <SubSystem>Console</SubSystem>
      <GenerateDebugInformation>true</GenerateDebugInformation>
      <AdditionalOptions>/NODEFAULTLIB:MSVCRT.lib /NODEFAULTLIB:LIBCMT.lib %(AdditionalOptions)</AdditionalOptions>
      <AdditionalLibraryDirectories>$(SolutionDir)libraries</AdditionalLibraryDirectories>
      <AdditionalDependencies>opengl32.lib;glfw3.lib;glew32s.lib; User32.lib; Gdi32.lib; Shell32.lib; fmodL_vc.lib</AdditionalDependencies>
    </Link>
    <PostBuildEvent>
      <Command>copy /Y "$(SolutionDir)FMOD\lib\x86\fmodL.dll" "$(OutDir)fmodL.dll"</Command>
    </PostBuildEvent>
  </ItemDefinitionGroup>
  <ItemDefinitionGroup Condition="'$(Configuration)|$(Platform)'=='Release|Win32'">
    <ClCompile>
      <WarningLevel>Level3</WarningLevel>
      <FunctionLevelLinking>true</FunctionLevelLinking>
      <IntrinsicFunctions>true</IntrinsicFunctions>
      <SDLCheck>true</SDLCheck>
      <PreprocessorDefinitions>GLEW_STATIC</PreprocessorDefinitions>
      <ConformanceMode>true</ConformanceMode>
      <AdditionalIncludeDirectories>$(SolutionDir)libraries\includes</AdditionalIncludeDirectories>
      <LanguageStandard>stdcpp20</LanguageStandard>
      <PrecompiledHeader>Use</PrecompiledHeader>
      <PrecompiledHeaderFile>pch.h</PrecompiledHeaderFile>
    </ClCompile>
    <Link>
      <SubSystem>Console</SubSystem>
      <EnableCOMDATFolding>true</EnableCOMDATFolding>
      <OptimizeReferences>true</OptimizeReferences>
      <GenerateDebugInformation>true</GenerateDebugInformation>
      <AdditionalLibraryDirectories>$(SolutionDir)libraries</AdditionalLibraryDirectories>
      <AdditionalDependencies>opengl32.lib;glfw3.lib;glew32s.lib; User32.lib; Gdi32.lib; Shell32.lib; fmod_vc.lib;</AdditionalDependencies>
    </Link>
    <PostBuildEvent>
      <Command>copy /Y "$(SolutionDir)FMOD\lib\x86\fmod.dll" "$(OutDir)fmod.dll"
xcopy /Y "$(SolutionDir)Data" "$(OutDir)Data"</Command>
    </PostBuildEvent>
  </ItemDefinitionGroup>
  <ItemDefinitionGroup Condition="'$(Configuration)|$(Platform)'=='ReleaseEditor|Win32'">
    <ClCompile>
      <WarningLevel>Level3</WarningLevel>
      <FunctionLevelLinking>true</FunctionLevelLinking>
      <IntrinsicFunctions>true</IntrinsicFunctions>
      <SDLCheck>true</SDLCheck>
      <PreprocessorDefinitions>GLEW_STATIC</PreprocessorDefinitions>
      <ConformanceMode>true</ConformanceMode>
      <AdditionalIncludeDirectories>$(SolutionDir)libraries\includes</AdditionalIncludeDirectories>
      <LanguageStandard>stdcpp20</LanguageStandard>
      <PrecompiledHeader>Use</PrecompiledHeader>
      <PrecompiledHeaderFile>pch.h</PrecompiledHeaderFile>
    </ClCompile>
    <Link>
      <SubSystem>Console</SubSystem>
      <EnableCOMDATFolding>true</EnableCOMDATFolding>
      <OptimizeReferences>true</OptimizeReferences>
      <GenerateDebugInformation>true</GenerateDebugInformation>
      <AdditionalLibraryDirectories>$(SolutionDir)libraries</AdditionalLibraryDirectories>
      <AdditionalDependencies>opengl32.lib;glfw3.lib;glew32s.lib; User32.lib; Gdi32.lib; Shell32.lib; fmod_vc.lib;</AdditionalDependencies>
    </Link>
    <PostBuildEvent>
      <Command>copy /Y "$(SolutionDir)FMOD\lib\x86\fmod.dll" "$(OutDir)fmod.dll"
xcopy /Y "$(SolutionDir)Data" "$(OutDir)Data"</Command>
    </PostBuildEvent>
  </ItemDefinitionGroup>
  <ItemDefinitionGroup Condition="'$(Configuration)|$(Platform)'=='Debug|x64'">
    <ClCompile>
      <WarningLevel>Level3</WarningLevel>
      <SDLCheck>true</SDLCheck>
      <PreprocessorDefinitions>DEBUG;GLEW_STATIC</PreprocessorDefinitions>
      <ConformanceMode>true</ConformanceMode>
      <AdditionalIncludeDirectories>$(SolutionDir)rapidjson;$(SolutionDir)imgui;$(SolutionDir)libraries\includes</AdditionalIncludeDirectories>
      <LanguageStandard>stdcpp20</LanguageStandard>
      <MultiProcessorCompilation>true</MultiProcessorCompilation>
      <PrecompiledHeader>Use</PrecompiledHeader>
      <PrecompiledHeaderFile>pch.h</PrecompiledHeaderFile>
    </ClCompile>
    <Link>
      <SubSystem>Console</SubSystem>
      <GenerateDebugInformation>true</GenerateDebugInformation>
      <AdditionalLibraryDirectories>$(SolutionDir)rapidjson;$(SolutionDir)libraries</AdditionalLibraryDirectories>
      <AdditionalOptions>/NODEFAULTLIB:MSVCRT.lib /NODEFAULTLIB:LIBCMT.lib %(AdditionalOptions)</AdditionalOptions>
      <AdditionalDependencies>opengl32.lib;glfw3.lib;glew32s.lib; User32.lib; Gdi32.lib; Shell32.lib; fmodL_vc.lib</AdditionalDependencies>
    </Link>
    <PostBuildEvent>
      <Command>copy /Y "$(SolutionDir)FMOD\lib\x64\fmodL.dll" "$(OutDir)fmodL.dll"</Command>
    </PostBuildEvent>
  </ItemDefinitionGroup>
  <ItemDefinitionGroup Condition="'$(Configuration)|$(Platform)'=='Release|x64'">
    <ClCompile>
      <WarningLevel>Level3</WarningLevel>
      <FunctionLevelLinking>true</FunctionLevelLinking>
      <IntrinsicFunctions>true</IntrinsicFunctions>
      <SDLCheck>true</SDLCheck>
      <PreprocessorDefinitions>GLEW_STATIC;NDEBUG</PreprocessorDefinitions>
      <ConformanceMode>true</ConformanceMode>
      <AdditionalIncludeDirectories>$(SolutionDir)rapidjson;$(SolutionDir)imgui;$(SolutionDir)libraries\includes</AdditionalIncludeDirectories>
      <RuntimeLibrary>MultiThreadedDLL</RuntimeLibrary>
      <LanguageStandard>stdcpp20</LanguageStandard>
      <MultiProcessorCompilation>true</MultiProcessorCompilation>
      <Optimization>MaxSpeed</Optimization>
      <WholeProgramOptimization>true</WholeProgramOptimization>
      <PrecompiledHeader>Use</PrecompiledHeader>
      <PrecompiledHeaderFile>pch.h</PrecompiledHeaderFile>
    </ClCompile>
    <Link>
      <SubSystem>Windows</SubSystem>
      <EnableCOMDATFolding>true</EnableCOMDATFolding>
      <OptimizeReferences>true</OptimizeReferences>
      <GenerateDebugInformation>true</GenerateDebugInformation>
      <AdditionalLibraryDirectories>$(SolutionDir)rapidjson;$(SolutionDir)libraries</AdditionalLibraryDirectories>
      <AdditionalDependencies>opengl32.lib;glfw3.lib;glew32s.lib; User32.lib; Gdi32.lib; Shell32.lib; fmod_vc.lib;</AdditionalDependencies>
    </Link>
    <PostBuildEvent>
      <Command>copy /Y "$(SolutionDir)FMOD\lib\x64\fmod.dll" "$(OutDir)fmod.dll"
xcopy /Y /E "$(SolutionDir)Data\" "$(OutDir)\Data\"</Command>
    </PostBuildEvent>
  </ItemDefinitionGroup>
  <ItemDefinitionGroup Condition="'$(Configuration)|$(Platform)'=='ReleaseEditor|x64'">
    <ClCompile>
      <WarningLevel>Level3</WarningLevel>
      <FunctionLevelLinking>true</FunctionLevelLinking>
      <IntrinsicFunctions>true</IntrinsicFunctions>
      <SDLCheck>true</SDLCheck>
      <PreprocessorDefinitions>GLEW_STATIC;RELEASEEDITOR</PreprocessorDefinitions>
      <ConformanceMode>true</ConformanceMode>
      <AdditionalIncludeDirectories>$(SolutionDir)rapidjson;$(SolutionDir)imgui;$(SolutionDir)libraries\includes</AdditionalIncludeDirectories>
      <RuntimeLibrary>MultiThreadedDLL</RuntimeLibrary>
      <LanguageStandard>stdcpp20</LanguageStandard>
      <MultiProcessorCompilation>true</MultiProcessorCompilation>
      <Optimization>MaxSpeed</Optimization>
      <WholeProgramOptimization>true</WholeProgramOptimization>
      <PrecompiledHeader>Use</PrecompiledHeader>
      <PrecompiledHeaderFile>pch.h</PrecompiledHeaderFile>
    </ClCompile>
    <Link>
      <SubSystem>Console</SubSystem>
      <EnableCOMDATFolding>true</EnableCOMDATFolding>
      <OptimizeReferences>true</OptimizeReferences>
      <GenerateDebugInformation>true</GenerateDebugInformation>
      <AdditionalLibraryDirectories>$(SolutionDir)rapidjson;$(SolutionDir)libraries</AdditionalLibraryDirectories>
      <AdditionalDependencies>opengl32.lib;glfw3.lib;glew32s.lib; User32.lib; Gdi32.lib; Shell32.lib; fmod_vc.lib;</AdditionalDependencies>
    </Link>
    <PostBuildEvent>
      <Command>copy /Y "$(SolutionDir)FMOD\lib\x64\fmod.dll" "$(OutDir)fmod.dll"
xcopy /Y /E "$(SolutionDir)Data\" "$(OutDir)\Data\"</Command>
    </PostBuildEvent>
  </ItemDefinitionGroup>
  <ItemGroup>
<<<<<<< HEAD
    <ClCompile Include="Source\DoomsDay.cpp" />
    <ClCompile Include="Source\EventEmitter.cpp" />
=======
    <ClCompile Include="Source\ScreenShake.cpp" />
>>>>>>> 36f08495
    <ClCompile Include="Source\ActionReference.cpp" />
    <ClCompile Include="Source\AssetLibrarySystem.cpp" />
    <ClCompile Include="Source\AssetReference.t.cpp" />
    <ClCompile Include="Source\AudioListener.cpp" />
    <ClCompile Include="Source\BuildingSelectionButton.cpp" />
    <ClCompile Include="Source\BulletAoe.cpp" />
    <ClCompile Include="Source\BulletAoePulse.cpp" />
    <ClCompile Include="Source\Building.cpp" />
    <ClCompile Include="Source\CollisionLayerFlags.cpp" />
    <ClCompile Include="Source\ComponentReference.t.h" />
    <ClCompile Include="Source\Console.cpp" />
    <ClCompile Include="Source\ControlPrompt.cpp" />
    <ClCompile Include="Source\ControlPromptSystem.cpp" />
    <ClCompile Include="Source\DestructibleTilemap.cpp" />
    <ClCompile Include="Source\DigEffect.cpp" />
    <ClCompile Include="Source\EditorCameraController.cpp" />
    <ClCompile Include="Source\EntityReference.cpp" />
    <ClCompile Include="Source\EventSystem.cpp" />
    <ClCompile Include="Source\ExampleComponent.cpp" />
    <ClCompile Include="Source\GeneratorActivationCostUi.cpp" />
    <ClCompile Include="Source\Health.cpp" />
    <ClCompile Include="Source\FileExplorer.cpp" />
    <ClCompile Include="imgui\imgui_stdlib.cpp">
      <PrecompiledHeader Condition="'$(Configuration)|$(Platform)'=='Debug|x64'">NotUsing</PrecompiledHeader>
      <PrecompiledHeader Condition="'$(Configuration)|$(Platform)'=='Release|Win32'">NotUsing</PrecompiledHeader>
      <PrecompiledHeader Condition="'$(Configuration)|$(Platform)'=='Release|x64'">NotUsing</PrecompiledHeader>
      <PrecompiledHeader Condition="'$(Configuration)|$(Platform)'=='ReleaseEditor|Win32'">NotUsing</PrecompiledHeader>
      <PrecompiledHeaderFile Condition="'$(Configuration)|$(Platform)'=='ReleaseEditor|Win32'">
      </PrecompiledHeaderFile>
      <PrecompiledHeader Condition="'$(Configuration)|$(Platform)'=='ReleaseEditor|x64'">NotUsing</PrecompiledHeader>
      <PrecompiledHeaderFile Condition="'$(Configuration)|$(Platform)'=='ReleaseEditor|x64'">
      </PrecompiledHeaderFile>
    </ClCompile>
    <ClCompile Include="Source\HideableForeground.cpp" />
    <ClCompile Include="Source\HomeBase.cpp" />
    <ClCompile Include="Source\CheatSystem.cpp" />
    <ClCompile Include="Source\Bullet.cpp" />
    <ClCompile Include="Source\Camera.cpp" />
    <ClCompile Include="Source\ConstructionBehavior.cpp" />
    <ClCompile Include="Source\Curve.cpp" />
    <ClCompile Include="Source\EffectAnimator.cpp" />
    <ClCompile Include="Source\Emitter.cpp" />
    <ClCompile Include="Source\EnemyBehavior.cpp" />
    <ClCompile Include="imgui\implot.cpp">
      <PrecompiledHeader Condition="'$(Configuration)|$(Platform)'=='Debug|x64'">NotUsing</PrecompiledHeader>
      <PrecompiledHeader Condition="'$(Configuration)|$(Platform)'=='Release|Win32'">NotUsing</PrecompiledHeader>
      <PrecompiledHeader Condition="'$(Configuration)|$(Platform)'=='Release|x64'">NotUsing</PrecompiledHeader>
      <PrecompiledHeader Condition="'$(Configuration)|$(Platform)'=='ReleaseEditor|Win32'">NotUsing</PrecompiledHeader>
      <PrecompiledHeaderFile Condition="'$(Configuration)|$(Platform)'=='ReleaseEditor|Win32'">
      </PrecompiledHeaderFile>
      <PrecompiledHeader Condition="'$(Configuration)|$(Platform)'=='ReleaseEditor|x64'">NotUsing</PrecompiledHeader>
      <PrecompiledHeaderFile Condition="'$(Configuration)|$(Platform)'=='ReleaseEditor|x64'">
      </PrecompiledHeaderFile>
    </ClCompile>
    <ClCompile Include="imgui\implot_demo.cpp">
      <PrecompiledHeader Condition="'$(Configuration)|$(Platform)'=='Debug|x64'">NotUsing</PrecompiledHeader>
      <PrecompiledHeader Condition="'$(Configuration)|$(Platform)'=='Release|Win32'">NotUsing</PrecompiledHeader>
      <PrecompiledHeader Condition="'$(Configuration)|$(Platform)'=='Release|x64'">NotUsing</PrecompiledHeader>
      <PrecompiledHeader Condition="'$(Configuration)|$(Platform)'=='ReleaseEditor|Win32'">NotUsing</PrecompiledHeader>
      <PrecompiledHeaderFile Condition="'$(Configuration)|$(Platform)'=='ReleaseEditor|Win32'">
      </PrecompiledHeaderFile>
      <PrecompiledHeader Condition="'$(Configuration)|$(Platform)'=='ReleaseEditor|x64'">NotUsing</PrecompiledHeader>
      <PrecompiledHeaderFile Condition="'$(Configuration)|$(Platform)'=='ReleaseEditor|x64'">
      </PrecompiledHeaderFile>
    </ClCompile>
    <ClCompile Include="imgui\implot_items.cpp">
      <PrecompiledHeader Condition="'$(Configuration)|$(Platform)'=='Debug|x64'">NotUsing</PrecompiledHeader>
      <PrecompiledHeader Condition="'$(Configuration)|$(Platform)'=='Release|Win32'">NotUsing</PrecompiledHeader>
      <PrecompiledHeader Condition="'$(Configuration)|$(Platform)'=='Release|x64'">NotUsing</PrecompiledHeader>
      <PrecompiledHeader Condition="'$(Configuration)|$(Platform)'=='ReleaseEditor|Win32'">NotUsing</PrecompiledHeader>
      <PrecompiledHeaderFile Condition="'$(Configuration)|$(Platform)'=='ReleaseEditor|Win32'">
      </PrecompiledHeaderFile>
      <PrecompiledHeader Condition="'$(Configuration)|$(Platform)'=='ReleaseEditor|x64'">NotUsing</PrecompiledHeader>
      <PrecompiledHeaderFile Condition="'$(Configuration)|$(Platform)'=='ReleaseEditor|x64'">
      </PrecompiledHeaderFile>
    </ClCompile>
    <ClCompile Include="Source\HealthBar.cpp" />
    <ClCompile Include="Source\Generator.cpp" />
    <ClCompile Include="Source\InputAction.cpp" />
    <ClCompile Include="Source\InputCallback.cpp" />
    <ClCompile Include="Source\InputInspector.cpp" />
    <ClCompile Include="Source\Inspection.cpp" />
    <ClCompile Include="Source\EmitterSprite.cpp" />
    <ClCompile Include="Source\Interactable.cpp" />
    <ClCompile Include="Source\Interactor.cpp" />
    <ClCompile Include="Source\Inventory.cpp" />
    <ClCompile Include="Source\ItemCollector.cpp" />
    <ClCompile Include="Source\ItemComponent.cpp" />
    <ClCompile Include="Source\ItemStack.cpp" />
    <ClCompile Include="Source\JetpackBoost.cpp" />
    <ClCompile Include="Source\LaserUpgrade.cpp" />
    <ClCompile Include="Source\Lifetime.cpp" />
    <ClCompile Include="Source\Light.cpp" />
    <ClCompile Include="Source\LightingSystem.cpp" />
    <ClCompile Include="Source\LootTable.cpp" />
    <ClCompile Include="Source\MiningLaser.cpp" />
    <ClCompile Include="Source\Nineslice.cpp" />
    <ClCompile Include="Source\orbitbehavior.cpp" />
    <ClCompile Include="Source\ParticleSystem.cpp" />
    <ClCompile Include="Source\CameraBehavior.cpp" />
    <ClCompile Include="Source\PathfinderSource.cpp" />
    <ClCompile Include="Source\PathfinderTarget.cpp" />
    <ClCompile Include="Source\PathfindSystem.cpp" />
    <ClCompile Include="Source\pause.cpp" />
    <ClCompile Include="Source\PauseSystem.cpp" />
    <ClCompile Include="Source\pch.cpp">
      <PrecompiledHeader Condition="'$(Configuration)|$(Platform)'=='Debug|Win32'">Create</PrecompiledHeader>
      <PrecompiledHeader Condition="'$(Configuration)|$(Platform)'=='Release|Win32'">Create</PrecompiledHeader>
      <PrecompiledHeader Condition="'$(Configuration)|$(Platform)'=='ReleaseEditor|Win32'">Create</PrecompiledHeader>
      <PrecompiledHeader Condition="'$(Configuration)|$(Platform)'=='Debug|x64'">Create</PrecompiledHeader>
      <PrecompiledHeader Condition="'$(Configuration)|$(Platform)'=='Release|x64'">Create</PrecompiledHeader>
      <PrecompiledHeader Condition="'$(Configuration)|$(Platform)'=='ReleaseEditor|x64'">Create</PrecompiledHeader>
      <AdditionalOptions Condition="'$(Configuration)|$(Platform)'=='Debug|x64'">/Zc:preprocessor %(AdditionalOptions)</AdditionalOptions>
      <AdditionalOptions Condition="'$(Configuration)|$(Platform)'=='Release|Win32'">/Zc:preprocessor %(AdditionalOptions)</AdditionalOptions>
      <AdditionalOptions Condition="'$(Configuration)|$(Platform)'=='Release|x64'">/Zc:preprocessor %(AdditionalOptions)</AdditionalOptions>
      <AdditionalOptions Condition="'$(Configuration)|$(Platform)'=='ReleaseEditor|Win32'">/Zc:preprocessor %(AdditionalOptions)</AdditionalOptions>
      <AdditionalOptions Condition="'$(Configuration)|$(Platform)'=='ReleaseEditor|x64'">/Zc:preprocessor %(AdditionalOptions)</AdditionalOptions>
    </ClCompile>
    <ClCompile Include="Source\PlayBar.cpp" />
    <ClCompile Include="Source\Pool.cpp" />
    <ClCompile Include="Source\Lua.cpp" />
    <ClCompile Include="Source\PlayerController.cpp" />
    <ClCompile Include="Source\AssetLibrarySystem.t.cpp" />
    <ClCompile Include="Source\CameraSystem.cpp" />
    <ClCompile Include="Source\CollisionSystem.cpp" />
    <ClCompile Include="imgui\imgui.cpp">
      <PrecompiledHeader Condition="'$(Configuration)|$(Platform)'=='Debug|x64'">NotUsing</PrecompiledHeader>
      <PrecompiledHeader Condition="'$(Configuration)|$(Platform)'=='Release|Win32'">NotUsing</PrecompiledHeader>
      <PrecompiledHeader Condition="'$(Configuration)|$(Platform)'=='Release|x64'">NotUsing</PrecompiledHeader>
      <PrecompiledHeader Condition="'$(Configuration)|$(Platform)'=='ReleaseEditor|Win32'">NotUsing</PrecompiledHeader>
      <PrecompiledHeaderFile Condition="'$(Configuration)|$(Platform)'=='ReleaseEditor|Win32'">
      </PrecompiledHeaderFile>
      <PrecompiledHeader Condition="'$(Configuration)|$(Platform)'=='ReleaseEditor|x64'">NotUsing</PrecompiledHeader>
      <PrecompiledHeaderFile Condition="'$(Configuration)|$(Platform)'=='ReleaseEditor|x64'">
      </PrecompiledHeaderFile>
    </ClCompile>
    <ClCompile Include="imgui\imgui_demo.cpp">
      <PrecompiledHeader Condition="'$(Configuration)|$(Platform)'=='Debug|x64'">NotUsing</PrecompiledHeader>
      <PrecompiledHeader Condition="'$(Configuration)|$(Platform)'=='Release|Win32'">NotUsing</PrecompiledHeader>
      <PrecompiledHeader Condition="'$(Configuration)|$(Platform)'=='Release|x64'">NotUsing</PrecompiledHeader>
      <PrecompiledHeader Condition="'$(Configuration)|$(Platform)'=='ReleaseEditor|Win32'">NotUsing</PrecompiledHeader>
      <PrecompiledHeaderFile Condition="'$(Configuration)|$(Platform)'=='ReleaseEditor|Win32'">
      </PrecompiledHeaderFile>
      <PrecompiledHeader Condition="'$(Configuration)|$(Platform)'=='ReleaseEditor|x64'">NotUsing</PrecompiledHeader>
      <PrecompiledHeaderFile Condition="'$(Configuration)|$(Platform)'=='ReleaseEditor|x64'">
      </PrecompiledHeaderFile>
    </ClCompile>
    <ClCompile Include="imgui\imgui_draw.cpp">
      <PrecompiledHeader Condition="'$(Configuration)|$(Platform)'=='Debug|x64'">NotUsing</PrecompiledHeader>
      <PrecompiledHeader Condition="'$(Configuration)|$(Platform)'=='Release|Win32'">NotUsing</PrecompiledHeader>
      <PrecompiledHeader Condition="'$(Configuration)|$(Platform)'=='Release|x64'">NotUsing</PrecompiledHeader>
      <PrecompiledHeader Condition="'$(Configuration)|$(Platform)'=='ReleaseEditor|Win32'">NotUsing</PrecompiledHeader>
      <PrecompiledHeaderFile Condition="'$(Configuration)|$(Platform)'=='ReleaseEditor|Win32'">
      </PrecompiledHeaderFile>
      <PrecompiledHeader Condition="'$(Configuration)|$(Platform)'=='ReleaseEditor|x64'">NotUsing</PrecompiledHeader>
      <PrecompiledHeaderFile Condition="'$(Configuration)|$(Platform)'=='ReleaseEditor|x64'">
      </PrecompiledHeaderFile>
    </ClCompile>
    <ClCompile Include="imgui\imgui_impl_glfw.cpp">
      <PrecompiledHeader Condition="'$(Configuration)|$(Platform)'=='Debug|x64'">NotUsing</PrecompiledHeader>
      <PrecompiledHeader Condition="'$(Configuration)|$(Platform)'=='Release|Win32'">NotUsing</PrecompiledHeader>
      <PrecompiledHeader Condition="'$(Configuration)|$(Platform)'=='Release|x64'">NotUsing</PrecompiledHeader>
      <PrecompiledHeader Condition="'$(Configuration)|$(Platform)'=='ReleaseEditor|Win32'">NotUsing</PrecompiledHeader>
      <PrecompiledHeaderFile Condition="'$(Configuration)|$(Platform)'=='ReleaseEditor|Win32'">
      </PrecompiledHeaderFile>
      <PrecompiledHeader Condition="'$(Configuration)|$(Platform)'=='ReleaseEditor|x64'">NotUsing</PrecompiledHeader>
      <PrecompiledHeaderFile Condition="'$(Configuration)|$(Platform)'=='ReleaseEditor|x64'">
      </PrecompiledHeaderFile>
    </ClCompile>
    <ClCompile Include="imgui\imgui_impl_opengl3.cpp">
      <PrecompiledHeader Condition="'$(Configuration)|$(Platform)'=='Debug|x64'">NotUsing</PrecompiledHeader>
      <PrecompiledHeader Condition="'$(Configuration)|$(Platform)'=='Release|Win32'">NotUsing</PrecompiledHeader>
      <PrecompiledHeader Condition="'$(Configuration)|$(Platform)'=='Release|x64'">NotUsing</PrecompiledHeader>
      <PrecompiledHeader Condition="'$(Configuration)|$(Platform)'=='ReleaseEditor|Win32'">NotUsing</PrecompiledHeader>
      <PrecompiledHeaderFile Condition="'$(Configuration)|$(Platform)'=='ReleaseEditor|Win32'">
      </PrecompiledHeaderFile>
      <PrecompiledHeader Condition="'$(Configuration)|$(Platform)'=='ReleaseEditor|x64'">NotUsing</PrecompiledHeader>
      <PrecompiledHeaderFile Condition="'$(Configuration)|$(Platform)'=='ReleaseEditor|x64'">
      </PrecompiledHeaderFile>
    </ClCompile>
    <ClCompile Include="imgui\imgui_tables.cpp">
      <PrecompiledHeader Condition="'$(Configuration)|$(Platform)'=='Debug|x64'">NotUsing</PrecompiledHeader>
      <PrecompiledHeader Condition="'$(Configuration)|$(Platform)'=='Release|Win32'">NotUsing</PrecompiledHeader>
      <PrecompiledHeader Condition="'$(Configuration)|$(Platform)'=='Release|x64'">NotUsing</PrecompiledHeader>
      <PrecompiledHeader Condition="'$(Configuration)|$(Platform)'=='ReleaseEditor|Win32'">NotUsing</PrecompiledHeader>
      <PrecompiledHeaderFile Condition="'$(Configuration)|$(Platform)'=='ReleaseEditor|Win32'">
      </PrecompiledHeaderFile>
      <PrecompiledHeader Condition="'$(Configuration)|$(Platform)'=='ReleaseEditor|x64'">NotUsing</PrecompiledHeader>
      <PrecompiledHeaderFile Condition="'$(Configuration)|$(Platform)'=='ReleaseEditor|x64'">
      </PrecompiledHeaderFile>
    </ClCompile>
    <ClCompile Include="imgui\imgui_widgets.cpp">
      <PrecompiledHeader Condition="'$(Configuration)|$(Platform)'=='Debug|x64'">NotUsing</PrecompiledHeader>
      <PrecompiledHeader Condition="'$(Configuration)|$(Platform)'=='Release|Win32'">NotUsing</PrecompiledHeader>
      <PrecompiledHeader Condition="'$(Configuration)|$(Platform)'=='Release|x64'">NotUsing</PrecompiledHeader>
      <PrecompiledHeader Condition="'$(Configuration)|$(Platform)'=='ReleaseEditor|Win32'">NotUsing</PrecompiledHeader>
      <PrecompiledHeaderFile Condition="'$(Configuration)|$(Platform)'=='ReleaseEditor|Win32'">
      </PrecompiledHeaderFile>
      <PrecompiledHeader Condition="'$(Configuration)|$(Platform)'=='ReleaseEditor|x64'">NotUsing</PrecompiledHeader>
      <PrecompiledHeaderFile Condition="'$(Configuration)|$(Platform)'=='ReleaseEditor|x64'">
      </PrecompiledHeaderFile>
    </ClCompile>
    <ClCompile Include="Source\Animation.cpp" />
    <ClCompile Include="Source\AnimationAsset.cpp" />
    <ClCompile Include="Source\ComponentFactory.cpp" />
    <ClCompile Include="Source\EntitySystem.cpp" />
    <ClCompile Include="Source\AudioPlayer.cpp" />
    <ClCompile Include="Source\Collider.cpp" />
    <ClCompile Include="Source\InputSystem.cpp" />
    <ClCompile Include="Source\AudioSystem.cpp" />
    <ClCompile Include="Source\Popup.cpp" />
    <ClCompile Include="Source\RenderSystem.cpp" />
    <ClCompile Include="Source\ResourceCounterUi.cpp" />
    <ClCompile Include="Source\ResourcesUiManager.cpp" />
    <ClCompile Include="Source\SceneChangeButton.cpp" />
    <ClCompile Include="Source\SceneTransition.cpp" />
    <ClCompile Include="Source\SettingsManager.cpp" />
    <ClCompile Include="Source\SplashScreenController.cpp" />
    <ClCompile Include="Source\StaticBody.cpp" />
    <ClCompile Include="Source\Text.cpp" />
    <ClCompile Include="Source\Tilemap.cpp" />
    <ClCompile Include="Source\TilemapCollider.cpp" />
    <ClCompile Include="Source\TilemapEditor.cpp" />
    <ClCompile Include="Source\TilemapItemDropper.cpp" />
    <ClCompile Include="Source\TilemapSprite.cpp" />
    <ClCompile Include="Source\Tilemap.t.cpp" />
    <ClCompile Include="Source\TilemapTextureConnector.cpp" />
    <ClCompile Include="Source\TransformAnimation.cpp" />
    <ClCompile Include="Source\TurretBehavior.cpp" />
    <ClCompile Include="Source\Shader.cpp" />
    <ClCompile Include="Source\Mesh.cpp" />
    <ClCompile Include="Source\Component.cpp" />
    <ClCompile Include="Source\DebugSystem.cpp" />
    <ClCompile Include="Source\Entity.cpp" />
    <ClCompile Include="Source\Engine.cpp" />
    <ClCompile Include="Source\ExampleSystem.cpp" />
    <ClCompile Include="Source\main.cpp" />
    <ClCompile Include="Source\RigidBody.cpp" />
    <ClCompile Include="Source\PlatformSystem.cpp" />
    <ClCompile Include="Source\SceneSystem.cpp" />
    <ClCompile Include="Source\Sprite.cpp" />
    <ClCompile Include="Source\Texture.cpp" />
    <ClCompile Include="Source\Sound.cpp" />
    <ClCompile Include="Source\Transform.cpp" />
    <ClCompile Include="Source\Stream.cpp" />
    <ClCompile Include="Source\CircleCollider.cpp" />
    <ClCompile Include="Source\TurretUnlockUpgrade.cpp" />
    <ClCompile Include="Source\UiBarSprite.cpp" />
    <ClCompile Include="Source\UiButton.cpp" />
    <ClCompile Include="Source\UiElement.cpp" />
    <ClCompile Include="Source\UiSlider.cpp" />
    <ClCompile Include="Source\WavesBehavior.cpp" />
    <ClCompile Include="Source\Stream.t.cpp" />
    <ClCompile Include="Source\WavesInspector.cpp" />
    <ClCompile Include="Source\TileInfoSystem.cpp" />
    <ClCompile Include="Source\WindowFocusEvent.cpp" />
    <ClCompile Include="Source\WinState.cpp" />
  </ItemGroup>
  <ItemGroup>
<<<<<<< HEAD
    <ClInclude Include="Source\DoomsDay.h" />
    <ClInclude Include="Source\EventEmitter.h" />
=======
    <ClInclude Include="Source\ScreenShake.h" />
>>>>>>> 36f08495
    <ClInclude Include="Source\BuildingSelectionButton.h" />
    <ClInclude Include="Source\ControlPrompt.h" />
    <ClInclude Include="Source\ControlPromptSystem.h" />
    <ClInclude Include="Source\DigEffect.h" />
    <ClInclude Include="Source\GeneratorActivationCostUi.h" />
    <ClInclude Include="Source\InputAction.h" />
    <ClInclude Include="Source\BulletAoePulse.h" />
    <ClInclude Include="Source\Interactable.h" />
    <ClInclude Include="Source\Interactor.h" />
    <ClInclude Include="Source\JetpackBoost.h" />
    <ClInclude Include="Source\LaserUpgrade.h" />
    <ClInclude Include="Source\orbitbehavior.h" />
    <ClInclude Include="Source\pause.h" />
    <ClInclude Include="Source\pch.h" />
    <ClInclude Include="Source\Building.h" />
    <ClInclude Include="Source\DestructibleTilemap.h" />
    <ClInclude Include="Source\BulletAoe.h" />
    <ClInclude Include="Source\Popup.h" />
    <ClInclude Include="Source\ActionReference.h" />
    <ClInclude Include="Source\Console.h" />
    <ClInclude Include="Source\HideableForeground.h" />
    <ClInclude Include="Source\PathfinderSource.h" />
    <ClInclude Include="Source\PathfinderTarget.h" />
    <ClInclude Include="Source\PathfindSystem.h" />
    <ClInclude Include="Source\PauseSystem.h" />
    <ClInclude Include="Source\PlayBar.h" />
    <ClInclude Include="Source\ResourceCounterUi.h" />
    <ClInclude Include="Source\AssetReference.h" />
    <ClInclude Include="Source\CollisionLayerFlags.h" />
    <ClInclude Include="Source\ComponentReference.h" />
    <ClInclude Include="Source\EditorCameraController.h" />
    <ClInclude Include="Source\EntityReference.h" />
    <ClInclude Include="Source\EventListener.h" />
    <ClInclude Include="Source\EventSystem.h" />
    <ClInclude Include="Source\AudioListener.h" />
    <ClInclude Include="Source\ExampleComponent.h" />
    <ClInclude Include="Source\HealthBar.h" />
    <ClInclude Include="Source\CameraBehavior.h" />
    <ClInclude Include="Source\Lifetime.h" />
    <ClInclude Include="Source\Nineslice.h" />
    <ClInclude Include="Source\ResourcesUiManager.h" />
    <ClInclude Include="Source\SceneChangeButton.h" />
    <ClInclude Include="Source\SceneTransition.h" />
    <ClInclude Include="Source\SettingsManager.h" />
    <ClInclude Include="Source\SplashScreenController.h" />
    <ClInclude Include="Source\TilemapEditor.h" />
    <ClInclude Include="Source\TilemapTextureConnector.h" />
    <ClInclude Include="Source\TurretUnlockUpgrade.h" />
    <ClInclude Include="Source\UiBarSprite.h" />
    <ClInclude Include="Source\Inventory.h" />
    <ClInclude Include="Source\ComponentSystem.h" />
    <ClInclude Include="Source\ItemCollector.h" />
    <ClInclude Include="Source\ItemComponent.h" />
    <ClInclude Include="Source\ItemStack.h" />
    <ClInclude Include="Source\Light.h" />
    <ClInclude Include="Source\LightingSystem.h" />
    <ClInclude Include="Source\LootTable.h" />
    <ClInclude Include="Source\MiningLaser.h" />
    <ClInclude Include="Source\Health.h" />
    <ClInclude Include="Source\FileExplorer.h" />
    <ClInclude Include="imgui\imgui_stdlib.h" />
    <ClInclude Include="Source\Generator.h" />
    <ClInclude Include="Source\Inspection.h" />
    <ClInclude Include="Source\HomeBase.h" />
    <ClInclude Include="Source\CheatSystem.h" />
    <ClInclude Include="Source\Bullet.h" />
    <ClInclude Include="Source\Camera.h" />
    <ClInclude Include="Source\ConstructionBehavior.h" />
    <ClInclude Include="Source\Curve.h" />
    <ClInclude Include="Source\EffectAnimator.h" />
    <ClInclude Include="Source\Emitter.h" />
    <ClInclude Include="Source\EnemyBehavior.h" />
    <ClInclude Include="imgui\implot.h" />
    <ClInclude Include="imgui\implot_internal.h" />
    <ClInclude Include="Source\ISerializable.h" />
    <ClInclude Include="Source\EmitterSprite.h" />
    <ClInclude Include="Source\ParticleSystem.h" />
    <ClInclude Include="Source\Pool.h" />
    <ClInclude Include="Source\CollisionData.h" />
    <ClInclude Include="Source\PlayerController.h" />
    <ClInclude Include="Source\Animation.h" />
    <ClInclude Include="Source\AnimationAsset.h" />
    <ClInclude Include="Source\AssetLibrarySystem.h" />
    <ClInclude Include="Source\BehaviorSystem.h" />
    <ClInclude Include="Source\CameraSystem.h" />
    <ClInclude Include="Source\CollisionSystem.h" />
    <ClInclude Include="Source\ComponentFactory.h" />
    <ClInclude Include="Source\Behavior.h" />
    <ClInclude Include="Source\Collider.h" />
    <ClInclude Include="Source\EntitySystem.h" />
    <ClInclude Include="Source\RigidBody.h" />
    <ClInclude Include="Source\StaticBody.h" />
    <ClInclude Include="Source\Text.h" />
    <ClInclude Include="Source\TileInfoSystem.h" />
    <ClInclude Include="Source\TilemapCollider.h" />
    <ClInclude Include="Source\TilemapItemDropper.h" />
    <ClInclude Include="Source\TilemapSprite.h" />
    <ClInclude Include="Source\Tilemap.h" />
    <ClInclude Include="Source\TransformAnimation.h" />
    <ClInclude Include="Source\TurretBehavior.h" />
    <ClInclude Include="Source\AudioPlayer.h" />
    <ClInclude Include="Source\InputSystem.h" />
    <ClInclude Include="Source\Sound.h" />
    <ClInclude Include="Source\AudioSystem.h" />
    <ClInclude Include="Source\RenderSystem.h" />
    <ClInclude Include="Source\Shader.h" />
    <ClInclude Include="Source\Mesh.h" />
    <ClInclude Include="Source\ExampleSystem.h" />
    <ClInclude Include="Source\Engine.h" />
    <ClInclude Include="imgui\imconfig.h" />
    <ClInclude Include="imgui\imgui.h" />
    <ClInclude Include="imgui\imgui_impl_glfw.h" />
    <ClInclude Include="imgui\imgui_impl_opengl3.h" />
    <ClInclude Include="imgui\imgui_impl_opengl3_loader.h" />
    <ClInclude Include="imgui\imgui_internal.h" />
    <ClInclude Include="imgui\imstb_rectpack.h" />
    <ClInclude Include="imgui\imstb_textedit.h" />
    <ClInclude Include="imgui\imstb_truetype.h" />
    <ClInclude Include="Source\basics.h" />
    <ClInclude Include="Source\Component.h" />
    <ClInclude Include="Source\DebugSystem.h" />
    <ClInclude Include="Source\Entity.h" />
    <ClInclude Include="Source\PlatformSystem.h" />
    <ClInclude Include="Source\SceneSystem.h" />
    <ClInclude Include="Source\Sprite.h" />
    <ClInclude Include="Source\System.h" />
    <ClInclude Include="Source\Texture.h" />
    <ClInclude Include="Source\Transform.h" />
    <ClInclude Include="Source\Stream.h" />
    <ClInclude Include="Source\CircleCollider.h" />
    <ClInclude Include="Source\UiButton.h" />
    <ClInclude Include="Source\UiElement.h" />
    <ClInclude Include="Source\UiSlider.h" />
    <ClInclude Include="Source\WavesBehavior.h" />
    <ClInclude Include="Source\WindowFocusEvent.h" />
    <ClInclude Include="Source\WinState.h" />
  </ItemGroup>
  <ItemGroup>
    <None Include="Data\ButtonPromptMappings\ButtonPrompts.json" />
    <None Include="Data\EngineConfig.json" />
    <None Include="Data\Scenes\AlphaScene.scene.json" />
    <None Include="Data\Scenes\BetaScene.scene.json" />
    <None Include="Data\Scenes\collisionTest.scene.json" />
    <None Include="Data\Scenes\ConstructionTest.scene.json" />
    <None Include="Data\Scenes\GameOver.scene.json" />
    <None Include="Data\Scenes\GameWin.scene.json" />
    <None Include="Data\Scenes\MainMenu.scene.json" />
    <None Include="Data\Scenes\MapTest.scene.json" />
    <None Include="Data\Scenes\Prototype v3.scene.json" />
    <None Include="Data\Scenes\Prototype.scene.json" />
    <None Include="Data\Scenes\Settings.scene.json" />
    <None Include="Data\Scenes\SplashScreen.scene.json" />
    <None Include="Data\Scenes\Template.scene.json" />
    <None Include="Data\shaders\nineslice.frag" />
    <None Include="Data\shaders\nineslice.vert" />
    <None Include="Data\shaders\UiBar.frag" />
    <None Include="Data\shaders\lighting.frag" />
    <None Include="Data\shaders\particles.frag" />
    <None Include="Data\shaders\particles.vert" />
    <None Include="Data\shaders\particles_compute.glsl" />
    <None Include="Data\shaders\shadows.vert" />
    <None Include="Data\shaders\spotlight.frag" />
    <None Include="Data\shaders\texture.frag" />
    <None Include="Data\shaders\tile_instancing.vert" />
    <None Include="Data\shaders\vshader.vert" />
  </ItemGroup>
  <Import Project="$(VCTargetsPath)\Microsoft.Cpp.targets" />
  <ImportGroup Label="ExtensionTargets">
    <Import Project="packages\Microsoft.Windows.CppWinRT.2.0.220531.1\build\native\Microsoft.Windows.CppWinRT.targets" Condition="Exists('packages\Microsoft.Windows.CppWinRT.2.0.220531.1\build\native\Microsoft.Windows.CppWinRT.targets')" />
  </ImportGroup>
  <ProjectExtensions>
    <VisualStudio>
      <UserProperties Data_4Scenes_4GameWin_1scene_1json__JsonSchema="https://developer.1password.com/schema/ssh-agent-config.json" />
    </VisualStudio>
  </ProjectExtensions>
</Project><|MERGE_RESOLUTION|>--- conflicted
+++ resolved
@@ -285,12 +285,9 @@
     </PostBuildEvent>
   </ItemDefinitionGroup>
   <ItemGroup>
-<<<<<<< HEAD
     <ClCompile Include="Source\DoomsDay.cpp" />
     <ClCompile Include="Source\EventEmitter.cpp" />
-=======
     <ClCompile Include="Source\ScreenShake.cpp" />
->>>>>>> 36f08495
     <ClCompile Include="Source\ActionReference.cpp" />
     <ClCompile Include="Source\AssetLibrarySystem.cpp" />
     <ClCompile Include="Source\AssetReference.t.cpp" />
@@ -550,12 +547,9 @@
     <ClCompile Include="Source\WinState.cpp" />
   </ItemGroup>
   <ItemGroup>
-<<<<<<< HEAD
     <ClInclude Include="Source\DoomsDay.h" />
     <ClInclude Include="Source\EventEmitter.h" />
-=======
     <ClInclude Include="Source\ScreenShake.h" />
->>>>>>> 36f08495
     <ClInclude Include="Source\BuildingSelectionButton.h" />
     <ClInclude Include="Source\ControlPrompt.h" />
     <ClInclude Include="Source\ControlPromptSystem.h" />
