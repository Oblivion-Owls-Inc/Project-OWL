<?xml version="1.0" encoding="utf-8"?>
<Project DefaultTargets="Build" xmlns="http://schemas.microsoft.com/developer/msbuild/2003">
  <ItemGroup Label="ProjectConfigurations">
    <ProjectConfiguration Include="Debug|Win32">
      <Configuration>Debug</Configuration>
      <Platform>Win32</Platform>
    </ProjectConfiguration>
    <ProjectConfiguration Include="Release|Win32">
      <Configuration>Release</Configuration>
      <Platform>Win32</Platform>
    </ProjectConfiguration>
    <ProjectConfiguration Include="Debug|x64">
      <Configuration>Debug</Configuration>
      <Platform>x64</Platform>
    </ProjectConfiguration>
    <ProjectConfiguration Include="Release|x64">
      <Configuration>Release</Configuration>
      <Platform>x64</Platform>
    </ProjectConfiguration>
  </ItemGroup>
  <PropertyGroup Label="Globals">
    <VCProjectVersion>16.0</VCProjectVersion>
    <Keyword>Win32Proj</Keyword>
    <ProjectGuid>{06b42595-9421-448f-b9fd-d4e02b88de02}</ProjectGuid>
    <RootNamespace>ProjectOWL</RootNamespace>
    <WindowsTargetPlatformVersion>10.0</WindowsTargetPlatformVersion>
  </PropertyGroup>
  <Import Project="$(VCTargetsPath)\Microsoft.Cpp.Default.props" />
  <PropertyGroup Condition="'$(Configuration)|$(Platform)'=='Debug|Win32'" Label="Configuration">
    <ConfigurationType>Application</ConfigurationType>
    <UseDebugLibraries>true</UseDebugLibraries>
    <PlatformToolset>v143</PlatformToolset>
    <CharacterSet>Unicode</CharacterSet>
  </PropertyGroup>
  <PropertyGroup Condition="'$(Configuration)|$(Platform)'=='Release|Win32'" Label="Configuration">
    <ConfigurationType>Application</ConfigurationType>
    <UseDebugLibraries>false</UseDebugLibraries>
    <PlatformToolset>v143</PlatformToolset>
    <WholeProgramOptimization>true</WholeProgramOptimization>
    <CharacterSet>Unicode</CharacterSet>
  </PropertyGroup>
  <PropertyGroup Condition="'$(Configuration)|$(Platform)'=='Debug|x64'" Label="Configuration">
    <ConfigurationType>Application</ConfigurationType>
    <UseDebugLibraries>true</UseDebugLibraries>
    <PlatformToolset>v143</PlatformToolset>
    <CharacterSet>Unicode</CharacterSet>
  </PropertyGroup>
  <PropertyGroup Condition="'$(Configuration)|$(Platform)'=='Release|x64'" Label="Configuration">
    <ConfigurationType>Application</ConfigurationType>
    <UseDebugLibraries>false</UseDebugLibraries>
    <PlatformToolset>v143</PlatformToolset>
    <WholeProgramOptimization>true</WholeProgramOptimization>
    <CharacterSet>Unicode</CharacterSet>
  </PropertyGroup>
  <Import Project="$(VCTargetsPath)\Microsoft.Cpp.props" />
  <ImportGroup Label="ExtensionSettings">
  </ImportGroup>
  <ImportGroup Label="Shared">
  </ImportGroup>
  <ImportGroup Label="PropertySheets" Condition="'$(Configuration)|$(Platform)'=='Debug|Win32'">
    <Import Project="$(UserRootDir)\Microsoft.Cpp.$(Platform).user.props" Condition="exists('$(UserRootDir)\Microsoft.Cpp.$(Platform).user.props')" Label="LocalAppDataPlatform" />
  </ImportGroup>
  <ImportGroup Label="PropertySheets" Condition="'$(Configuration)|$(Platform)'=='Release|Win32'">
    <Import Project="$(UserRootDir)\Microsoft.Cpp.$(Platform).user.props" Condition="exists('$(UserRootDir)\Microsoft.Cpp.$(Platform).user.props')" Label="LocalAppDataPlatform" />
  </ImportGroup>
  <ImportGroup Label="PropertySheets" Condition="'$(Configuration)|$(Platform)'=='Debug|x64'">
    <Import Project="$(UserRootDir)\Microsoft.Cpp.$(Platform).user.props" Condition="exists('$(UserRootDir)\Microsoft.Cpp.$(Platform).user.props')" Label="LocalAppDataPlatform" />
  </ImportGroup>
  <ImportGroup Label="PropertySheets" Condition="'$(Configuration)|$(Platform)'=='Release|x64'">
    <Import Project="$(UserRootDir)\Microsoft.Cpp.$(Platform).user.props" Condition="exists('$(UserRootDir)\Microsoft.Cpp.$(Platform).user.props')" Label="LocalAppDataPlatform" />
  </ImportGroup>
  <PropertyGroup Label="UserMacros" />
  <PropertyGroup Condition="'$(Configuration)|$(Platform)'=='Debug|x64'">
    <ExternalIncludePath>$(SolutionDir)libraries\includes;$(ExternalIncludePath)</ExternalIncludePath>
    <LibraryPath>$(SolutionDir)libraries;$(LibraryPath);$(SolutionDir)FMOD\lib\x64</LibraryPath>
    <IncludePath>$(VC_IncludePath);$(WindowsSDK_IncludePath);$(SolutionDir)FMOD\inc;$(SolutionDir)imgui;</IncludePath>
  </PropertyGroup>
  <PropertyGroup Condition="'$(Configuration)|$(Platform)'=='Release|x64'">
    <ExternalIncludePath>$(SolutionDir)libraries\includes;$(ExternalIncludePath)</ExternalIncludePath>
    <LibraryPath>$(SolutionDir)libraries;$(LibraryPath);$(SolutionDir)FMOD\lib\x64</LibraryPath>
    <IncludePath>$(VC_IncludePath);$(WindowsSDK_IncludePath);$(SolutionDir)FMOD\inc;</IncludePath>
  </PropertyGroup>
  <PropertyGroup Condition="'$(Configuration)|$(Platform)'=='Debug|Win32'">
    <IncludePath>$(VC_IncludePath);$(WindowsSDK_IncludePath);$(SolutionDir)FMOD\inc;$(SolutionDir)imgui;</IncludePath>
    <LibraryPath>$(VC_LibraryPath_x86);$(WindowsSDK_LibraryPath_x86);$(SolutionDir)FMOD\lib\x86</LibraryPath>
  </PropertyGroup>
  <PropertyGroup Condition="'$(Configuration)|$(Platform)'=='Release|Win32'">
    <IncludePath>$(VC_IncludePath);$(WindowsSDK_IncludePath);$(SolutionDir)FMOD\inc;</IncludePath>
    <LibraryPath>$(VC_LibraryPath_x86);$(WindowsSDK_LibraryPath_x86);$(SolutionDir)FMOD\inc\x86</LibraryPath>
  </PropertyGroup>
  <ItemDefinitionGroup Condition="'$(Configuration)|$(Platform)'=='Debug|Win32'">
    <ClCompile>
      <WarningLevel>Level3</WarningLevel>
      <SDLCheck>true</SDLCheck>
      <PreprocessorDefinitions>GLEW_STATIC</PreprocessorDefinitions>
      <ConformanceMode>true</ConformanceMode>
      <AdditionalIncludeDirectories>$(SolutionDir)libraries\includes</AdditionalIncludeDirectories>
    </ClCompile>
    <Link>
      <SubSystem>Console</SubSystem>
      <GenerateDebugInformation>true</GenerateDebugInformation>
      <AdditionalOptions>/NODEFAULTLIB:MSVCRT.lib /NODEFAULTLIB:LIBCMT.lib %(AdditionalOptions)</AdditionalOptions>
      <AdditionalLibraryDirectories>$(SolutionDir)libraries</AdditionalLibraryDirectories>
      <AdditionalDependencies>opengl32.lib;glfw3.lib;glew32s.lib; User32.lib; Gdi32.lib; Shell32.lib; fmodL_vc.lib</AdditionalDependencies>
    </Link>
    <PostBuildEvent>
      <Command>copy /Y "$(SolutionDir)FMOD\lib\x86\fmodL.dll" "$(OutDir)fmodL.dll"</Command>
    </PostBuildEvent>
  </ItemDefinitionGroup>
  <ItemDefinitionGroup Condition="'$(Configuration)|$(Platform)'=='Release|Win32'">
    <ClCompile>
      <WarningLevel>Level3</WarningLevel>
      <FunctionLevelLinking>true</FunctionLevelLinking>
      <IntrinsicFunctions>true</IntrinsicFunctions>
      <SDLCheck>true</SDLCheck>
      <PreprocessorDefinitions>GLEW_STATIC</PreprocessorDefinitions>
      <ConformanceMode>true</ConformanceMode>
      <AdditionalIncludeDirectories>$(SolutionDir)libraries\includes</AdditionalIncludeDirectories>
    </ClCompile>
    <Link>
      <SubSystem>Console</SubSystem>
      <EnableCOMDATFolding>true</EnableCOMDATFolding>
      <OptimizeReferences>true</OptimizeReferences>
      <GenerateDebugInformation>true</GenerateDebugInformation>
      <AdditionalOptions>/NODEFAULTLIB:MSVCRT.lib /NODEFAULTLIB:LIBCMT.lib %(AdditionalOptions)</AdditionalOptions>
      <AdditionalLibraryDirectories>$(SolutionDir)libraries</AdditionalLibraryDirectories>
      <AdditionalDependencies>opengl32.lib;glfw3.lib;glew32s.lib; User32.lib; Gdi32.lib; Shell32.lib; fmod_vc.lib;</AdditionalDependencies>
    </Link>
    <PostBuildEvent>
      <Command>copy /Y "$(SolutionDir)FMOD\lib\x86\fmod.dll" "$(OutDir)fmod.dll"</Command>
    </PostBuildEvent>
  </ItemDefinitionGroup>
  <ItemDefinitionGroup Condition="'$(Configuration)|$(Platform)'=='Debug|x64'">
    <ClCompile>
      <WarningLevel>Level3</WarningLevel>
      <SDLCheck>true</SDLCheck>
      <PreprocessorDefinitions>DEBUG;GLEW_STATIC</PreprocessorDefinitions>
      <ConformanceMode>true</ConformanceMode>
      <AdditionalIncludeDirectories>$(SolutionDir)rapidjson;$(SolutionDir)imgui;$(SolutionDir)libraries\includes</AdditionalIncludeDirectories>
    </ClCompile>
    <Link>
      <SubSystem>Console</SubSystem>
      <GenerateDebugInformation>true</GenerateDebugInformation>
      <AdditionalLibraryDirectories>$(SolutionDir)rapidjson;$(SolutionDir)libraries</AdditionalLibraryDirectories>
      <AdditionalOptions>/NODEFAULTLIB:MSVCRT.lib /NODEFAULTLIB:LIBCMT.lib %(AdditionalOptions)</AdditionalOptions>
      <AdditionalDependencies>opengl32.lib;glfw3.lib;glew32s.lib; User32.lib; Gdi32.lib; Shell32.lib; fmodL_vc.lib</AdditionalDependencies>
    </Link>
    <PostBuildEvent>
      <Command>copy /Y "$(SolutionDir)FMOD\lib\x64\fmodL.dll" "$(OutDir)fmodL.dll"</Command>
    </PostBuildEvent>
  </ItemDefinitionGroup>
  <ItemDefinitionGroup Condition="'$(Configuration)|$(Platform)'=='Release|x64'">
    <ClCompile>
      <WarningLevel>Level3</WarningLevel>
      <FunctionLevelLinking>true</FunctionLevelLinking>
      <IntrinsicFunctions>true</IntrinsicFunctions>
      <SDLCheck>true</SDLCheck>
      <PreprocessorDefinitions>GLEW_STATIC;NDEBUG</PreprocessorDefinitions>
      <ConformanceMode>true</ConformanceMode>
      <AdditionalIncludeDirectories>$(SolutionDir)rapidjson;$(SolutionDir)imgui;$(SolutionDir)libraries\includes</AdditionalIncludeDirectories>
      <RuntimeLibrary>MultiThreadedDebugDLL</RuntimeLibrary>
    </ClCompile>
    <Link>
      <SubSystem>Console</SubSystem>
      <EnableCOMDATFolding>true</EnableCOMDATFolding>
      <OptimizeReferences>true</OptimizeReferences>
      <GenerateDebugInformation>true</GenerateDebugInformation>
      <AdditionalLibraryDirectories>$(SolutionDir)rapidjson;$(SolutionDir)libraries</AdditionalLibraryDirectories>
      <AdditionalOptions>/NODEFAULTLIB:MSVCRT.lib /NODEFAULTLIB:LIBCMT.lib %(AdditionalOptions)</AdditionalOptions>
      <AdditionalDependencies>opengl32.lib;glfw3.lib;glew32s.lib; User32.lib; Gdi32.lib; Shell32.lib; fmod_vc.lib;</AdditionalDependencies>
    </Link>
    <PostBuildEvent>
      <Command>copy /Y "$(SolutionDir)FMOD\lib\x64\fmod.dll" "$(OutDir)fmod.dll"</Command>
    </PostBuildEvent>
  </ItemDefinitionGroup>
  <ItemGroup>
<<<<<<< HEAD
    <ClCompile Include="Source\AidanScene.cpp" />
=======
    <ClCompile Include="Source\AssetLibrarySystem.cpp" />
>>>>>>> 4f7fb13c
    <ClCompile Include="Source\BehaviorSystem.cpp" />
    <ClCompile Include="Source\CameraSystem.cpp" />
    <ClCompile Include="Source\CollisionSystem.cpp" />
    <ClCompile Include="Source\ComponentFactory.cpp" />
    <ClCompile Include="imgui\imgui.cpp" />
    <ClCompile Include="imgui\imgui_demo.cpp" />
    <ClCompile Include="imgui\imgui_draw.cpp" />
    <ClCompile Include="imgui\imgui_impl_glfw.cpp" />
    <ClCompile Include="imgui\imgui_impl_opengl3.cpp" />
    <ClCompile Include="imgui\imgui_tables.cpp" />
    <ClCompile Include="imgui\imgui_widgets.cpp" />
    <ClCompile Include="Source\Animation.cpp" />
    <ClCompile Include="Source\AnimationAsset.cpp" />
<<<<<<< HEAD
=======
    <ClCompile Include="Source\ComponentFactory.cpp" />
>>>>>>> 4f7fb13c
    <ClCompile Include="Source\EntitySystem.cpp" />
    <ClCompile Include="Source\MovementAI.cpp" />
    <ClCompile Include="Source\AudioPlayer.cpp" />
    <ClCompile Include="Source\Collider.cpp" />
    <ClCompile Include="Source\InputSystem.cpp" />
    <ClCompile Include="Source\AudioSystem.cpp" />
    <ClCompile Include="Source\LineCollider.cpp" />
    <ClCompile Include="Source\RenderSystem.cpp" />
    <ClCompile Include="Source\SandboxSystem.cpp" />
    <ClCompile Include="Source\TextSprite.cpp" />
    <ClCompile Include="Source\StubScene.cpp" />
    <ClCompile Include="Source\XinoScene.cpp" />
    <ClCompile Include="Source\Shader.cpp" />
    <ClCompile Include="Source\Mesh.cpp" />
    <ClCompile Include="Source\Component.cpp" />
    <ClCompile Include="Source\DebugSystem.cpp" />
    <ClCompile Include="Source\Entity.cpp" />
    <ClCompile Include="Source\Engine.cpp" />
    <ClCompile Include="Source\ExampleSystem.cpp" />
    <ClCompile Include="Source\GUI.cpp" />
    <ClCompile Include="Source\main.cpp" />
    <ClCompile Include="Source\RigidBody.cpp" />
    <ClCompile Include="Source\PlatformSystem.cpp" />
    <ClCompile Include="Source\SceneSystem.cpp" />
    <ClCompile Include="Source\Sprite.cpp" />
    <ClCompile Include="Source\Texture.cpp" />
    <ClCompile Include="Source\Sound.cpp" />
    <ClCompile Include="Source\Transform.cpp" />
    <ClCompile Include="Source\Stream.cpp" />
    <ClCompile Include="Source\CircleCollider.cpp" />
  </ItemGroup>
  <ItemGroup>
    <ClInclude Include="Source\Animation.h" />
    <ClInclude Include="Source\AnimationAsset.h" />
    <ClInclude Include="Source\AssetLibrarySystem.h" />
    <ClInclude Include="Source\CameraSystem.h" />
    <ClInclude Include="Source\AidanScene.h" />
    <ClInclude Include="Source\Animation.h" />
    <ClInclude Include="Source\AnimationAsset.h" />
    <ClInclude Include="Source\CollisionSystem.h" />
    <ClInclude Include="Source\ComponentFactory.h" />
    <ClInclude Include="Source\MovementAI.h" />
    <ClInclude Include="Source\Behavior.h" />
    <ClInclude Include="Source\BehaviorSystem.h" />
    <ClInclude Include="Source\Collider.h" />
    <ClInclude Include="Source\EntitySystem.h" />
    <ClInclude Include="Source\LineCollider.h" />
    <ClInclude Include="Source\RigidBody.h" />
    <ClInclude Include="Source\SandboxSystem.h" />
    <ClInclude Include="Source\TextSprite.h" />
    <ClInclude Include="Source\StubScene.h" />
    <ClInclude Include="Source\XinoScene.h" />
    <ClInclude Include="Source\AudioPlayer.h" />
    <ClInclude Include="Source\InputSystem.h" />
    <ClInclude Include="Source\Sound.h" />
    <ClInclude Include="Source\AudioSystem.h" />
    <ClInclude Include="Source\RenderSystem.h" />
    <ClInclude Include="Source\Shader.h" />
    <ClInclude Include="Source\Mesh.h" />
    <ClInclude Include="Source\ExampleSystem.h" />
    <ClInclude Include="Source\Engine.h" />
    <ClInclude Include="imgui\imconfig.h" />
    <ClInclude Include="imgui\imgui.h" />
    <ClInclude Include="imgui\imgui_impl_glfw.h" />
    <ClInclude Include="imgui\imgui_impl_opengl3.h" />
    <ClInclude Include="imgui\imgui_impl_opengl3_loader.h" />
    <ClInclude Include="imgui\imgui_internal.h" />
    <ClInclude Include="imgui\imstb_rectpack.h" />
    <ClInclude Include="imgui\imstb_textedit.h" />
    <ClInclude Include="imgui\imstb_truetype.h" />
    <ClInclude Include="Source\basics.h" />
    <ClInclude Include="Source\Component.h" />
    <ClInclude Include="Source\DebugSystem.h" />
    <ClInclude Include="Source\Entity.h" />
    <ClInclude Include="Source\GUI.h" />
    <ClInclude Include="Source\PlatformSystem.h" />
    <ClInclude Include="Source\SceneSystem.h" />
    <ClInclude Include="Source\Sprite.h" />
    <ClInclude Include="Source\System.h" />
    <ClInclude Include="Source\Texture.h" />
    <ClInclude Include="Source\Transform.h" />
    <ClInclude Include="Source\Stream.h" />
    <ClInclude Include="Source\CircleCollider.h" />
  </ItemGroup>
  <ItemGroup>
    <None Include="Data\EngineConfig.json" />
    <None Include="Data\Scenes\AidanScene.scene.json" />
    <None Include="Data\Scenes\Sandbox.scene.json" />
    <None Include="Data\Scenes\TestScene.scene.json" />
    <None Include="Data\Scenes\XinoScene.scene.json" />
  </ItemGroup>
  <Import Project="$(VCTargetsPath)\Microsoft.Cpp.targets" />
  <ImportGroup Label="ExtensionTargets">
  </ImportGroup>
</Project><|MERGE_RESOLUTION|>--- conflicted
+++ resolved
@@ -174,11 +174,8 @@
     </PostBuildEvent>
   </ItemDefinitionGroup>
   <ItemGroup>
-<<<<<<< HEAD
     <ClCompile Include="Source\AidanScene.cpp" />
-=======
     <ClCompile Include="Source\AssetLibrarySystem.cpp" />
->>>>>>> 4f7fb13c
     <ClCompile Include="Source\BehaviorSystem.cpp" />
     <ClCompile Include="Source\CameraSystem.cpp" />
     <ClCompile Include="Source\CollisionSystem.cpp" />
@@ -192,10 +189,7 @@
     <ClCompile Include="imgui\imgui_widgets.cpp" />
     <ClCompile Include="Source\Animation.cpp" />
     <ClCompile Include="Source\AnimationAsset.cpp" />
-<<<<<<< HEAD
-=======
     <ClCompile Include="Source\ComponentFactory.cpp" />
->>>>>>> 4f7fb13c
     <ClCompile Include="Source\EntitySystem.cpp" />
     <ClCompile Include="Source\MovementAI.cpp" />
     <ClCompile Include="Source\AudioPlayer.cpp" />
