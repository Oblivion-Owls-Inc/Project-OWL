--- conflicted
+++ resolved
@@ -197,11 +197,8 @@
     <ClCompile Include="Source\LineCollider.cpp" />
     <ClCompile Include="Source\RenderSystem.cpp" />
     <ClCompile Include="Source\SandboxSystem.cpp" />
-<<<<<<< HEAD
+    <ClCompile Include="Source\TextSprite.cpp" />
     <ClCompile Include="Source\StubScene.cpp" />
-=======
-    <ClCompile Include="Source\TextSprite.cpp" />
->>>>>>> de567b3c
     <ClCompile Include="Source\XinoScene.cpp" />
     <ClCompile Include="Source\Shader.cpp" />
     <ClCompile Include="Source\Mesh.cpp" />
@@ -224,13 +221,10 @@
     <ClCompile Include="Source\CircleCollider.cpp" />
   </ItemGroup>
   <ItemGroup>
-<<<<<<< HEAD
+    <ClInclude Include="Source\CameraSystem.h" />
     <ClInclude Include="Source\AidanScene.h" />
     <ClInclude Include="Source\Animation.h" />
     <ClInclude Include="Source\AnimationAsset.h" />
-=======
-    <ClInclude Include="Source\CameraSystem.h" />
->>>>>>> de567b3c
     <ClInclude Include="Source\CollisionSystem.h" />
     <ClInclude Include="Source\ComponentFactory.h" />
     <ClInclude Include="Source\MovementAI.h" />
@@ -241,11 +235,8 @@
     <ClInclude Include="Source\LineCollider.h" />
     <ClInclude Include="Source\RigidBody.h" />
     <ClInclude Include="Source\SandboxSystem.h" />
-<<<<<<< HEAD
+    <ClInclude Include="Source\TextSprite.h" />
     <ClInclude Include="Source\StubScene.h" />
-=======
-    <ClInclude Include="Source\TextSprite.h" />
->>>>>>> de567b3c
     <ClInclude Include="Source\XinoScene.h" />
     <ClInclude Include="Source\AudioPlayer.h" />
     <ClInclude Include="Source\InputSystem.h" />
