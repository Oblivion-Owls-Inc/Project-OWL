<?xml version="1.0" encoding="utf-8"?>
<Project DefaultTargets="Build" xmlns="http://schemas.microsoft.com/developer/msbuild/2003">
  <Import Project="packages\Microsoft.Windows.CppWinRT.2.0.220531.1\build\native\Microsoft.Windows.CppWinRT.props" Condition="Exists('packages\Microsoft.Windows.CppWinRT.2.0.220531.1\build\native\Microsoft.Windows.CppWinRT.props')" />
  <ItemGroup Label="ProjectConfigurations">
    <ProjectConfiguration Include="Debug|Win32">
      <Configuration>Debug</Configuration>
      <Platform>Win32</Platform>
    </ProjectConfiguration>
    <ProjectConfiguration Include="ReleaseEditor|Win32">
      <Configuration>ReleaseEditor</Configuration>
      <Platform>Win32</Platform>
    </ProjectConfiguration>
    <ProjectConfiguration Include="ReleaseEditor|x64">
      <Configuration>ReleaseEditor</Configuration>
      <Platform>x64</Platform>
    </ProjectConfiguration>
    <ProjectConfiguration Include="Release|Win32">
      <Configuration>Release</Configuration>
      <Platform>Win32</Platform>
    </ProjectConfiguration>
    <ProjectConfiguration Include="Debug|x64">
      <Configuration>Debug</Configuration>
      <Platform>x64</Platform>
    </ProjectConfiguration>
    <ProjectConfiguration Include="Release|x64">
      <Configuration>Release</Configuration>
      <Platform>x64</Platform>
    </ProjectConfiguration>
  </ItemGroup>
  <PropertyGroup Label="Globals">
    <VCProjectVersion>16.0</VCProjectVersion>
    <Keyword>Win32Proj</Keyword>
    <ProjectGuid>{06b42595-9421-448f-b9fd-d4e02b88de02}</ProjectGuid>
    <RootNamespace>ProjectOWL</RootNamespace>
    <WindowsTargetPlatformVersion>10.0</WindowsTargetPlatformVersion>
  </PropertyGroup>
  <Import Project="$(VCTargetsPath)\Microsoft.Cpp.Default.props" />
  <PropertyGroup Condition="'$(Configuration)|$(Platform)'=='Debug|Win32'" Label="Configuration">
    <ConfigurationType>Application</ConfigurationType>
    <UseDebugLibraries>true</UseDebugLibraries>
    <PlatformToolset>v143</PlatformToolset>
    <CharacterSet>Unicode</CharacterSet>
  </PropertyGroup>
  <PropertyGroup Condition="'$(Configuration)|$(Platform)'=='Release|Win32'" Label="Configuration">
    <ConfigurationType>Application</ConfigurationType>
    <UseDebugLibraries>false</UseDebugLibraries>
    <PlatformToolset>v143</PlatformToolset>
    <WholeProgramOptimization>true</WholeProgramOptimization>
    <CharacterSet>Unicode</CharacterSet>
  </PropertyGroup>
  <PropertyGroup Condition="'$(Configuration)|$(Platform)'=='ReleaseEditor|Win32'" Label="Configuration">
    <ConfigurationType>Application</ConfigurationType>
    <UseDebugLibraries>false</UseDebugLibraries>
    <PlatformToolset>v143</PlatformToolset>
    <WholeProgramOptimization>true</WholeProgramOptimization>
    <CharacterSet>Unicode</CharacterSet>
  </PropertyGroup>
  <PropertyGroup Condition="'$(Configuration)|$(Platform)'=='Debug|x64'" Label="Configuration">
    <ConfigurationType>Application</ConfigurationType>
    <UseDebugLibraries>true</UseDebugLibraries>
    <PlatformToolset>v143</PlatformToolset>
    <CharacterSet>Unicode</CharacterSet>
  </PropertyGroup>
  <PropertyGroup Condition="'$(Configuration)|$(Platform)'=='Release|x64'" Label="Configuration">
    <ConfigurationType>Application</ConfigurationType>
    <UseDebugLibraries>false</UseDebugLibraries>
    <PlatformToolset>v143</PlatformToolset>
    <WholeProgramOptimization>true</WholeProgramOptimization>
    <CharacterSet>Unicode</CharacterSet>
  </PropertyGroup>
  <PropertyGroup Condition="'$(Configuration)|$(Platform)'=='ReleaseEditor|x64'" Label="Configuration">
    <ConfigurationType>Application</ConfigurationType>
    <UseDebugLibraries>false</UseDebugLibraries>
    <PlatformToolset>v143</PlatformToolset>
    <WholeProgramOptimization>true</WholeProgramOptimization>
    <CharacterSet>Unicode</CharacterSet>
  </PropertyGroup>
  <Import Project="$(VCTargetsPath)\Microsoft.Cpp.props" />
  <ImportGroup Label="ExtensionSettings">
  </ImportGroup>
  <ImportGroup Label="Shared">
  </ImportGroup>
  <ImportGroup Label="PropertySheets" Condition="'$(Configuration)|$(Platform)'=='Debug|Win32'">
    <Import Project="$(UserRootDir)\Microsoft.Cpp.$(Platform).user.props" Condition="exists('$(UserRootDir)\Microsoft.Cpp.$(Platform).user.props')" Label="LocalAppDataPlatform" />
  </ImportGroup>
  <ImportGroup Label="PropertySheets" Condition="'$(Configuration)|$(Platform)'=='Release|Win32'">
    <Import Project="$(UserRootDir)\Microsoft.Cpp.$(Platform).user.props" Condition="exists('$(UserRootDir)\Microsoft.Cpp.$(Platform).user.props')" Label="LocalAppDataPlatform" />
  </ImportGroup>
  <ImportGroup Condition="'$(Configuration)|$(Platform)'=='ReleaseEditor|Win32'" Label="PropertySheets">
    <Import Project="$(UserRootDir)\Microsoft.Cpp.$(Platform).user.props" Condition="exists('$(UserRootDir)\Microsoft.Cpp.$(Platform).user.props')" Label="LocalAppDataPlatform" />
  </ImportGroup>
  <ImportGroup Label="PropertySheets" Condition="'$(Configuration)|$(Platform)'=='Debug|x64'">
    <Import Project="$(UserRootDir)\Microsoft.Cpp.$(Platform).user.props" Condition="exists('$(UserRootDir)\Microsoft.Cpp.$(Platform).user.props')" Label="LocalAppDataPlatform" />
  </ImportGroup>
  <ImportGroup Label="PropertySheets" Condition="'$(Configuration)|$(Platform)'=='Release|x64'">
    <Import Project="$(UserRootDir)\Microsoft.Cpp.$(Platform).user.props" Condition="exists('$(UserRootDir)\Microsoft.Cpp.$(Platform).user.props')" Label="LocalAppDataPlatform" />
  </ImportGroup>
  <ImportGroup Condition="'$(Configuration)|$(Platform)'=='ReleaseEditor|x64'" Label="PropertySheets">
    <Import Project="$(UserRootDir)\Microsoft.Cpp.$(Platform).user.props" Condition="exists('$(UserRootDir)\Microsoft.Cpp.$(Platform).user.props')" Label="LocalAppDataPlatform" />
  </ImportGroup>
  <PropertyGroup Label="UserMacros" />
  <PropertyGroup Condition="'$(Configuration)|$(Platform)'=='Debug|x64'">
    <ExternalIncludePath>$(SolutionDir)libraries\includes;$(ExternalIncludePath)</ExternalIncludePath>
    <LibraryPath>$(SolutionDir)libraries;$(LibraryPath);$(SolutionDir)FMOD\lib\x64</LibraryPath>
    <IncludePath>$(VC_IncludePath);$(WindowsSDK_IncludePath);$(SolutionDir)FMOD\inc;$(SolutionDir)imgui;</IncludePath>
    <IntDir>$(Platform)\$(Configuration)\</IntDir>
  </PropertyGroup>
  <PropertyGroup Condition="'$(Configuration)|$(Platform)'=='Release|x64'">
    <ExternalIncludePath>$(SolutionDir)libraries\includes;$(ExternalIncludePath)</ExternalIncludePath>
    <LibraryPath>$(SolutionDir)libraries;$(LibraryPath);$(SolutionDir)FMOD\lib\x64</LibraryPath>
    <IncludePath>$(VC_IncludePath);$(WindowsSDK_IncludePath);$(SolutionDir)FMOD\inc;</IncludePath>
  </PropertyGroup>
  <PropertyGroup Condition="'$(Configuration)|$(Platform)'=='ReleaseEditor|x64'">
    <ExternalIncludePath>$(SolutionDir)libraries\includes;$(ExternalIncludePath)</ExternalIncludePath>
    <LibraryPath>$(SolutionDir)libraries;$(LibraryPath);$(SolutionDir)FMOD\lib\x64</LibraryPath>
    <IncludePath>$(VC_IncludePath);$(WindowsSDK_IncludePath);$(SolutionDir)FMOD\inc;</IncludePath>
  </PropertyGroup>
  <PropertyGroup Condition="'$(Configuration)|$(Platform)'=='Debug|Win32'">
    <IncludePath>$(VC_IncludePath);$(WindowsSDK_IncludePath);$(SolutionDir)FMOD\inc;$(SolutionDir)imgui;</IncludePath>
    <LibraryPath>$(VC_LibraryPath_x86);$(WindowsSDK_LibraryPath_x86);$(SolutionDir)FMOD\lib\x86</LibraryPath>
  </PropertyGroup>
  <PropertyGroup Condition="'$(Configuration)|$(Platform)'=='Release|Win32'">
    <IncludePath>$(VC_IncludePath);$(WindowsSDK_IncludePath);$(SolutionDir)FMOD\inc;</IncludePath>
    <LibraryPath>$(VC_LibraryPath_x86);$(WindowsSDK_LibraryPath_x86);$(SolutionDir)FMOD\inc\x86</LibraryPath>
  </PropertyGroup>
  <PropertyGroup Condition="'$(Configuration)|$(Platform)'=='ReleaseEditor|Win32'">
    <IncludePath>$(VC_IncludePath);$(WindowsSDK_IncludePath);$(SolutionDir)FMOD\inc;</IncludePath>
    <LibraryPath>$(VC_LibraryPath_x86);$(WindowsSDK_LibraryPath_x86);$(SolutionDir)FMOD\inc\x86</LibraryPath>
  </PropertyGroup>
  <ItemDefinitionGroup Condition="'$(Configuration)|$(Platform)'=='Debug|Win32'">
    <ClCompile>
      <WarningLevel>Level3</WarningLevel>
      <SDLCheck>true</SDLCheck>
      <PreprocessorDefinitions>GLEW_STATIC</PreprocessorDefinitions>
      <ConformanceMode>true</ConformanceMode>
      <AdditionalIncludeDirectories>$(SolutionDir)libraries\includes</AdditionalIncludeDirectories>
      <LanguageStandard>stdcpp20</LanguageStandard>
    </ClCompile>
    <Link>
      <SubSystem>Console</SubSystem>
      <GenerateDebugInformation>true</GenerateDebugInformation>
      <AdditionalOptions>/NODEFAULTLIB:MSVCRT.lib /NODEFAULTLIB:LIBCMT.lib %(AdditionalOptions)</AdditionalOptions>
      <AdditionalLibraryDirectories>$(SolutionDir)libraries</AdditionalLibraryDirectories>
      <AdditionalDependencies>opengl32.lib;glfw3.lib;glew32s.lib; User32.lib; Gdi32.lib; Shell32.lib; fmodL_vc.lib</AdditionalDependencies>
    </Link>
    <PostBuildEvent>
      <Command>copy /Y "$(SolutionDir)FMOD\lib\x86\fmodL.dll" "$(OutDir)fmodL.dll"</Command>
    </PostBuildEvent>
  </ItemDefinitionGroup>
  <ItemDefinitionGroup Condition="'$(Configuration)|$(Platform)'=='Release|Win32'">
    <ClCompile>
      <WarningLevel>Level3</WarningLevel>
      <FunctionLevelLinking>true</FunctionLevelLinking>
      <IntrinsicFunctions>true</IntrinsicFunctions>
      <SDLCheck>true</SDLCheck>
      <PreprocessorDefinitions>GLEW_STATIC</PreprocessorDefinitions>
      <ConformanceMode>true</ConformanceMode>
      <AdditionalIncludeDirectories>$(SolutionDir)libraries\includes</AdditionalIncludeDirectories>
      <LanguageStandard>stdcpp20</LanguageStandard>
    </ClCompile>
    <Link>
      <SubSystem>Console</SubSystem>
      <EnableCOMDATFolding>true</EnableCOMDATFolding>
      <OptimizeReferences>true</OptimizeReferences>
      <GenerateDebugInformation>true</GenerateDebugInformation>
      <AdditionalLibraryDirectories>$(SolutionDir)libraries</AdditionalLibraryDirectories>
      <AdditionalDependencies>opengl32.lib;glfw3.lib;glew32s.lib; User32.lib; Gdi32.lib; Shell32.lib; fmod_vc.lib;</AdditionalDependencies>
    </Link>
    <PostBuildEvent>
      <Command>copy /Y "$(SolutionDir)FMOD\lib\x86\fmod.dll" "$(OutDir)fmod.dll"
xcopy /Y "$(SolutionDir)Data" "$(OutDir)Data"</Command>
    </PostBuildEvent>
  </ItemDefinitionGroup>
  <ItemDefinitionGroup Condition="'$(Configuration)|$(Platform)'=='ReleaseEditor|Win32'">
    <ClCompile>
      <WarningLevel>Level3</WarningLevel>
      <FunctionLevelLinking>true</FunctionLevelLinking>
      <IntrinsicFunctions>true</IntrinsicFunctions>
      <SDLCheck>true</SDLCheck>
      <PreprocessorDefinitions>GLEW_STATIC</PreprocessorDefinitions>
      <ConformanceMode>true</ConformanceMode>
      <AdditionalIncludeDirectories>$(SolutionDir)libraries\includes</AdditionalIncludeDirectories>
      <LanguageStandard>stdcpp20</LanguageStandard>
    </ClCompile>
    <Link>
      <SubSystem>Console</SubSystem>
      <EnableCOMDATFolding>true</EnableCOMDATFolding>
      <OptimizeReferences>true</OptimizeReferences>
      <GenerateDebugInformation>true</GenerateDebugInformation>
      <AdditionalLibraryDirectories>$(SolutionDir)libraries</AdditionalLibraryDirectories>
      <AdditionalDependencies>opengl32.lib;glfw3.lib;glew32s.lib; User32.lib; Gdi32.lib; Shell32.lib; fmod_vc.lib;</AdditionalDependencies>
    </Link>
    <PostBuildEvent>
      <Command>copy /Y "$(SolutionDir)FMOD\lib\x86\fmod.dll" "$(OutDir)fmod.dll"
xcopy /Y "$(SolutionDir)Data" "$(OutDir)Data"</Command>
    </PostBuildEvent>
  </ItemDefinitionGroup>
  <ItemDefinitionGroup Condition="'$(Configuration)|$(Platform)'=='Debug|x64'">
    <ClCompile>
      <WarningLevel>Level3</WarningLevel>
      <SDLCheck>true</SDLCheck>
      <PreprocessorDefinitions>DEBUG;GLEW_STATIC</PreprocessorDefinitions>
      <ConformanceMode>true</ConformanceMode>
      <AdditionalIncludeDirectories>$(SolutionDir)rapidjson;$(SolutionDir)imgui;$(SolutionDir)libraries\includes</AdditionalIncludeDirectories>
      <LanguageStandard>stdcpp20</LanguageStandard>
      <MultiProcessorCompilation>true</MultiProcessorCompilation>
    </ClCompile>
    <Link>
      <SubSystem>Console</SubSystem>
      <GenerateDebugInformation>true</GenerateDebugInformation>
      <AdditionalLibraryDirectories>$(SolutionDir)rapidjson;$(SolutionDir)libraries</AdditionalLibraryDirectories>
      <AdditionalOptions>/NODEFAULTLIB:MSVCRT.lib /NODEFAULTLIB:LIBCMT.lib %(AdditionalOptions)</AdditionalOptions>
      <AdditionalDependencies>opengl32.lib;glfw3.lib;glew32s.lib; User32.lib; Gdi32.lib; Shell32.lib; fmodL_vc.lib</AdditionalDependencies>
    </Link>
    <PostBuildEvent>
      <Command>copy /Y "$(SolutionDir)FMOD\lib\x64\fmodL.dll" "$(OutDir)fmodL.dll"</Command>
    </PostBuildEvent>
  </ItemDefinitionGroup>
  <ItemDefinitionGroup Condition="'$(Configuration)|$(Platform)'=='Release|x64'">
    <ClCompile>
      <WarningLevel>Level3</WarningLevel>
      <FunctionLevelLinking>true</FunctionLevelLinking>
      <IntrinsicFunctions>true</IntrinsicFunctions>
      <SDLCheck>true</SDLCheck>
      <PreprocessorDefinitions>GLEW_STATIC;NDEBUG</PreprocessorDefinitions>
      <ConformanceMode>true</ConformanceMode>
      <AdditionalIncludeDirectories>$(SolutionDir)rapidjson;$(SolutionDir)imgui;$(SolutionDir)libraries\includes</AdditionalIncludeDirectories>
      <RuntimeLibrary>MultiThreadedDLL</RuntimeLibrary>
      <LanguageStandard>stdcpp20</LanguageStandard>
      <MultiProcessorCompilation>true</MultiProcessorCompilation>
      <Optimization>MaxSpeed</Optimization>
      <WholeProgramOptimization>true</WholeProgramOptimization>
    </ClCompile>
    <Link>
      <SubSystem>Console</SubSystem>
      <EnableCOMDATFolding>true</EnableCOMDATFolding>
      <OptimizeReferences>true</OptimizeReferences>
      <GenerateDebugInformation>true</GenerateDebugInformation>
      <AdditionalLibraryDirectories>$(SolutionDir)rapidjson;$(SolutionDir)libraries</AdditionalLibraryDirectories>
      <AdditionalDependencies>opengl32.lib;glfw3.lib;glew32s.lib; User32.lib; Gdi32.lib; Shell32.lib; fmod_vc.lib;</AdditionalDependencies>
    </Link>
    <PostBuildEvent>
      <Command>copy /Y "$(SolutionDir)FMOD\lib\x64\fmod.dll" "$(OutDir)fmod.dll"
xcopy /Y /E "$(SolutionDir)Data\" "$(OutDir)\Data\"</Command>
    </PostBuildEvent>
  </ItemDefinitionGroup>
  <ItemDefinitionGroup Condition="'$(Configuration)|$(Platform)'=='ReleaseEditor|x64'">
    <ClCompile>
      <WarningLevel>Level3</WarningLevel>
      <FunctionLevelLinking>true</FunctionLevelLinking>
      <IntrinsicFunctions>true</IntrinsicFunctions>
      <SDLCheck>true</SDLCheck>
      <PreprocessorDefinitions>GLEW_STATIC;RELEASEEDITOR</PreprocessorDefinitions>
      <ConformanceMode>true</ConformanceMode>
      <AdditionalIncludeDirectories>$(SolutionDir)rapidjson;$(SolutionDir)imgui;$(SolutionDir)libraries\includes</AdditionalIncludeDirectories>
      <RuntimeLibrary>MultiThreadedDLL</RuntimeLibrary>
      <LanguageStandard>stdcpp20</LanguageStandard>
      <MultiProcessorCompilation>true</MultiProcessorCompilation>
      <Optimization>MaxSpeed</Optimization>
      <WholeProgramOptimization>true</WholeProgramOptimization>
    </ClCompile>
    <Link>
      <SubSystem>Console</SubSystem>
      <EnableCOMDATFolding>true</EnableCOMDATFolding>
      <OptimizeReferences>true</OptimizeReferences>
      <GenerateDebugInformation>true</GenerateDebugInformation>
      <AdditionalLibraryDirectories>$(SolutionDir)rapidjson;$(SolutionDir)libraries</AdditionalLibraryDirectories>
      <AdditionalDependencies>opengl32.lib;glfw3.lib;glew32s.lib; User32.lib; Gdi32.lib; Shell32.lib; fmod_vc.lib;</AdditionalDependencies>
    </Link>
    <PostBuildEvent>
      <Command>copy /Y "$(SolutionDir)FMOD\lib\x64\fmod.dll" "$(OutDir)fmod.dll"
xcopy /Y /E "$(SolutionDir)Data\" "$(OutDir)\Data\"</Command>
    </PostBuildEvent>
  </ItemDefinitionGroup>
  <ItemGroup>
<<<<<<< HEAD
    <ClCompile Include="Source\AssetLibrarySystem.cpp" />
=======
    <ClCompile Include="Source\ActionReference.cpp" />
>>>>>>> 99b75ce3
    <ClCompile Include="Source\AssetReference.t.cpp" />
    <ClCompile Include="Source\AudioListener.cpp" />
    <ClCompile Include="Source\CollisionLayerFlags.cpp" />
    <ClCompile Include="Source\ComponentReference.t.h" />
    <ClCompile Include="Source\Console.cpp" />
    <ClCompile Include="Source\EditorCameraController.cpp" />
    <ClCompile Include="Source\EntityReference.cpp" />
    <ClCompile Include="Source\EventSystem.cpp" />
    <ClCompile Include="Source\ExampleComponent.cpp" />
    <ClCompile Include="Source\Health.cpp" />
    <ClCompile Include="Source\FileExplorer.cpp" />
    <ClCompile Include="imgui\imgui_stdlib.cpp" />
    <ClCompile Include="Source\HideableForeground.cpp" />
    <ClCompile Include="Source\HomeBase.cpp" />
    <ClCompile Include="Source\CheatSystem.cpp" />
    <ClCompile Include="Source\Bullet.cpp" />
    <ClCompile Include="Source\Camera.cpp" />
    <ClCompile Include="Source\ConstructionBehavior.cpp" />
    <ClCompile Include="Source\Curve.cpp" />
    <ClCompile Include="Source\EffectAnimator.cpp" />
    <ClCompile Include="Source\Emitter.cpp" />
    <ClCompile Include="Source\EnemyBehavior.cpp" />
    <ClCompile Include="imgui\implot.cpp" />
    <ClCompile Include="imgui\implot_demo.cpp" />
    <ClCompile Include="imgui\implot_items.cpp" />
    <ClCompile Include="Source\HealthBar.cpp" />
    <ClCompile Include="Source\Generator.cpp" />
    <ClCompile Include="Source\InputCallback.cpp" />
    <ClCompile Include="Source\InputInspector.cpp" />
    <ClCompile Include="Source\Inspection.cpp" />
    <ClCompile Include="Source\EmitterSprite.cpp" />
    <ClCompile Include="Source\Inventory.cpp" />
    <ClCompile Include="Source\ItemCollector.cpp" />
    <ClCompile Include="Source\ItemComponent.cpp" />
    <ClCompile Include="Source\ItemStack.cpp" />
    <ClCompile Include="Source\Lifetime.cpp" />
    <ClCompile Include="Source\Light.cpp" />
    <ClCompile Include="Source\LightingSystem.cpp" />
    <ClCompile Include="Source\LootTable.cpp" />
    <ClCompile Include="Source\MiningLaser.cpp" />
    <ClCompile Include="Source\Nineslice.cpp" />
    <ClCompile Include="Source\ParticleSystem.cpp" />
    <ClCompile Include="Source\Pathfinder.cpp" />
    <ClCompile Include="Source\CameraBehavior.cpp" />
    <ClCompile Include="Source\PauseSystem.cpp" />
    <ClCompile Include="Source\PlayBar.cpp" />
    <ClCompile Include="Source\Pool.cpp" />
    <ClCompile Include="Source\Lua.cpp" />
    <ClCompile Include="Source\PlayerController.cpp" />
    <ClCompile Include="Source\AssetLibrarySystem.t.cpp" />
    <ClCompile Include="Source\CameraSystem.cpp" />
    <ClCompile Include="Source\CollisionSystem.cpp" />
    <ClCompile Include="imgui\imgui.cpp" />
    <ClCompile Include="imgui\imgui_demo.cpp" />
    <ClCompile Include="imgui\imgui_draw.cpp" />
    <ClCompile Include="imgui\imgui_impl_glfw.cpp" />
    <ClCompile Include="imgui\imgui_impl_opengl3.cpp" />
    <ClCompile Include="imgui\imgui_tables.cpp" />
    <ClCompile Include="imgui\imgui_widgets.cpp" />
    <ClCompile Include="Source\Animation.cpp" />
    <ClCompile Include="Source\AnimationAsset.cpp" />
    <ClCompile Include="Source\ComponentFactory.cpp" />
    <ClCompile Include="Source\EntitySystem.cpp" />
    <ClCompile Include="Source\AudioPlayer.cpp" />
    <ClCompile Include="Source\Collider.cpp" />
    <ClCompile Include="Source\InputSystem.cpp" />
    <ClCompile Include="Source\AudioSystem.cpp" />
    <ClCompile Include="Source\RenderSystem.cpp" />
    <ClCompile Include="Source\ResourceCounterUi.cpp" />
    <ClCompile Include="Source\ResourcesUiManager.cpp" />
    <ClCompile Include="Source\SceneChangeButton.cpp" />
    <ClCompile Include="Source\SplashScreenController.cpp" />
    <ClCompile Include="Source\StaticBody.cpp" />
    <ClCompile Include="Source\Text.cpp" />
    <ClCompile Include="Source\Tilemap.cpp" />
    <ClCompile Include="Source\TilemapCollider.cpp" />
    <ClCompile Include="Source\TilemapEditor.cpp" />
    <ClCompile Include="Source\TilemapItemDropper.cpp" />
    <ClCompile Include="Source\TilemapSprite.cpp" />
    <ClCompile Include="Source\Tilemap.t.cpp" />
    <ClCompile Include="Source\TilemapTextureConnector.cpp" />
    <ClCompile Include="Source\TransformAnimation.cpp" />
    <ClCompile Include="Source\TurretBehavior.cpp" />
    <ClCompile Include="Source\Shader.cpp" />
    <ClCompile Include="Source\Mesh.cpp" />
    <ClCompile Include="Source\Component.cpp" />
    <ClCompile Include="Source\DebugSystem.cpp" />
    <ClCompile Include="Source\Entity.cpp" />
    <ClCompile Include="Source\Engine.cpp" />
    <ClCompile Include="Source\ExampleSystem.cpp" />
    <ClCompile Include="Source\main.cpp" />
    <ClCompile Include="Source\RigidBody.cpp" />
    <ClCompile Include="Source\PlatformSystem.cpp" />
    <ClCompile Include="Source\SceneSystem.cpp" />
    <ClCompile Include="Source\Sprite.cpp" />
    <ClCompile Include="Source\Texture.cpp" />
    <ClCompile Include="Source\Sound.cpp" />
    <ClCompile Include="Source\Transform.cpp" />
    <ClCompile Include="Source\Stream.cpp" />
    <ClCompile Include="Source\CircleCollider.cpp" />
    <ClCompile Include="Source\UiBarSprite.cpp" />
    <ClCompile Include="Source\UiButton.cpp" />
    <ClCompile Include="Source\UiElement.cpp" />
    <ClCompile Include="Source\WavesBehavior.cpp" />
    <ClCompile Include="Source\Stream.t.cpp" />
    <ClCompile Include="Source\WavesInspector.cpp" />
    <ClCompile Include="Source\TileInfoSystem.cpp" />
    <ClCompile Include="Source\WinState.cpp" />
  </ItemGroup>
  <ItemGroup>
    <ClInclude Include="Source\ActionReference.h" />
    <ClInclude Include="Source\Console.h" />
    <ClInclude Include="Source\HideableForeground.h" />
    <ClInclude Include="Source\PauseSystem.h" />
    <ClInclude Include="Source\PlayBar.h" />
    <ClInclude Include="Source\ResourceCounterUi.h" />
    <ClInclude Include="Source\AssetReference.h" />
    <ClInclude Include="Source\CollisionLayerFlags.h" />
    <ClInclude Include="Source\ComponentReference.h" />
    <ClInclude Include="Source\EditorCameraController.h" />
    <ClInclude Include="Source\EntityReference.h" />
    <ClInclude Include="Source\EventListener.h" />
    <ClInclude Include="Source\EventSystem.h" />
    <ClInclude Include="Source\AudioListener.h" />
    <ClInclude Include="Source\ExampleComponent.h" />
    <ClInclude Include="Source\HealthBar.h" />
    <ClInclude Include="Source\CameraBehavior.h" />
    <ClInclude Include="Source\Lifetime.h" />
    <ClInclude Include="Source\Nineslice.h" />
    <ClInclude Include="Source\ResourcesUiManager.h" />
    <ClInclude Include="Source\SceneChangeButton.h" />
    <ClInclude Include="Source\SplashScreenController.h" />
    <ClInclude Include="Source\TilemapEditor.h" />
    <ClInclude Include="Source\TilemapTextureConnector.h" />
    <ClInclude Include="Source\UiBarSprite.h" />
    <ClInclude Include="Source\Inventory.h" />
    <ClInclude Include="Source\ComponentSystem.h" />
    <ClInclude Include="Source\ItemCollector.h" />
    <ClInclude Include="Source\ItemComponent.h" />
    <ClInclude Include="Source\ItemStack.h" />
    <ClInclude Include="Source\Light.h" />
    <ClInclude Include="Source\LightingSystem.h" />
    <ClInclude Include="Source\LootTable.h" />
    <ClInclude Include="Source\MiningLaser.h" />
    <ClInclude Include="Source\Health.h" />
    <ClInclude Include="Source\FileExplorer.h" />
    <ClInclude Include="imgui\imgui_stdlib.h" />
    <ClInclude Include="Source\Generator.h" />
    <ClInclude Include="Source\Inspection.h" />
    <ClInclude Include="Source\HomeBase.h" />
    <ClInclude Include="Source\CheatSystem.h" />
    <ClInclude Include="Source\Bullet.h" />
    <ClInclude Include="Source\Camera.h" />
    <ClInclude Include="Source\ConstructionBehavior.h" />
    <ClInclude Include="Source\Curve.h" />
    <ClInclude Include="Source\EffectAnimator.h" />
    <ClInclude Include="Source\Emitter.h" />
    <ClInclude Include="Source\EnemyBehavior.h" />
    <ClInclude Include="imgui\implot.h" />
    <ClInclude Include="imgui\implot_internal.h" />
    <ClInclude Include="Source\ISerializable.h" />
    <ClInclude Include="Source\EmitterSprite.h" />
    <ClInclude Include="Source\ParticleSystem.h" />
    <ClInclude Include="Source\Pathfinder.h" />
    <ClInclude Include="Source\Pool.h" />
    <ClInclude Include="Source\CollisionData.h" />
    <ClInclude Include="Source\PlayerController.h" />
    <ClInclude Include="Source\Animation.h" />
    <ClInclude Include="Source\AnimationAsset.h" />
    <ClInclude Include="Source\AssetLibrarySystem.h" />
    <ClInclude Include="Source\BehaviorSystem.h" />
    <ClInclude Include="Source\CameraSystem.h" />
    <ClInclude Include="Source\CollisionSystem.h" />
    <ClInclude Include="Source\ComponentFactory.h" />
    <ClInclude Include="Source\Behavior.h" />
    <ClInclude Include="Source\Collider.h" />
    <ClInclude Include="Source\EntitySystem.h" />
    <ClInclude Include="Source\RigidBody.h" />
    <ClInclude Include="Source\StaticBody.h" />
    <ClInclude Include="Source\Text.h" />
    <ClInclude Include="Source\TileInfoSystem.h" />
    <ClInclude Include="Source\TilemapCollider.h" />
    <ClInclude Include="Source\TilemapItemDropper.h" />
    <ClInclude Include="Source\TilemapSprite.h" />
    <ClInclude Include="Source\Tilemap.h" />
    <ClInclude Include="Source\TransformAnimation.h" />
    <ClInclude Include="Source\TurretBehavior.h" />
    <ClInclude Include="Source\AudioPlayer.h" />
    <ClInclude Include="Source\InputSystem.h" />
    <ClInclude Include="Source\Sound.h" />
    <ClInclude Include="Source\AudioSystem.h" />
    <ClInclude Include="Source\RenderSystem.h" />
    <ClInclude Include="Source\Shader.h" />
    <ClInclude Include="Source\Mesh.h" />
    <ClInclude Include="Source\ExampleSystem.h" />
    <ClInclude Include="Source\Engine.h" />
    <ClInclude Include="imgui\imconfig.h" />
    <ClInclude Include="imgui\imgui.h" />
    <ClInclude Include="imgui\imgui_impl_glfw.h" />
    <ClInclude Include="imgui\imgui_impl_opengl3.h" />
    <ClInclude Include="imgui\imgui_impl_opengl3_loader.h" />
    <ClInclude Include="imgui\imgui_internal.h" />
    <ClInclude Include="imgui\imstb_rectpack.h" />
    <ClInclude Include="imgui\imstb_textedit.h" />
    <ClInclude Include="imgui\imstb_truetype.h" />
    <ClInclude Include="Source\basics.h" />
    <ClInclude Include="Source\Component.h" />
    <ClInclude Include="Source\DebugSystem.h" />
    <ClInclude Include="Source\Entity.h" />
    <ClInclude Include="Source\PlatformSystem.h" />
    <ClInclude Include="Source\SceneSystem.h" />
    <ClInclude Include="Source\Sprite.h" />
    <ClInclude Include="Source\System.h" />
    <ClInclude Include="Source\Texture.h" />
    <ClInclude Include="Source\Transform.h" />
    <ClInclude Include="Source\Stream.h" />
    <ClInclude Include="Source\CircleCollider.h" />
    <ClInclude Include="Source\UiButton.h" />
    <ClInclude Include="Source\UiElement.h" />
    <ClInclude Include="Source\WavesBehavior.h" />
    <ClInclude Include="Source\WinState.h" />
  </ItemGroup>
  <ItemGroup>
    <None Include="Data\EngineConfig.json" />
    <None Include="Data\Scenes\collisionTest.scene.json" />
    <None Include="Data\Scenes\ConstructionTest.scene.json" />
    <None Include="Data\Scenes\GameOver.scene.json" />
    <None Include="Data\Scenes\GameWin.scene.json" />
    <None Include="Data\Scenes\MapTest.scene.json" />
    <None Include="Data\Scenes\Prototype.scene.json" />
    <None Include="Data\Scenes\SplashScreen.scene.json" />
    <None Include="Data\Scenes\Template.scene.json" />
    <None Include="Data\shaders\nineslice.frag" />
    <None Include="Data\shaders\nineslice.vert" />
    <None Include="Data\shaders\UiBar.frag" />
    <None Include="Data\shaders\lighting.frag" />
    <None Include="Data\shaders\particles.frag" />
    <None Include="Data\shaders\particles.vert" />
    <None Include="Data\shaders\particles_compute.glsl" />
    <None Include="Data\shaders\shadows.vert" />
    <None Include="Data\shaders\spotlight.frag" />
    <None Include="Data\shaders\texture.frag" />
    <None Include="Data\shaders\tile_instancing.vert" />
    <None Include="Data\shaders\vshader.vert" />
  </ItemGroup>
  <Import Project="$(VCTargetsPath)\Microsoft.Cpp.targets" />
  <ImportGroup Label="ExtensionTargets">
    <Import Project="packages\Microsoft.Windows.CppWinRT.2.0.220531.1\build\native\Microsoft.Windows.CppWinRT.targets" Condition="Exists('packages\Microsoft.Windows.CppWinRT.2.0.220531.1\build\native\Microsoft.Windows.CppWinRT.targets')" />
  </ImportGroup>
  <ProjectExtensions>
    <VisualStudio>
      <UserProperties Data_4Scenes_4GameWin_1scene_1json__JsonSchema="https://developer.1password.com/schema/ssh-agent-config.json" />
    </VisualStudio>
  </ProjectExtensions>
</Project><|MERGE_RESOLUTION|>--- conflicted
+++ resolved
@@ -273,11 +273,8 @@
     </PostBuildEvent>
   </ItemDefinitionGroup>
   <ItemGroup>
-<<<<<<< HEAD
+    <ClCompile Include="Source\ActionReference.cpp" />
     <ClCompile Include="Source\AssetLibrarySystem.cpp" />
-=======
-    <ClCompile Include="Source\ActionReference.cpp" />
->>>>>>> 99b75ce3
     <ClCompile Include="Source\AssetReference.t.cpp" />
     <ClCompile Include="Source\AudioListener.cpp" />
     <ClCompile Include="Source\CollisionLayerFlags.cpp" />
