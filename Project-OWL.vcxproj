﻿<?xml version="1.0" encoding="utf-8"?>
<Project DefaultTargets="Build" xmlns="http://schemas.microsoft.com/developer/msbuild/2003">
  <Import Project="packages\Microsoft.Windows.CppWinRT.2.0.220531.1\build\native\Microsoft.Windows.CppWinRT.props" Condition="Exists('packages\Microsoft.Windows.CppWinRT.2.0.220531.1\build\native\Microsoft.Windows.CppWinRT.props')" />
  <ItemGroup Label="ProjectConfigurations">
    <ProjectConfiguration Include="Debug|Win32">
      <Configuration>Debug</Configuration>
      <Platform>Win32</Platform>
    </ProjectConfiguration>
    <ProjectConfiguration Include="ReleaseEditor|Win32">
      <Configuration>ReleaseEditor</Configuration>
      <Platform>Win32</Platform>
    </ProjectConfiguration>
    <ProjectConfiguration Include="ReleaseEditor|x64">
      <Configuration>ReleaseEditor</Configuration>
      <Platform>x64</Platform>
    </ProjectConfiguration>
    <ProjectConfiguration Include="Release|Win32">
      <Configuration>Release</Configuration>
      <Platform>Win32</Platform>
    </ProjectConfiguration>
    <ProjectConfiguration Include="Debug|x64">
      <Configuration>Debug</Configuration>
      <Platform>x64</Platform>
    </ProjectConfiguration>
    <ProjectConfiguration Include="Release|x64">
      <Configuration>Release</Configuration>
      <Platform>x64</Platform>
    </ProjectConfiguration>
  </ItemGroup>
  <PropertyGroup Label="Globals">
    <VCProjectVersion>16.0</VCProjectVersion>
    <Keyword>Win32Proj</Keyword>
    <ProjectGuid>{06b42595-9421-448f-b9fd-d4e02b88de02}</ProjectGuid>
    <RootNamespace>ProjectOWL</RootNamespace>
    <WindowsTargetPlatformVersion>10.0</WindowsTargetPlatformVersion>
  </PropertyGroup>
  <Import Project="$(VCTargetsPath)\Microsoft.Cpp.Default.props" />
  <PropertyGroup Condition="'$(Configuration)|$(Platform)'=='Debug|Win32'" Label="Configuration">
    <ConfigurationType>Application</ConfigurationType>
    <UseDebugLibraries>true</UseDebugLibraries>
    <PlatformToolset>v143</PlatformToolset>
    <CharacterSet>Unicode</CharacterSet>
  </PropertyGroup>
  <PropertyGroup Condition="'$(Configuration)|$(Platform)'=='Release|Win32'" Label="Configuration">
    <ConfigurationType>Application</ConfigurationType>
    <UseDebugLibraries>false</UseDebugLibraries>
    <PlatformToolset>v143</PlatformToolset>
    <WholeProgramOptimization>true</WholeProgramOptimization>
    <CharacterSet>Unicode</CharacterSet>
  </PropertyGroup>
  <PropertyGroup Condition="'$(Configuration)|$(Platform)'=='ReleaseEditor|Win32'" Label="Configuration">
    <ConfigurationType>Application</ConfigurationType>
    <UseDebugLibraries>false</UseDebugLibraries>
    <PlatformToolset>v143</PlatformToolset>
    <WholeProgramOptimization>true</WholeProgramOptimization>
    <CharacterSet>Unicode</CharacterSet>
  </PropertyGroup>
  <PropertyGroup Condition="'$(Configuration)|$(Platform)'=='Debug|x64'" Label="Configuration">
    <ConfigurationType>Application</ConfigurationType>
    <UseDebugLibraries>true</UseDebugLibraries>
    <PlatformToolset>v143</PlatformToolset>
    <CharacterSet>Unicode</CharacterSet>
  </PropertyGroup>
  <PropertyGroup Condition="'$(Configuration)|$(Platform)'=='Release|x64'" Label="Configuration">
    <ConfigurationType>Application</ConfigurationType>
    <UseDebugLibraries>false</UseDebugLibraries>
    <PlatformToolset>v143</PlatformToolset>
    <WholeProgramOptimization>true</WholeProgramOptimization>
    <CharacterSet>Unicode</CharacterSet>
  </PropertyGroup>
  <PropertyGroup Condition="'$(Configuration)|$(Platform)'=='ReleaseEditor|x64'" Label="Configuration">
    <ConfigurationType>Application</ConfigurationType>
    <UseDebugLibraries>false</UseDebugLibraries>
    <PlatformToolset>v143</PlatformToolset>
    <WholeProgramOptimization>true</WholeProgramOptimization>
    <CharacterSet>Unicode</CharacterSet>
  </PropertyGroup>
  <Import Project="$(VCTargetsPath)\Microsoft.Cpp.props" />
  <ImportGroup Label="ExtensionSettings">
  </ImportGroup>
  <ImportGroup Label="Shared">
  </ImportGroup>
  <ImportGroup Label="PropertySheets" Condition="'$(Configuration)|$(Platform)'=='Debug|Win32'">
    <Import Project="$(UserRootDir)\Microsoft.Cpp.$(Platform).user.props" Condition="exists('$(UserRootDir)\Microsoft.Cpp.$(Platform).user.props')" Label="LocalAppDataPlatform" />
  </ImportGroup>
  <ImportGroup Label="PropertySheets" Condition="'$(Configuration)|$(Platform)'=='Release|Win32'">
    <Import Project="$(UserRootDir)\Microsoft.Cpp.$(Platform).user.props" Condition="exists('$(UserRootDir)\Microsoft.Cpp.$(Platform).user.props')" Label="LocalAppDataPlatform" />
  </ImportGroup>
  <ImportGroup Condition="'$(Configuration)|$(Platform)'=='ReleaseEditor|Win32'" Label="PropertySheets">
    <Import Project="$(UserRootDir)\Microsoft.Cpp.$(Platform).user.props" Condition="exists('$(UserRootDir)\Microsoft.Cpp.$(Platform).user.props')" Label="LocalAppDataPlatform" />
  </ImportGroup>
  <ImportGroup Label="PropertySheets" Condition="'$(Configuration)|$(Platform)'=='Debug|x64'">
    <Import Project="$(UserRootDir)\Microsoft.Cpp.$(Platform).user.props" Condition="exists('$(UserRootDir)\Microsoft.Cpp.$(Platform).user.props')" Label="LocalAppDataPlatform" />
  </ImportGroup>
  <ImportGroup Label="PropertySheets" Condition="'$(Configuration)|$(Platform)'=='Release|x64'">
    <Import Project="$(UserRootDir)\Microsoft.Cpp.$(Platform).user.props" Condition="exists('$(UserRootDir)\Microsoft.Cpp.$(Platform).user.props')" Label="LocalAppDataPlatform" />
  </ImportGroup>
  <ImportGroup Condition="'$(Configuration)|$(Platform)'=='ReleaseEditor|x64'" Label="PropertySheets">
    <Import Project="$(UserRootDir)\Microsoft.Cpp.$(Platform).user.props" Condition="exists('$(UserRootDir)\Microsoft.Cpp.$(Platform).user.props')" Label="LocalAppDataPlatform" />
  </ImportGroup>
  <PropertyGroup Label="UserMacros" />
  <PropertyGroup Condition="'$(Configuration)|$(Platform)'=='Debug|x64'">
    <ExternalIncludePath>$(SolutionDir)libraries\includes;$(ExternalIncludePath)</ExternalIncludePath>
    <LibraryPath>$(SolutionDir)libraries;$(LibraryPath);$(SolutionDir)FMOD\lib\x64</LibraryPath>
    <IncludePath>$(VC_IncludePath);$(WindowsSDK_IncludePath);$(SolutionDir)FMOD\inc;$(SolutionDir)imgui;</IncludePath>
    <IntDir>$(Platform)\$(Configuration)\</IntDir>
  </PropertyGroup>
  <PropertyGroup Condition="'$(Configuration)|$(Platform)'=='Release|x64'">
    <ExternalIncludePath>$(SolutionDir)libraries\includes;$(ExternalIncludePath)</ExternalIncludePath>
    <LibraryPath>$(SolutionDir)libraries;$(LibraryPath);$(SolutionDir)FMOD\lib\x64</LibraryPath>
    <IncludePath>$(VC_IncludePath);$(WindowsSDK_IncludePath);$(SolutionDir)FMOD\inc;</IncludePath>
  </PropertyGroup>
  <PropertyGroup Condition="'$(Configuration)|$(Platform)'=='ReleaseEditor|x64'">
    <ExternalIncludePath>$(SolutionDir)libraries\includes;$(ExternalIncludePath)</ExternalIncludePath>
    <LibraryPath>$(SolutionDir)libraries;$(LibraryPath);$(SolutionDir)FMOD\lib\x64</LibraryPath>
    <IncludePath>$(VC_IncludePath);$(WindowsSDK_IncludePath);$(SolutionDir)FMOD\inc;</IncludePath>
  </PropertyGroup>
  <PropertyGroup Condition="'$(Configuration)|$(Platform)'=='Debug|Win32'">
    <IncludePath>$(VC_IncludePath);$(WindowsSDK_IncludePath);$(SolutionDir)FMOD\inc;$(SolutionDir)imgui;</IncludePath>
    <LibraryPath>$(VC_LibraryPath_x86);$(WindowsSDK_LibraryPath_x86);$(SolutionDir)FMOD\lib\x86</LibraryPath>
  </PropertyGroup>
  <PropertyGroup Condition="'$(Configuration)|$(Platform)'=='Release|Win32'">
    <IncludePath>$(VC_IncludePath);$(WindowsSDK_IncludePath);$(SolutionDir)FMOD\inc;</IncludePath>
    <LibraryPath>$(VC_LibraryPath_x86);$(WindowsSDK_LibraryPath_x86);$(SolutionDir)FMOD\inc\x86</LibraryPath>
  </PropertyGroup>
  <PropertyGroup Condition="'$(Configuration)|$(Platform)'=='ReleaseEditor|Win32'">
    <IncludePath>$(VC_IncludePath);$(WindowsSDK_IncludePath);$(SolutionDir)FMOD\inc;</IncludePath>
    <LibraryPath>$(VC_LibraryPath_x86);$(WindowsSDK_LibraryPath_x86);$(SolutionDir)FMOD\inc\x86</LibraryPath>
  </PropertyGroup>
  <ItemDefinitionGroup Condition="'$(Configuration)|$(Platform)'=='Debug|Win32'">
    <ClCompile>
      <WarningLevel>Level3</WarningLevel>
      <SDLCheck>true</SDLCheck>
      <PreprocessorDefinitions>GLEW_STATIC</PreprocessorDefinitions>
      <ConformanceMode>true</ConformanceMode>
      <AdditionalIncludeDirectories>$(SolutionDir)libraries\includes</AdditionalIncludeDirectories>
      <LanguageStandard>stdcpp20</LanguageStandard>
      <PrecompiledHeader>Use</PrecompiledHeader>
      <PrecompiledHeaderFile>pch.h</PrecompiledHeaderFile>
    </ClCompile>
    <Link>
      <SubSystem>Console</SubSystem>
      <GenerateDebugInformation>true</GenerateDebugInformation>
      <AdditionalOptions>/NODEFAULTLIB:MSVCRT.lib /NODEFAULTLIB:LIBCMT.lib %(AdditionalOptions)</AdditionalOptions>
      <AdditionalLibraryDirectories>$(SolutionDir)libraries</AdditionalLibraryDirectories>
      <AdditionalDependencies>opengl32.lib;glfw3.lib;glew32s.lib; User32.lib; Gdi32.lib; Shell32.lib; fmodL_vc.lib</AdditionalDependencies>
    </Link>
    <PostBuildEvent>
      <Command>copy /Y "$(SolutionDir)FMOD\lib\x86\fmodL.dll" "$(OutDir)fmodL.dll"</Command>
    </PostBuildEvent>
  </ItemDefinitionGroup>
  <ItemDefinitionGroup Condition="'$(Configuration)|$(Platform)'=='Release|Win32'">
    <ClCompile>
      <WarningLevel>Level3</WarningLevel>
      <FunctionLevelLinking>true</FunctionLevelLinking>
      <IntrinsicFunctions>true</IntrinsicFunctions>
      <SDLCheck>true</SDLCheck>
      <PreprocessorDefinitions>GLEW_STATIC</PreprocessorDefinitions>
      <ConformanceMode>true</ConformanceMode>
      <AdditionalIncludeDirectories>$(SolutionDir)libraries\includes</AdditionalIncludeDirectories>
      <LanguageStandard>stdcpp20</LanguageStandard>
      <PrecompiledHeader>Use</PrecompiledHeader>
      <PrecompiledHeaderFile>pch.h</PrecompiledHeaderFile>
    </ClCompile>
    <Link>
      <SubSystem>Console</SubSystem>
      <EnableCOMDATFolding>true</EnableCOMDATFolding>
      <OptimizeReferences>true</OptimizeReferences>
      <GenerateDebugInformation>true</GenerateDebugInformation>
      <AdditionalLibraryDirectories>$(SolutionDir)libraries</AdditionalLibraryDirectories>
      <AdditionalDependencies>opengl32.lib;glfw3.lib;glew32s.lib; User32.lib; Gdi32.lib; Shell32.lib; fmod_vc.lib;</AdditionalDependencies>
    </Link>
    <PostBuildEvent>
      <Command>copy /Y "$(SolutionDir)FMOD\lib\x86\fmod.dll" "$(OutDir)fmod.dll"
xcopy /Y "$(SolutionDir)Data" "$(OutDir)Data"</Command>
    </PostBuildEvent>
  </ItemDefinitionGroup>
  <ItemDefinitionGroup Condition="'$(Configuration)|$(Platform)'=='ReleaseEditor|Win32'">
    <ClCompile>
      <WarningLevel>Level3</WarningLevel>
      <FunctionLevelLinking>true</FunctionLevelLinking>
      <IntrinsicFunctions>true</IntrinsicFunctions>
      <SDLCheck>true</SDLCheck>
      <PreprocessorDefinitions>GLEW_STATIC</PreprocessorDefinitions>
      <ConformanceMode>true</ConformanceMode>
      <AdditionalIncludeDirectories>$(SolutionDir)libraries\includes</AdditionalIncludeDirectories>
      <LanguageStandard>stdcpp20</LanguageStandard>
      <PrecompiledHeader>Use</PrecompiledHeader>
      <PrecompiledHeaderFile>pch.h</PrecompiledHeaderFile>
    </ClCompile>
    <Link>
      <SubSystem>Console</SubSystem>
      <EnableCOMDATFolding>true</EnableCOMDATFolding>
      <OptimizeReferences>true</OptimizeReferences>
      <GenerateDebugInformation>true</GenerateDebugInformation>
      <AdditionalLibraryDirectories>$(SolutionDir)libraries</AdditionalLibraryDirectories>
      <AdditionalDependencies>opengl32.lib;glfw3.lib;glew32s.lib; User32.lib; Gdi32.lib; Shell32.lib; fmod_vc.lib;</AdditionalDependencies>
    </Link>
    <PostBuildEvent>
      <Command>copy /Y "$(SolutionDir)FMOD\lib\x86\fmod.dll" "$(OutDir)fmod.dll"
xcopy /Y "$(SolutionDir)Data" "$(OutDir)Data"</Command>
    </PostBuildEvent>
  </ItemDefinitionGroup>
  <ItemDefinitionGroup Condition="'$(Configuration)|$(Platform)'=='Debug|x64'">
    <ClCompile>
      <WarningLevel>Level3</WarningLevel>
      <SDLCheck>true</SDLCheck>
      <PreprocessorDefinitions>DEBUG;GLEW_STATIC</PreprocessorDefinitions>
      <ConformanceMode>true</ConformanceMode>
      <AdditionalIncludeDirectories>$(SolutionDir)rapidjson;$(SolutionDir)imgui;$(SolutionDir)libraries\includes</AdditionalIncludeDirectories>
      <LanguageStandard>stdcpp20</LanguageStandard>
      <MultiProcessorCompilation>true</MultiProcessorCompilation>
      <PrecompiledHeader>Use</PrecompiledHeader>
      <PrecompiledHeaderFile>pch.h</PrecompiledHeaderFile>
    </ClCompile>
    <Link>
      <SubSystem>Console</SubSystem>
      <GenerateDebugInformation>true</GenerateDebugInformation>
      <AdditionalLibraryDirectories>$(SolutionDir)rapidjson;$(SolutionDir)libraries</AdditionalLibraryDirectories>
      <AdditionalOptions>/NODEFAULTLIB:MSVCRT.lib /NODEFAULTLIB:LIBCMT.lib %(AdditionalOptions)</AdditionalOptions>
      <AdditionalDependencies>opengl32.lib;glfw3.lib;glew32s.lib; User32.lib; Gdi32.lib; Shell32.lib; fmodL_vc.lib</AdditionalDependencies>
    </Link>
    <PostBuildEvent>
      <Command>copy /Y "$(SolutionDir)FMOD\lib\x64\fmodL.dll" "$(OutDir)fmodL.dll"</Command>
    </PostBuildEvent>
  </ItemDefinitionGroup>
  <ItemDefinitionGroup Condition="'$(Configuration)|$(Platform)'=='Release|x64'">
    <ClCompile>
      <WarningLevel>Level3</WarningLevel>
      <FunctionLevelLinking>true</FunctionLevelLinking>
      <IntrinsicFunctions>true</IntrinsicFunctions>
      <SDLCheck>true</SDLCheck>
      <PreprocessorDefinitions>GLEW_STATIC;NDEBUG</PreprocessorDefinitions>
      <ConformanceMode>true</ConformanceMode>
      <AdditionalIncludeDirectories>$(SolutionDir)rapidjson;$(SolutionDir)imgui;$(SolutionDir)libraries\includes</AdditionalIncludeDirectories>
      <RuntimeLibrary>MultiThreadedDLL</RuntimeLibrary>
      <LanguageStandard>stdcpp20</LanguageStandard>
      <MultiProcessorCompilation>true</MultiProcessorCompilation>
      <Optimization>MaxSpeed</Optimization>
      <WholeProgramOptimization>true</WholeProgramOptimization>
      <PrecompiledHeader>Use</PrecompiledHeader>
      <PrecompiledHeaderFile>pch.h</PrecompiledHeaderFile>
    </ClCompile>
    <Link>
      <SubSystem>Console</SubSystem>
      <EnableCOMDATFolding>true</EnableCOMDATFolding>
      <OptimizeReferences>true</OptimizeReferences>
      <GenerateDebugInformation>true</GenerateDebugInformation>
      <AdditionalLibraryDirectories>$(SolutionDir)rapidjson;$(SolutionDir)libraries</AdditionalLibraryDirectories>
      <AdditionalDependencies>opengl32.lib;glfw3.lib;glew32s.lib; User32.lib; Gdi32.lib; Shell32.lib; fmod_vc.lib;</AdditionalDependencies>
    </Link>
    <PostBuildEvent>
      <Command>copy /Y "$(SolutionDir)FMOD\lib\x64\fmod.dll" "$(OutDir)fmod.dll"
xcopy /Y /E "$(SolutionDir)Data\" "$(OutDir)\Data\"</Command>
    </PostBuildEvent>
  </ItemDefinitionGroup>
  <ItemDefinitionGroup Condition="'$(Configuration)|$(Platform)'=='ReleaseEditor|x64'">
    <ClCompile>
      <WarningLevel>Level3</WarningLevel>
      <FunctionLevelLinking>true</FunctionLevelLinking>
      <IntrinsicFunctions>true</IntrinsicFunctions>
      <SDLCheck>true</SDLCheck>
      <PreprocessorDefinitions>GLEW_STATIC;RELEASEEDITOR</PreprocessorDefinitions>
      <ConformanceMode>true</ConformanceMode>
      <AdditionalIncludeDirectories>$(SolutionDir)rapidjson;$(SolutionDir)imgui;$(SolutionDir)libraries\includes</AdditionalIncludeDirectories>
      <RuntimeLibrary>MultiThreadedDLL</RuntimeLibrary>
      <LanguageStandard>stdcpp20</LanguageStandard>
      <MultiProcessorCompilation>true</MultiProcessorCompilation>
      <Optimization>MaxSpeed</Optimization>
      <WholeProgramOptimization>true</WholeProgramOptimization>
      <PrecompiledHeader>Use</PrecompiledHeader>
      <PrecompiledHeaderFile>pch.h</PrecompiledHeaderFile>
    </ClCompile>
    <Link>
      <SubSystem>Console</SubSystem>
      <EnableCOMDATFolding>true</EnableCOMDATFolding>
      <OptimizeReferences>true</OptimizeReferences>
      <GenerateDebugInformation>true</GenerateDebugInformation>
      <AdditionalLibraryDirectories>$(SolutionDir)rapidjson;$(SolutionDir)libraries</AdditionalLibraryDirectories>
      <AdditionalDependencies>opengl32.lib;glfw3.lib;glew32s.lib; User32.lib; Gdi32.lib; Shell32.lib; fmod_vc.lib;</AdditionalDependencies>
    </Link>
    <PostBuildEvent>
      <Command>copy /Y "$(SolutionDir)FMOD\lib\x64\fmod.dll" "$(OutDir)fmod.dll"
xcopy /Y /E "$(SolutionDir)Data\" "$(OutDir)\Data\"</Command>
    </PostBuildEvent>
  </ItemDefinitionGroup>
  <ItemGroup>
    <ClCompile Include="Source\ActionReference.cpp" />
    <ClCompile Include="Source\AssetLibrarySystem.cpp" />
    <ClCompile Include="Source\AssetReference.t.cpp" />
    <ClCompile Include="Source\AudioListener.cpp" />
    <ClCompile Include="Source\BuildingSelectionButton.cpp" />
    <ClCompile Include="Source\BulletAoe.cpp" />
    <ClCompile Include="Source\BulletAoePulse.cpp" />
    <ClCompile Include="Source\CollisionLayerFlags.cpp" />
    <ClCompile Include="Source\ComponentReference.t.h" />
    <ClCompile Include="Source\Console.cpp" />
    <ClCompile Include="Source\ControlPrompt.cpp" />
    <ClCompile Include="Source\ControlPromptSystem.cpp" />
    <ClCompile Include="Source\DestructibleTilemap.cpp" />
    <ClCompile Include="Source\EditorCameraController.cpp" />
    <ClCompile Include="Source\EntityReference.cpp" />
    <ClCompile Include="Source\EventSystem.cpp" />
    <ClCompile Include="Source\ExampleComponent.cpp" />
    <ClCompile Include="Source\Health.cpp" />
    <ClCompile Include="Source\FileExplorer.cpp" />
    <ClCompile Include="imgui\imgui_stdlib.cpp">
      <PrecompiledHeader Condition="'$(Configuration)|$(Platform)'=='Debug|x64'">NotUsing</PrecompiledHeader>
      <PrecompiledHeader Condition="'$(Configuration)|$(Platform)'=='Release|Win32'">NotUsing</PrecompiledHeader>
      <PrecompiledHeader Condition="'$(Configuration)|$(Platform)'=='Release|x64'">NotUsing</PrecompiledHeader>
      <PrecompiledHeader Condition="'$(Configuration)|$(Platform)'=='ReleaseEditor|Win32'">NotUsing</PrecompiledHeader>
      <PrecompiledHeaderFile Condition="'$(Configuration)|$(Platform)'=='ReleaseEditor|Win32'">
      </PrecompiledHeaderFile>
      <PrecompiledHeader Condition="'$(Configuration)|$(Platform)'=='ReleaseEditor|x64'">NotUsing</PrecompiledHeader>
      <PrecompiledHeaderFile Condition="'$(Configuration)|$(Platform)'=='ReleaseEditor|x64'">
      </PrecompiledHeaderFile>
    </ClCompile>
    <ClCompile Include="Source\HideableForeground.cpp" />
    <ClCompile Include="Source\HomeBase.cpp" />
    <ClCompile Include="Source\CheatSystem.cpp" />
    <ClCompile Include="Source\Bullet.cpp" />
    <ClCompile Include="Source\Camera.cpp" />
    <ClCompile Include="Source\ConstructionBehavior.cpp" />
    <ClCompile Include="Source\Curve.cpp" />
    <ClCompile Include="Source\EffectAnimator.cpp" />
    <ClCompile Include="Source\Emitter.cpp" />
    <ClCompile Include="Source\EnemyBehavior.cpp" />
    <ClCompile Include="imgui\implot.cpp">
      <PrecompiledHeader Condition="'$(Configuration)|$(Platform)'=='Debug|x64'">NotUsing</PrecompiledHeader>
      <PrecompiledHeader Condition="'$(Configuration)|$(Platform)'=='Release|Win32'">NotUsing</PrecompiledHeader>
      <PrecompiledHeader Condition="'$(Configuration)|$(Platform)'=='Release|x64'">NotUsing</PrecompiledHeader>
      <PrecompiledHeader Condition="'$(Configuration)|$(Platform)'=='ReleaseEditor|Win32'">NotUsing</PrecompiledHeader>
      <PrecompiledHeaderFile Condition="'$(Configuration)|$(Platform)'=='ReleaseEditor|Win32'">
      </PrecompiledHeaderFile>
      <PrecompiledHeader Condition="'$(Configuration)|$(Platform)'=='ReleaseEditor|x64'">NotUsing</PrecompiledHeader>
      <PrecompiledHeaderFile Condition="'$(Configuration)|$(Platform)'=='ReleaseEditor|x64'">
      </PrecompiledHeaderFile>
    </ClCompile>
    <ClCompile Include="imgui\implot_demo.cpp">
      <PrecompiledHeader Condition="'$(Configuration)|$(Platform)'=='Debug|x64'">NotUsing</PrecompiledHeader>
      <PrecompiledHeader Condition="'$(Configuration)|$(Platform)'=='Release|Win32'">NotUsing</PrecompiledHeader>
      <PrecompiledHeader Condition="'$(Configuration)|$(Platform)'=='Release|x64'">NotUsing</PrecompiledHeader>
      <PrecompiledHeader Condition="'$(Configuration)|$(Platform)'=='ReleaseEditor|Win32'">NotUsing</PrecompiledHeader>
      <PrecompiledHeaderFile Condition="'$(Configuration)|$(Platform)'=='ReleaseEditor|Win32'">
      </PrecompiledHeaderFile>
      <PrecompiledHeader Condition="'$(Configuration)|$(Platform)'=='ReleaseEditor|x64'">NotUsing</PrecompiledHeader>
      <PrecompiledHeaderFile Condition="'$(Configuration)|$(Platform)'=='ReleaseEditor|x64'">
      </PrecompiledHeaderFile>
    </ClCompile>
    <ClCompile Include="imgui\implot_items.cpp">
      <PrecompiledHeader Condition="'$(Configuration)|$(Platform)'=='Debug|x64'">NotUsing</PrecompiledHeader>
      <PrecompiledHeader Condition="'$(Configuration)|$(Platform)'=='Release|Win32'">NotUsing</PrecompiledHeader>
      <PrecompiledHeader Condition="'$(Configuration)|$(Platform)'=='Release|x64'">NotUsing</PrecompiledHeader>
      <PrecompiledHeader Condition="'$(Configuration)|$(Platform)'=='ReleaseEditor|Win32'">NotUsing</PrecompiledHeader>
      <PrecompiledHeaderFile Condition="'$(Configuration)|$(Platform)'=='ReleaseEditor|Win32'">
      </PrecompiledHeaderFile>
      <PrecompiledHeader Condition="'$(Configuration)|$(Platform)'=='ReleaseEditor|x64'">NotUsing</PrecompiledHeader>
      <PrecompiledHeaderFile Condition="'$(Configuration)|$(Platform)'=='ReleaseEditor|x64'">
      </PrecompiledHeaderFile>
    </ClCompile>
    <ClCompile Include="Source\HealthBar.cpp" />
    <ClCompile Include="Source\Generator.cpp" />
    <ClCompile Include="Source\InputAction.cpp" />
    <ClCompile Include="Source\InputCallback.cpp" />
    <ClCompile Include="Source\InputInspector.cpp" />
    <ClCompile Include="Source\Inspection.cpp" />
    <ClCompile Include="Source\EmitterSprite.cpp" />
    <ClCompile Include="Source\Interactable.cpp" />
    <ClCompile Include="Source\Interactor.cpp" />
    <ClCompile Include="Source\Inventory.cpp" />
    <ClCompile Include="Source\ItemCollector.cpp" />
    <ClCompile Include="Source\ItemComponent.cpp" />
    <ClCompile Include="Source\ItemStack.cpp" />
    <ClCompile Include="Source\LaserUpgrade.cpp" />
    <ClCompile Include="Source\Lifetime.cpp" />
    <ClCompile Include="Source\Light.cpp" />
    <ClCompile Include="Source\LightingSystem.cpp" />
    <ClCompile Include="Source\LootTable.cpp" />
    <ClCompile Include="Source\MiningLaser.cpp" />
    <ClCompile Include="Source\Nineslice.cpp" />
    <ClCompile Include="Source\orbitbehavior.cpp" />
    <ClCompile Include="Source\ParticleSystem.cpp" />
    <ClCompile Include="Source\CameraBehavior.cpp" />
    <ClCompile Include="Source\PathfinderSource.cpp" />
    <ClCompile Include="Source\PathfinderTarget.cpp" />
    <ClCompile Include="Source\PathfindSystem.cpp" />
    <ClCompile Include="Source\pause.cpp" />
    <ClCompile Include="Source\PauseSystem.cpp" />
    <ClCompile Include="Source\pch.cpp">
      <PrecompiledHeader Condition="'$(Configuration)|$(Platform)'=='Debug|Win32'">Create</PrecompiledHeader>
      <PrecompiledHeader Condition="'$(Configuration)|$(Platform)'=='Release|Win32'">Create</PrecompiledHeader>
      <PrecompiledHeader Condition="'$(Configuration)|$(Platform)'=='ReleaseEditor|Win32'">Create</PrecompiledHeader>
      <PrecompiledHeader Condition="'$(Configuration)|$(Platform)'=='Debug|x64'">Create</PrecompiledHeader>
      <PrecompiledHeader Condition="'$(Configuration)|$(Platform)'=='Release|x64'">Create</PrecompiledHeader>
      <PrecompiledHeader Condition="'$(Configuration)|$(Platform)'=='ReleaseEditor|x64'">Create</PrecompiledHeader>
      <AdditionalOptions Condition="'$(Configuration)|$(Platform)'=='Debug|x64'">/Zc:preprocessor %(AdditionalOptions)</AdditionalOptions>
      <AdditionalOptions Condition="'$(Configuration)|$(Platform)'=='Release|Win32'">/Zc:preprocessor %(AdditionalOptions)</AdditionalOptions>
      <AdditionalOptions Condition="'$(Configuration)|$(Platform)'=='Release|x64'">/Zc:preprocessor %(AdditionalOptions)</AdditionalOptions>
      <AdditionalOptions Condition="'$(Configuration)|$(Platform)'=='ReleaseEditor|Win32'">/Zc:preprocessor %(AdditionalOptions)</AdditionalOptions>
      <AdditionalOptions Condition="'$(Configuration)|$(Platform)'=='ReleaseEditor|x64'">/Zc:preprocessor %(AdditionalOptions)</AdditionalOptions>
    </ClCompile>
    <ClCompile Include="Source\PlayBar.cpp" />
    <ClCompile Include="Source\Pool.cpp" />
    <ClCompile Include="Source\Lua.cpp" />
    <ClCompile Include="Source\PlayerController.cpp" />
    <ClCompile Include="Source\AssetLibrarySystem.t.cpp" />
    <ClCompile Include="Source\CameraSystem.cpp" />
    <ClCompile Include="Source\CollisionSystem.cpp" />
    <ClCompile Include="imgui\imgui.cpp">
      <PrecompiledHeader Condition="'$(Configuration)|$(Platform)'=='Debug|x64'">NotUsing</PrecompiledHeader>
      <PrecompiledHeader Condition="'$(Configuration)|$(Platform)'=='Release|Win32'">NotUsing</PrecompiledHeader>
      <PrecompiledHeader Condition="'$(Configuration)|$(Platform)'=='Release|x64'">NotUsing</PrecompiledHeader>
      <PrecompiledHeader Condition="'$(Configuration)|$(Platform)'=='ReleaseEditor|Win32'">NotUsing</PrecompiledHeader>
      <PrecompiledHeaderFile Condition="'$(Configuration)|$(Platform)'=='ReleaseEditor|Win32'">
      </PrecompiledHeaderFile>
      <PrecompiledHeader Condition="'$(Configuration)|$(Platform)'=='ReleaseEditor|x64'">NotUsing</PrecompiledHeader>
      <PrecompiledHeaderFile Condition="'$(Configuration)|$(Platform)'=='ReleaseEditor|x64'">
      </PrecompiledHeaderFile>
    </ClCompile>
    <ClCompile Include="imgui\imgui_demo.cpp">
      <PrecompiledHeader Condition="'$(Configuration)|$(Platform)'=='Debug|x64'">NotUsing</PrecompiledHeader>
      <PrecompiledHeader Condition="'$(Configuration)|$(Platform)'=='Release|Win32'">NotUsing</PrecompiledHeader>
      <PrecompiledHeader Condition="'$(Configuration)|$(Platform)'=='Release|x64'">NotUsing</PrecompiledHeader>
      <PrecompiledHeader Condition="'$(Configuration)|$(Platform)'=='ReleaseEditor|Win32'">NotUsing</PrecompiledHeader>
      <PrecompiledHeaderFile Condition="'$(Configuration)|$(Platform)'=='ReleaseEditor|Win32'">
      </PrecompiledHeaderFile>
      <PrecompiledHeader Condition="'$(Configuration)|$(Platform)'=='ReleaseEditor|x64'">NotUsing</PrecompiledHeader>
      <PrecompiledHeaderFile Condition="'$(Configuration)|$(Platform)'=='ReleaseEditor|x64'">
      </PrecompiledHeaderFile>
    </ClCompile>
    <ClCompile Include="imgui\imgui_draw.cpp">
      <PrecompiledHeader Condition="'$(Configuration)|$(Platform)'=='Debug|x64'">NotUsing</PrecompiledHeader>
      <PrecompiledHeader Condition="'$(Configuration)|$(Platform)'=='Release|Win32'">NotUsing</PrecompiledHeader>
      <PrecompiledHeader Condition="'$(Configuration)|$(Platform)'=='Release|x64'">NotUsing</PrecompiledHeader>
      <PrecompiledHeader Condition="'$(Configuration)|$(Platform)'=='ReleaseEditor|Win32'">NotUsing</PrecompiledHeader>
      <PrecompiledHeaderFile Condition="'$(Configuration)|$(Platform)'=='ReleaseEditor|Win32'">
      </PrecompiledHeaderFile>
      <PrecompiledHeader Condition="'$(Configuration)|$(Platform)'=='ReleaseEditor|x64'">NotUsing</PrecompiledHeader>
      <PrecompiledHeaderFile Condition="'$(Configuration)|$(Platform)'=='ReleaseEditor|x64'">
      </PrecompiledHeaderFile>
    </ClCompile>
    <ClCompile Include="imgui\imgui_impl_glfw.cpp">
      <PrecompiledHeader Condition="'$(Configuration)|$(Platform)'=='Debug|x64'">NotUsing</PrecompiledHeader>
      <PrecompiledHeader Condition="'$(Configuration)|$(Platform)'=='Release|Win32'">NotUsing</PrecompiledHeader>
      <PrecompiledHeader Condition="'$(Configuration)|$(Platform)'=='Release|x64'">NotUsing</PrecompiledHeader>
      <PrecompiledHeader Condition="'$(Configuration)|$(Platform)'=='ReleaseEditor|Win32'">NotUsing</PrecompiledHeader>
      <PrecompiledHeaderFile Condition="'$(Configuration)|$(Platform)'=='ReleaseEditor|Win32'">
      </PrecompiledHeaderFile>
      <PrecompiledHeader Condition="'$(Configuration)|$(Platform)'=='ReleaseEditor|x64'">NotUsing</PrecompiledHeader>
      <PrecompiledHeaderFile Condition="'$(Configuration)|$(Platform)'=='ReleaseEditor|x64'">
      </PrecompiledHeaderFile>
    </ClCompile>
    <ClCompile Include="imgui\imgui_impl_opengl3.cpp">
      <PrecompiledHeader Condition="'$(Configuration)|$(Platform)'=='Debug|x64'">NotUsing</PrecompiledHeader>
      <PrecompiledHeader Condition="'$(Configuration)|$(Platform)'=='Release|Win32'">NotUsing</PrecompiledHeader>
      <PrecompiledHeader Condition="'$(Configuration)|$(Platform)'=='Release|x64'">NotUsing</PrecompiledHeader>
      <PrecompiledHeader Condition="'$(Configuration)|$(Platform)'=='ReleaseEditor|Win32'">NotUsing</PrecompiledHeader>
      <PrecompiledHeaderFile Condition="'$(Configuration)|$(Platform)'=='ReleaseEditor|Win32'">
      </PrecompiledHeaderFile>
      <PrecompiledHeader Condition="'$(Configuration)|$(Platform)'=='ReleaseEditor|x64'">NotUsing</PrecompiledHeader>
      <PrecompiledHeaderFile Condition="'$(Configuration)|$(Platform)'=='ReleaseEditor|x64'">
      </PrecompiledHeaderFile>
    </ClCompile>
    <ClCompile Include="imgui\imgui_tables.cpp">
      <PrecompiledHeader Condition="'$(Configuration)|$(Platform)'=='Debug|x64'">NotUsing</PrecompiledHeader>
      <PrecompiledHeader Condition="'$(Configuration)|$(Platform)'=='Release|Win32'">NotUsing</PrecompiledHeader>
      <PrecompiledHeader Condition="'$(Configuration)|$(Platform)'=='Release|x64'">NotUsing</PrecompiledHeader>
      <PrecompiledHeader Condition="'$(Configuration)|$(Platform)'=='ReleaseEditor|Win32'">NotUsing</PrecompiledHeader>
      <PrecompiledHeaderFile Condition="'$(Configuration)|$(Platform)'=='ReleaseEditor|Win32'">
      </PrecompiledHeaderFile>
      <PrecompiledHeader Condition="'$(Configuration)|$(Platform)'=='ReleaseEditor|x64'">NotUsing</PrecompiledHeader>
      <PrecompiledHeaderFile Condition="'$(Configuration)|$(Platform)'=='ReleaseEditor|x64'">
      </PrecompiledHeaderFile>
    </ClCompile>
    <ClCompile Include="imgui\imgui_widgets.cpp">
      <PrecompiledHeader Condition="'$(Configuration)|$(Platform)'=='Debug|x64'">NotUsing</PrecompiledHeader>
      <PrecompiledHeader Condition="'$(Configuration)|$(Platform)'=='Release|Win32'">NotUsing</PrecompiledHeader>
      <PrecompiledHeader Condition="'$(Configuration)|$(Platform)'=='Release|x64'">NotUsing</PrecompiledHeader>
      <PrecompiledHeader Condition="'$(Configuration)|$(Platform)'=='ReleaseEditor|Win32'">NotUsing</PrecompiledHeader>
      <PrecompiledHeaderFile Condition="'$(Configuration)|$(Platform)'=='ReleaseEditor|Win32'">
      </PrecompiledHeaderFile>
      <PrecompiledHeader Condition="'$(Configuration)|$(Platform)'=='ReleaseEditor|x64'">NotUsing</PrecompiledHeader>
      <PrecompiledHeaderFile Condition="'$(Configuration)|$(Platform)'=='ReleaseEditor|x64'">
      </PrecompiledHeaderFile>
    </ClCompile>
    <ClCompile Include="Source\Animation.cpp" />
    <ClCompile Include="Source\AnimationAsset.cpp" />
    <ClCompile Include="Source\ComponentFactory.cpp" />
    <ClCompile Include="Source\EntitySystem.cpp" />
    <ClCompile Include="Source\AudioPlayer.cpp" />
    <ClCompile Include="Source\Collider.cpp" />
    <ClCompile Include="Source\InputSystem.cpp" />
    <ClCompile Include="Source\AudioSystem.cpp" />
    <ClCompile Include="Source\Popup.cpp" />
    <ClCompile Include="Source\RenderSystem.cpp" />
    <ClCompile Include="Source\ResourceCounterUi.cpp" />
    <ClCompile Include="Source\ResourcesUiManager.cpp" />
    <ClCompile Include="Source\SceneChangeButton.cpp" />
    <ClCompile Include="Source\SplashScreenController.cpp" />
    <ClCompile Include="Source\StaticBody.cpp" />
    <ClCompile Include="Source\DigEffect.cpp" />
    <ClCompile Include="Source\Text.cpp" />
    <ClCompile Include="Source\Tilemap.cpp" />
    <ClCompile Include="Source\TilemapCollider.cpp" />
    <ClCompile Include="Source\TilemapEditor.cpp" />
    <ClCompile Include="Source\TilemapItemDropper.cpp" />
    <ClCompile Include="Source\TilemapSprite.cpp" />
    <ClCompile Include="Source\Tilemap.t.cpp" />
    <ClCompile Include="Source\TilemapTextureConnector.cpp" />
    <ClCompile Include="Source\TransformAnimation.cpp" />
    <ClCompile Include="Source\TurretBehavior.cpp" />
    <ClCompile Include="Source\Shader.cpp" />
    <ClCompile Include="Source\Mesh.cpp" />
    <ClCompile Include="Source\Component.cpp" />
    <ClCompile Include="Source\DebugSystem.cpp" />
    <ClCompile Include="Source\Entity.cpp" />
    <ClCompile Include="Source\Engine.cpp" />
    <ClCompile Include="Source\ExampleSystem.cpp" />
    <ClCompile Include="Source\main.cpp" />
    <ClCompile Include="Source\RigidBody.cpp" />
    <ClCompile Include="Source\PlatformSystem.cpp" />
    <ClCompile Include="Source\SceneSystem.cpp" />
    <ClCompile Include="Source\Sprite.cpp" />
    <ClCompile Include="Source\Texture.cpp" />
    <ClCompile Include="Source\Sound.cpp" />
    <ClCompile Include="Source\Transform.cpp" />
    <ClCompile Include="Source\Stream.cpp" />
    <ClCompile Include="Source\CircleCollider.cpp" />
    <ClCompile Include="Source\UiBarSprite.cpp" />
    <ClCompile Include="Source\UiButton.cpp" />
    <ClCompile Include="Source\UiElement.cpp" />
    <ClCompile Include="Source\UiSlider.cpp" />
    <ClCompile Include="Source\WavesBehavior.cpp" />
    <ClCompile Include="Source\Stream.t.cpp" />
    <ClCompile Include="Source\WavesInspector.cpp" />
    <ClCompile Include="Source\TileInfoSystem.cpp" />
    <ClCompile Include="Source\WinState.cpp" />
  </ItemGroup>
  <ItemGroup>
    <ClInclude Include="Source\BuildingSelectionButton.h" />
    <ClInclude Include="Source\ControlPrompt.h" />
    <ClInclude Include="Source\ControlPromptSystem.h" />
    <ClInclude Include="Source\InputAction.h" />
    <ClInclude Include="Source\BulletAoePulse.h" />
<<<<<<< HEAD
    <ClInclude Include="Source\Interactable.h" />
    <ClInclude Include="Source\Interactor.h" />
=======
    <ClInclude Include="Source\LaserUpgrade.h" />
>>>>>>> e04493d5
    <ClInclude Include="Source\orbitbehavior.h" />
    <ClInclude Include="Source\pause.h" />
    <ClInclude Include="Source\pch.h" />
    <ClInclude Include="Source\DestructibleTilemap.h" />
    <ClInclude Include="Source\BulletAoe.h" />
    <ClInclude Include="Source\Popup.h" />
    <ClInclude Include="Source\ActionReference.h" />
    <ClInclude Include="Source\Console.h" />
    <ClInclude Include="Source\HideableForeground.h" />
    <ClInclude Include="Source\PathfinderSource.h" />
    <ClInclude Include="Source\PathfinderTarget.h" />
    <ClInclude Include="Source\PathfindSystem.h" />
    <ClInclude Include="Source\PauseSystem.h" />
    <ClInclude Include="Source\PlayBar.h" />
    <ClInclude Include="Source\ResourceCounterUi.h" />
    <ClInclude Include="Source\AssetReference.h" />
    <ClInclude Include="Source\CollisionLayerFlags.h" />
    <ClInclude Include="Source\ComponentReference.h" />
    <ClInclude Include="Source\EditorCameraController.h" />
    <ClInclude Include="Source\EntityReference.h" />
    <ClInclude Include="Source\EventListener.h" />
    <ClInclude Include="Source\EventSystem.h" />
    <ClInclude Include="Source\AudioListener.h" />
    <ClInclude Include="Source\ExampleComponent.h" />
    <ClInclude Include="Source\HealthBar.h" />
    <ClInclude Include="Source\CameraBehavior.h" />
    <ClInclude Include="Source\Lifetime.h" />
    <ClInclude Include="Source\Nineslice.h" />
    <ClInclude Include="Source\ResourcesUiManager.h" />
    <ClInclude Include="Source\SceneChangeButton.h" />
    <ClInclude Include="Source\SplashScreenController.h" />
    <ClInclude Include="Source\DigEffect.h" />
    <ClInclude Include="Source\TilemapEditor.h" />
    <ClInclude Include="Source\TilemapTextureConnector.h" />
    <ClInclude Include="Source\UiBarSprite.h" />
    <ClInclude Include="Source\Inventory.h" />
    <ClInclude Include="Source\ComponentSystem.h" />
    <ClInclude Include="Source\ItemCollector.h" />
    <ClInclude Include="Source\ItemComponent.h" />
    <ClInclude Include="Source\ItemStack.h" />
    <ClInclude Include="Source\Light.h" />
    <ClInclude Include="Source\LightingSystem.h" />
    <ClInclude Include="Source\LootTable.h" />
    <ClInclude Include="Source\MiningLaser.h" />
    <ClInclude Include="Source\Health.h" />
    <ClInclude Include="Source\FileExplorer.h" />
    <ClInclude Include="imgui\imgui_stdlib.h" />
    <ClInclude Include="Source\Generator.h" />
    <ClInclude Include="Source\Inspection.h" />
    <ClInclude Include="Source\HomeBase.h" />
    <ClInclude Include="Source\CheatSystem.h" />
    <ClInclude Include="Source\Bullet.h" />
    <ClInclude Include="Source\Camera.h" />
    <ClInclude Include="Source\ConstructionBehavior.h" />
    <ClInclude Include="Source\Curve.h" />
    <ClInclude Include="Source\EffectAnimator.h" />
    <ClInclude Include="Source\Emitter.h" />
    <ClInclude Include="Source\EnemyBehavior.h" />
    <ClInclude Include="imgui\implot.h" />
    <ClInclude Include="imgui\implot_internal.h" />
    <ClInclude Include="Source\ISerializable.h" />
    <ClInclude Include="Source\EmitterSprite.h" />
    <ClInclude Include="Source\ParticleSystem.h" />
    <ClInclude Include="Source\Pool.h" />
    <ClInclude Include="Source\CollisionData.h" />
    <ClInclude Include="Source\PlayerController.h" />
    <ClInclude Include="Source\Animation.h" />
    <ClInclude Include="Source\AnimationAsset.h" />
    <ClInclude Include="Source\AssetLibrarySystem.h" />
    <ClInclude Include="Source\BehaviorSystem.h" />
    <ClInclude Include="Source\CameraSystem.h" />
    <ClInclude Include="Source\CollisionSystem.h" />
    <ClInclude Include="Source\ComponentFactory.h" />
    <ClInclude Include="Source\Behavior.h" />
    <ClInclude Include="Source\Collider.h" />
    <ClInclude Include="Source\EntitySystem.h" />
    <ClInclude Include="Source\RigidBody.h" />
    <ClInclude Include="Source\StaticBody.h" />
    <ClInclude Include="Source\Text.h" />
    <ClInclude Include="Source\TileInfoSystem.h" />
    <ClInclude Include="Source\TilemapCollider.h" />
    <ClInclude Include="Source\TilemapItemDropper.h" />
    <ClInclude Include="Source\TilemapSprite.h" />
    <ClInclude Include="Source\Tilemap.h" />
    <ClInclude Include="Source\TransformAnimation.h" />
    <ClInclude Include="Source\TurretBehavior.h" />
    <ClInclude Include="Source\AudioPlayer.h" />
    <ClInclude Include="Source\InputSystem.h" />
    <ClInclude Include="Source\Sound.h" />
    <ClInclude Include="Source\AudioSystem.h" />
    <ClInclude Include="Source\RenderSystem.h" />
    <ClInclude Include="Source\Shader.h" />
    <ClInclude Include="Source\Mesh.h" />
    <ClInclude Include="Source\ExampleSystem.h" />
    <ClInclude Include="Source\Engine.h" />
    <ClInclude Include="imgui\imconfig.h" />
    <ClInclude Include="imgui\imgui.h" />
    <ClInclude Include="imgui\imgui_impl_glfw.h" />
    <ClInclude Include="imgui\imgui_impl_opengl3.h" />
    <ClInclude Include="imgui\imgui_impl_opengl3_loader.h" />
    <ClInclude Include="imgui\imgui_internal.h" />
    <ClInclude Include="imgui\imstb_rectpack.h" />
    <ClInclude Include="imgui\imstb_textedit.h" />
    <ClInclude Include="imgui\imstb_truetype.h" />
    <ClInclude Include="Source\basics.h" />
    <ClInclude Include="Source\Component.h" />
    <ClInclude Include="Source\DebugSystem.h" />
    <ClInclude Include="Source\Entity.h" />
    <ClInclude Include="Source\PlatformSystem.h" />
    <ClInclude Include="Source\SceneSystem.h" />
    <ClInclude Include="Source\Sprite.h" />
    <ClInclude Include="Source\System.h" />
    <ClInclude Include="Source\Texture.h" />
    <ClInclude Include="Source\Transform.h" />
    <ClInclude Include="Source\Stream.h" />
    <ClInclude Include="Source\CircleCollider.h" />
    <ClInclude Include="Source\UiButton.h" />
    <ClInclude Include="Source\UiElement.h" />
    <ClInclude Include="Source\UiSlider.h" />
    <ClInclude Include="Source\WavesBehavior.h" />
    <ClInclude Include="Source\WinState.h" />
  </ItemGroup>
  <ItemGroup>
    <None Include="Data\ButtonPromptMappings\ButtonPrompts.json" />
    <None Include="Data\EngineConfig.json" />
    <None Include="Data\Scenes\AlphaScene.scene.json" />
    <None Include="Data\Scenes\collisionTest.scene.json" />
    <None Include="Data\Scenes\ConstructionTest.scene.json" />
    <None Include="Data\Scenes\GameOver.scene.json" />
    <None Include="Data\Scenes\GameWin.scene.json" />
    <None Include="Data\Scenes\MainMenu.scene.json" />
    <None Include="Data\Scenes\MapTest.scene.json" />
    <None Include="Data\Scenes\Prototype v3.scene.json" />
    <None Include="Data\Scenes\Prototype.scene.json" />
    <None Include="Data\Scenes\SplashScreen.scene.json" />
    <None Include="Data\Scenes\Template.scene.json" />
    <None Include="Data\shaders\nineslice.frag" />
    <None Include="Data\shaders\nineslice.vert" />
    <None Include="Data\shaders\UiBar.frag" />
    <None Include="Data\shaders\lighting.frag" />
    <None Include="Data\shaders\particles.frag" />
    <None Include="Data\shaders\particles.vert" />
    <None Include="Data\shaders\particles_compute.glsl" />
    <None Include="Data\shaders\shadows.vert" />
    <None Include="Data\shaders\spotlight.frag" />
    <None Include="Data\shaders\texture.frag" />
    <None Include="Data\shaders\tile_instancing.vert" />
    <None Include="Data\shaders\vshader.vert" />
  </ItemGroup>
  <Import Project="$(VCTargetsPath)\Microsoft.Cpp.targets" />
  <ImportGroup Label="ExtensionTargets">
    <Import Project="packages\Microsoft.Windows.CppWinRT.2.0.220531.1\build\native\Microsoft.Windows.CppWinRT.targets" Condition="Exists('packages\Microsoft.Windows.CppWinRT.2.0.220531.1\build\native\Microsoft.Windows.CppWinRT.targets')" />
  </ImportGroup>
  <ProjectExtensions>
    <VisualStudio>
      <UserProperties Data_4Scenes_4GameWin_1scene_1json__JsonSchema="https://developer.1password.com/schema/ssh-agent-config.json" />
    </VisualStudio>
  </ProjectExtensions>
</Project><|MERGE_RESOLUTION|>--- conflicted
+++ resolved
@@ -542,12 +542,9 @@
     <ClInclude Include="Source\ControlPromptSystem.h" />
     <ClInclude Include="Source\InputAction.h" />
     <ClInclude Include="Source\BulletAoePulse.h" />
-<<<<<<< HEAD
     <ClInclude Include="Source\Interactable.h" />
     <ClInclude Include="Source\Interactor.h" />
-=======
     <ClInclude Include="Source\LaserUpgrade.h" />
->>>>>>> e04493d5
     <ClInclude Include="Source\orbitbehavior.h" />
     <ClInclude Include="Source\pause.h" />
     <ClInclude Include="Source\pch.h" />
