<?xml version="1.0" encoding="utf-8"?>
<Project DefaultTargets="Build" xmlns="http://schemas.microsoft.com/developer/msbuild/2003">
  <ItemGroup Label="ProjectConfigurations">
    <ProjectConfiguration Include="Debug|Win32">
      <Configuration>Debug</Configuration>
      <Platform>Win32</Platform>
    </ProjectConfiguration>
    <ProjectConfiguration Include="Release|Win32">
      <Configuration>Release</Configuration>
      <Platform>Win32</Platform>
    </ProjectConfiguration>
    <ProjectConfiguration Include="Debug|x64">
      <Configuration>Debug</Configuration>
      <Platform>x64</Platform>
    </ProjectConfiguration>
    <ProjectConfiguration Include="Release|x64">
      <Configuration>Release</Configuration>
      <Platform>x64</Platform>
    </ProjectConfiguration>
  </ItemGroup>
  <PropertyGroup Label="Globals">
    <VCProjectVersion>16.0</VCProjectVersion>
    <Keyword>Win32Proj</Keyword>
    <ProjectGuid>{06b42595-9421-448f-b9fd-d4e02b88de02}</ProjectGuid>
    <RootNamespace>ProjectOWL</RootNamespace>
    <WindowsTargetPlatformVersion>10.0</WindowsTargetPlatformVersion>
  </PropertyGroup>
  <Import Project="$(VCTargetsPath)\Microsoft.Cpp.Default.props" />
  <PropertyGroup Condition="'$(Configuration)|$(Platform)'=='Debug|Win32'" Label="Configuration">
    <ConfigurationType>Application</ConfigurationType>
    <UseDebugLibraries>true</UseDebugLibraries>
    <PlatformToolset>v143</PlatformToolset>
    <CharacterSet>Unicode</CharacterSet>
  </PropertyGroup>
  <PropertyGroup Condition="'$(Configuration)|$(Platform)'=='Release|Win32'" Label="Configuration">
    <ConfigurationType>Application</ConfigurationType>
    <UseDebugLibraries>false</UseDebugLibraries>
    <PlatformToolset>v143</PlatformToolset>
    <WholeProgramOptimization>true</WholeProgramOptimization>
    <CharacterSet>Unicode</CharacterSet>
  </PropertyGroup>
  <PropertyGroup Condition="'$(Configuration)|$(Platform)'=='Debug|x64'" Label="Configuration">
    <ConfigurationType>Application</ConfigurationType>
    <UseDebugLibraries>true</UseDebugLibraries>
    <PlatformToolset>v143</PlatformToolset>
    <CharacterSet>Unicode</CharacterSet>
  </PropertyGroup>
  <PropertyGroup Condition="'$(Configuration)|$(Platform)'=='Release|x64'" Label="Configuration">
    <ConfigurationType>Application</ConfigurationType>
    <UseDebugLibraries>false</UseDebugLibraries>
    <PlatformToolset>v143</PlatformToolset>
    <WholeProgramOptimization>true</WholeProgramOptimization>
    <CharacterSet>Unicode</CharacterSet>
  </PropertyGroup>
  <Import Project="$(VCTargetsPath)\Microsoft.Cpp.props" />
  <ImportGroup Label="ExtensionSettings">
  </ImportGroup>
  <ImportGroup Label="Shared">
  </ImportGroup>
  <ImportGroup Label="PropertySheets" Condition="'$(Configuration)|$(Platform)'=='Debug|Win32'">
    <Import Project="$(UserRootDir)\Microsoft.Cpp.$(Platform).user.props" Condition="exists('$(UserRootDir)\Microsoft.Cpp.$(Platform).user.props')" Label="LocalAppDataPlatform" />
  </ImportGroup>
  <ImportGroup Label="PropertySheets" Condition="'$(Configuration)|$(Platform)'=='Release|Win32'">
    <Import Project="$(UserRootDir)\Microsoft.Cpp.$(Platform).user.props" Condition="exists('$(UserRootDir)\Microsoft.Cpp.$(Platform).user.props')" Label="LocalAppDataPlatform" />
  </ImportGroup>
  <ImportGroup Label="PropertySheets" Condition="'$(Configuration)|$(Platform)'=='Debug|x64'">
    <Import Project="$(UserRootDir)\Microsoft.Cpp.$(Platform).user.props" Condition="exists('$(UserRootDir)\Microsoft.Cpp.$(Platform).user.props')" Label="LocalAppDataPlatform" />
  </ImportGroup>
  <ImportGroup Label="PropertySheets" Condition="'$(Configuration)|$(Platform)'=='Release|x64'">
    <Import Project="$(UserRootDir)\Microsoft.Cpp.$(Platform).user.props" Condition="exists('$(UserRootDir)\Microsoft.Cpp.$(Platform).user.props')" Label="LocalAppDataPlatform" />
  </ImportGroup>
  <PropertyGroup Label="UserMacros" />
  <PropertyGroup Condition="'$(Configuration)|$(Platform)'=='Debug|x64'">
    <ExternalIncludePath>$(SolutionDir)libraries\includes;$(ExternalIncludePath)</ExternalIncludePath>
    <LibraryPath>$(SolutionDir)libraries;$(LibraryPath);$(SolutionDir)FMOD\lib\x64</LibraryPath>
    <IncludePath>$(VC_IncludePath);$(WindowsSDK_IncludePath);$(SolutionDir)FMOD\inc;$(SolutionDir)imgui;</IncludePath>
  </PropertyGroup>
  <PropertyGroup Condition="'$(Configuration)|$(Platform)'=='Release|x64'">
    <ExternalIncludePath>$(SolutionDir)libraries\includes;$(ExternalIncludePath)</ExternalIncludePath>
    <LibraryPath>$(SolutionDir)libraries;$(LibraryPath);$(SolutionDir)FMOD\lib\x64</LibraryPath>
    <IncludePath>$(VC_IncludePath);$(WindowsSDK_IncludePath);$(SolutionDir)FMOD\inc;</IncludePath>
  </PropertyGroup>
  <PropertyGroup Condition="'$(Configuration)|$(Platform)'=='Debug|Win32'">
    <IncludePath>$(VC_IncludePath);$(WindowsSDK_IncludePath);$(SolutionDir)FMOD\inc;$(SolutionDir)imgui;</IncludePath>
    <LibraryPath>$(VC_LibraryPath_x86);$(WindowsSDK_LibraryPath_x86);$(SolutionDir)FMOD\lib\x86</LibraryPath>
  </PropertyGroup>
  <PropertyGroup Condition="'$(Configuration)|$(Platform)'=='Release|Win32'">
    <IncludePath>$(VC_IncludePath);$(WindowsSDK_IncludePath);$(SolutionDir)FMOD\inc;</IncludePath>
    <LibraryPath>$(VC_LibraryPath_x86);$(WindowsSDK_LibraryPath_x86);$(SolutionDir)FMOD\inc\x86</LibraryPath>
  </PropertyGroup>
  <ItemDefinitionGroup Condition="'$(Configuration)|$(Platform)'=='Debug|Win32'">
    <ClCompile>
      <WarningLevel>Level3</WarningLevel>
      <SDLCheck>true</SDLCheck>
      <PreprocessorDefinitions>GLEW_STATIC</PreprocessorDefinitions>
      <ConformanceMode>true</ConformanceMode>
      <AdditionalIncludeDirectories>$(SolutionDir)libraries\includes</AdditionalIncludeDirectories>
    </ClCompile>
    <Link>
      <SubSystem>Console</SubSystem>
      <GenerateDebugInformation>true</GenerateDebugInformation>
      <AdditionalOptions>/NODEFAULTLIB:MSVCRT.lib /NODEFAULTLIB:LIBCMT.lib %(AdditionalOptions)</AdditionalOptions>
      <AdditionalLibraryDirectories>$(SolutionDir)libraries</AdditionalLibraryDirectories>
      <AdditionalDependencies>opengl32.lib;glfw3.lib;glew32s.lib; User32.lib; Gdi32.lib; Shell32.lib; fmodL_vc.lib</AdditionalDependencies>
    </Link>
    <PostBuildEvent>
      <Command>copy /Y "$(SolutionDir)FMOD\lib\x86\fmodL.dll" "$(OutDir)fmodL.dll"</Command>
    </PostBuildEvent>
  </ItemDefinitionGroup>
  <ItemDefinitionGroup Condition="'$(Configuration)|$(Platform)'=='Release|Win32'">
    <ClCompile>
      <WarningLevel>Level3</WarningLevel>
      <FunctionLevelLinking>true</FunctionLevelLinking>
      <IntrinsicFunctions>true</IntrinsicFunctions>
      <SDLCheck>true</SDLCheck>
      <PreprocessorDefinitions>GLEW_STATIC</PreprocessorDefinitions>
      <ConformanceMode>true</ConformanceMode>
      <AdditionalIncludeDirectories>$(SolutionDir)libraries\includes</AdditionalIncludeDirectories>
    </ClCompile>
    <Link>
      <SubSystem>Console</SubSystem>
      <EnableCOMDATFolding>true</EnableCOMDATFolding>
      <OptimizeReferences>true</OptimizeReferences>
      <GenerateDebugInformation>true</GenerateDebugInformation>
      <AdditionalOptions>/NODEFAULTLIB:MSVCRT.lib /NODEFAULTLIB:LIBCMT.lib %(AdditionalOptions)</AdditionalOptions>
      <AdditionalLibraryDirectories>$(SolutionDir)libraries</AdditionalLibraryDirectories>
      <AdditionalDependencies>opengl32.lib;glfw3.lib;glew32s.lib; User32.lib; Gdi32.lib; Shell32.lib; fmod_vc.lib;</AdditionalDependencies>
    </Link>
    <PostBuildEvent>
      <Command>copy /Y "$(SolutionDir)FMOD\lib\x86\fmod.dll" "$(OutDir)fmod.dll"</Command>
    </PostBuildEvent>
  </ItemDefinitionGroup>
  <ItemDefinitionGroup Condition="'$(Configuration)|$(Platform)'=='Debug|x64'">
    <ClCompile>
      <WarningLevel>Level3</WarningLevel>
      <SDLCheck>true</SDLCheck>
      <PreprocessorDefinitions>GLEW_STATIC</PreprocessorDefinitions>
      <ConformanceMode>true</ConformanceMode>
      <AdditionalIncludeDirectories>$(SolutionDir)rapidjson;$(SolutionDir)imgui;$(SolutionDir)libraries\includes</AdditionalIncludeDirectories>
    </ClCompile>
    <Link>
      <SubSystem>Windows</SubSystem>
      <GenerateDebugInformation>true</GenerateDebugInformation>
      <AdditionalLibraryDirectories>$(SolutionDir)rapidjson;$(SolutionDir)libraries</AdditionalLibraryDirectories>
      <AdditionalOptions>/NODEFAULTLIB:MSVCRT.lib /NODEFAULTLIB:LIBCMT.lib %(AdditionalOptions)</AdditionalOptions>
      <AdditionalDependencies>opengl32.lib;glfw3.lib;glew32s.lib; User32.lib; Gdi32.lib; Shell32.lib; fmodL_vc.lib</AdditionalDependencies>
    </Link>
    <PostBuildEvent>
      <Command>copy /Y "$(SolutionDir)FMOD\lib\x64\fmodL.dll" "$(OutDir)fmodL.dll"</Command>
    </PostBuildEvent>
  </ItemDefinitionGroup>
  <ItemDefinitionGroup Condition="'$(Configuration)|$(Platform)'=='Release|x64'">
    <ClCompile>
      <WarningLevel>Level3</WarningLevel>
      <FunctionLevelLinking>true</FunctionLevelLinking>
      <IntrinsicFunctions>true</IntrinsicFunctions>
      <SDLCheck>true</SDLCheck>
      <PreprocessorDefinitions>GLEW_STATIC;NDEBUG</PreprocessorDefinitions>
      <ConformanceMode>true</ConformanceMode>
      <AdditionalIncludeDirectories>$(SolutionDir)rapidjson;$(SolutionDir)imgui;$(SolutionDir)libraries\includes</AdditionalIncludeDirectories>
      <RuntimeLibrary>MultiThreadedDebugDLL</RuntimeLibrary>
    </ClCompile>
    <Link>
      <SubSystem>Windows</SubSystem>
      <EnableCOMDATFolding>true</EnableCOMDATFolding>
      <OptimizeReferences>true</OptimizeReferences>
      <GenerateDebugInformation>true</GenerateDebugInformation>
      <AdditionalLibraryDirectories>$(SolutionDir)rapidjson;$(SolutionDir)libraries</AdditionalLibraryDirectories>
      <AdditionalOptions>/NODEFAULTLIB:MSVCRT.lib /NODEFAULTLIB:LIBCMT.lib %(AdditionalOptions)</AdditionalOptions>
      <AdditionalDependencies>opengl32.lib;glfw3.lib;glew32s.lib; User32.lib; Gdi32.lib; Shell32.lib; fmod_vc.lib;</AdditionalDependencies>
    </Link>
    <PostBuildEvent>
      <Command>copy /Y "$(SolutionDir)FMOD\lib\x64\fmod.dll" "$(OutDir)fmod.dll"</Command>
    </PostBuildEvent>
  </ItemDefinitionGroup>
  <ItemGroup>
    <ClCompile Include="imgui\imgui.cpp" />
    <ClCompile Include="imgui\imgui_demo.cpp" />
    <ClCompile Include="imgui\imgui_draw.cpp" />
    <ClCompile Include="imgui\imgui_impl_glfw.cpp" />
    <ClCompile Include="imgui\imgui_impl_opengl3.cpp" />
    <ClCompile Include="imgui\imgui_tables.cpp" />
    <ClCompile Include="imgui\imgui_widgets.cpp" />
<<<<<<< HEAD
    <ClCompile Include="Source\Animation.cpp" />
=======
    <ClCompile Include="Source\MovementAI.cpp" />
>>>>>>> 55bb9598
    <ClCompile Include="Source\AudioPlayer.cpp" />
    <ClCompile Include="Source\BehaviorSystem.cpp" />
    <ClCompile Include="Source\Collider.cpp" />
    <ClCompile Include="Source\EntitySystem.cpp" />
    <ClCompile Include="Source\InputSystem.cpp" />
    <ClCompile Include="Source\AudioSystem.cpp" />
    <ClCompile Include="Source\LinesCollider.cpp" />
    <ClCompile Include="Source\PhysicsSystem.cpp" />
    <ClCompile Include="Source\RenderSystem.cpp" />
    <ClCompile Include="Source\SandboxSystem.cpp" />
    <ClCompile Include="Source\Shader.cpp" />
    <ClCompile Include="Source\Mesh.cpp" />
    <ClCompile Include="Source\Component.cpp" />
    <ClCompile Include="Source\DebugSystem.cpp" />
    <ClCompile Include="Source\Entity.cpp" />
    <ClCompile Include="Source\Engine.cpp" />
    <ClCompile Include="Source\ExampleSystem.cpp" />
    <ClCompile Include="Source\GUI.cpp" />
    <ClCompile Include="Source\main.cpp" />
    <ClCompile Include="Source\RidgedBody.cpp" />
    <ClCompile Include="Source\PlatformSystem.cpp" />
    <ClCompile Include="Source\SceneSystem.cpp" />
    <ClCompile Include="Source\Sprite.cpp" />
    <ClCompile Include="Source\Texture.cpp" />
    <ClCompile Include="Source\Sound.cpp" />
    <ClCompile Include="Source\Transform.cpp" />
    <ClCompile Include="Source\Stream.cpp" />
  </ItemGroup>
  <ItemGroup>
<<<<<<< HEAD
    <ClInclude Include="Source\Animation.h" />
=======
    <ClInclude Include="Source\MovementAI.h" />
>>>>>>> 55bb9598
    <ClInclude Include="Source\Behavior.h" />
    <ClInclude Include="Source\BehaviorSystem.h" />
    <ClInclude Include="Source\Collider.h" />
    <ClInclude Include="Source\EntitySystem.h" />
    <ClInclude Include="Source\LinesCollider.h" />
    <ClInclude Include="Source\PhysicsSystem.h" />
    <ClInclude Include="Source\SandboxSystem.h" />
    <ClInclude Include="Source\AudioPlayer.h" />
    <ClInclude Include="Source\InputSystem.h" />
    <ClInclude Include="Source\Sound.h" />
    <ClInclude Include="Source\AudioSystem.h" />
    <ClInclude Include="Source\RenderSystem.h" />
    <ClInclude Include="Source\Shader.h" />
    <ClInclude Include="Source\Mesh.h" />
    <ClInclude Include="Source\ExampleSystem.h" />
    <ClInclude Include="Source\Engine.h" />
    <ClInclude Include="imgui\imconfig.h" />
    <ClInclude Include="imgui\imgui.h" />
    <ClInclude Include="imgui\imgui_impl_glfw.h" />
    <ClInclude Include="imgui\imgui_impl_opengl3.h" />
    <ClInclude Include="imgui\imgui_impl_opengl3_loader.h" />
    <ClInclude Include="imgui\imgui_internal.h" />
    <ClInclude Include="imgui\imstb_rectpack.h" />
    <ClInclude Include="imgui\imstb_textedit.h" />
    <ClInclude Include="imgui\imstb_truetype.h" />
    <ClInclude Include="Source\basics.h" />
    <ClInclude Include="Source\Component.h" />
    <ClInclude Include="Source\DebugSystem.h" />
    <ClInclude Include="Source\Entity.h" />
    <ClInclude Include="Source\GUI.h" />
    <ClInclude Include="Source\RidgedBody.h" />
    <ClInclude Include="Source\PlatformSystem.h" />
    <ClInclude Include="Source\SceneSystem.h" />
    <ClInclude Include="Source\Sprite.h" />
    <ClInclude Include="Source\System.h" />
    <ClInclude Include="Source\Texture.h" />
    <ClInclude Include="Source\Transform.h" />
    <ClInclude Include="Source\Stream.h" />
  </ItemGroup>
  <ItemGroup>
    <None Include="Data\EngineConfig.json" />
  </ItemGroup>
  <Import Project="$(VCTargetsPath)\Microsoft.Cpp.targets" />
  <ImportGroup Label="ExtensionTargets">
  </ImportGroup>
</Project><|MERGE_RESOLUTION|>--- conflicted
+++ resolved
@@ -181,11 +181,7 @@
     <ClCompile Include="imgui\imgui_impl_opengl3.cpp" />
     <ClCompile Include="imgui\imgui_tables.cpp" />
     <ClCompile Include="imgui\imgui_widgets.cpp" />
-<<<<<<< HEAD
-    <ClCompile Include="Source\Animation.cpp" />
-=======
     <ClCompile Include="Source\MovementAI.cpp" />
->>>>>>> 55bb9598
     <ClCompile Include="Source\AudioPlayer.cpp" />
     <ClCompile Include="Source\BehaviorSystem.cpp" />
     <ClCompile Include="Source\Collider.cpp" />
@@ -215,11 +211,7 @@
     <ClCompile Include="Source\Stream.cpp" />
   </ItemGroup>
   <ItemGroup>
-<<<<<<< HEAD
-    <ClInclude Include="Source\Animation.h" />
-=======
     <ClInclude Include="Source\MovementAI.h" />
->>>>>>> 55bb9598
     <ClInclude Include="Source\Behavior.h" />
     <ClInclude Include="Source\BehaviorSystem.h" />
     <ClInclude Include="Source\Collider.h" />
