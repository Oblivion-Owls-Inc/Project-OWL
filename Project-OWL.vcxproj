<?xml version="1.0" encoding="utf-8"?>
<Project DefaultTargets="Build" xmlns="http://schemas.microsoft.com/developer/msbuild/2003">
  <ItemGroup Label="ProjectConfigurations">
    <ProjectConfiguration Include="Debug|Win32">
      <Configuration>Debug</Configuration>
      <Platform>Win32</Platform>
    </ProjectConfiguration>
    <ProjectConfiguration Include="Release|Win32">
      <Configuration>Release</Configuration>
      <Platform>Win32</Platform>
    </ProjectConfiguration>
    <ProjectConfiguration Include="Debug|x64">
      <Configuration>Debug</Configuration>
      <Platform>x64</Platform>
    </ProjectConfiguration>
    <ProjectConfiguration Include="Release|x64">
      <Configuration>Release</Configuration>
      <Platform>x64</Platform>
    </ProjectConfiguration>
  </ItemGroup>
  <PropertyGroup Label="Globals">
    <VCProjectVersion>16.0</VCProjectVersion>
    <Keyword>Win32Proj</Keyword>
    <ProjectGuid>{06b42595-9421-448f-b9fd-d4e02b88de02}</ProjectGuid>
    <RootNamespace>ProjectOWL</RootNamespace>
    <WindowsTargetPlatformVersion>10.0</WindowsTargetPlatformVersion>
  </PropertyGroup>
  <Import Project="$(VCTargetsPath)\Microsoft.Cpp.Default.props" />
  <PropertyGroup Condition="'$(Configuration)|$(Platform)'=='Debug|Win32'" Label="Configuration">
    <ConfigurationType>Application</ConfigurationType>
    <UseDebugLibraries>true</UseDebugLibraries>
    <PlatformToolset>v143</PlatformToolset>
    <CharacterSet>Unicode</CharacterSet>
  </PropertyGroup>
  <PropertyGroup Condition="'$(Configuration)|$(Platform)'=='Release|Win32'" Label="Configuration">
    <ConfigurationType>Application</ConfigurationType>
    <UseDebugLibraries>false</UseDebugLibraries>
    <PlatformToolset>v143</PlatformToolset>
    <WholeProgramOptimization>true</WholeProgramOptimization>
    <CharacterSet>Unicode</CharacterSet>
  </PropertyGroup>
  <PropertyGroup Condition="'$(Configuration)|$(Platform)'=='Debug|x64'" Label="Configuration">
    <ConfigurationType>Application</ConfigurationType>
    <UseDebugLibraries>true</UseDebugLibraries>
    <PlatformToolset>v143</PlatformToolset>
    <CharacterSet>Unicode</CharacterSet>
  </PropertyGroup>
  <PropertyGroup Condition="'$(Configuration)|$(Platform)'=='Release|x64'" Label="Configuration">
    <ConfigurationType>Application</ConfigurationType>
    <UseDebugLibraries>false</UseDebugLibraries>
    <PlatformToolset>v143</PlatformToolset>
    <WholeProgramOptimization>true</WholeProgramOptimization>
    <CharacterSet>Unicode</CharacterSet>
  </PropertyGroup>
  <Import Project="$(VCTargetsPath)\Microsoft.Cpp.props" />
  <ImportGroup Label="ExtensionSettings">
  </ImportGroup>
  <ImportGroup Label="Shared">
  </ImportGroup>
  <ImportGroup Label="PropertySheets" Condition="'$(Configuration)|$(Platform)'=='Debug|Win32'">
    <Import Project="$(UserRootDir)\Microsoft.Cpp.$(Platform).user.props" Condition="exists('$(UserRootDir)\Microsoft.Cpp.$(Platform).user.props')" Label="LocalAppDataPlatform" />
  </ImportGroup>
  <ImportGroup Label="PropertySheets" Condition="'$(Configuration)|$(Platform)'=='Release|Win32'">
    <Import Project="$(UserRootDir)\Microsoft.Cpp.$(Platform).user.props" Condition="exists('$(UserRootDir)\Microsoft.Cpp.$(Platform).user.props')" Label="LocalAppDataPlatform" />
  </ImportGroup>
  <ImportGroup Label="PropertySheets" Condition="'$(Configuration)|$(Platform)'=='Debug|x64'">
    <Import Project="$(UserRootDir)\Microsoft.Cpp.$(Platform).user.props" Condition="exists('$(UserRootDir)\Microsoft.Cpp.$(Platform).user.props')" Label="LocalAppDataPlatform" />
  </ImportGroup>
  <ImportGroup Label="PropertySheets" Condition="'$(Configuration)|$(Platform)'=='Release|x64'">
    <Import Project="$(UserRootDir)\Microsoft.Cpp.$(Platform).user.props" Condition="exists('$(UserRootDir)\Microsoft.Cpp.$(Platform).user.props')" Label="LocalAppDataPlatform" />
  </ImportGroup>
  <PropertyGroup Label="UserMacros" />
  <PropertyGroup Condition="'$(Configuration)|$(Platform)'=='Debug|x64'">
    <ExternalIncludePath>$(SolutionDir)libraries\includes;$(ExternalIncludePath)</ExternalIncludePath>
    <LibraryPath>$(SolutionDir)libraries;$(LibraryPath);$(SolutionDir)FMOD\lib\x64</LibraryPath>
    <IncludePath>$(VC_IncludePath);$(WindowsSDK_IncludePath);$(SolutionDir)FMOD\inc;$(SolutionDir)imgui;</IncludePath>
  </PropertyGroup>
  <PropertyGroup Condition="'$(Configuration)|$(Platform)'=='Release|x64'">
    <ExternalIncludePath>$(SolutionDir)libraries\includes;$(ExternalIncludePath)</ExternalIncludePath>
    <LibraryPath>$(SolutionDir)libraries;$(LibraryPath);$(SolutionDir)FMOD\lib\x64</LibraryPath>
    <IncludePath>$(VC_IncludePath);$(WindowsSDK_IncludePath);$(SolutionDir)FMOD\inc;</IncludePath>
  </PropertyGroup>
  <PropertyGroup Condition="'$(Configuration)|$(Platform)'=='Debug|Win32'">
    <IncludePath>$(VC_IncludePath);$(WindowsSDK_IncludePath);$(SolutionDir)FMOD\inc;$(SolutionDir)imgui;</IncludePath>
    <LibraryPath>$(VC_LibraryPath_x86);$(WindowsSDK_LibraryPath_x86);$(SolutionDir)FMOD\lib\x86</LibraryPath>
  </PropertyGroup>
  <PropertyGroup Condition="'$(Configuration)|$(Platform)'=='Release|Win32'">
    <IncludePath>$(VC_IncludePath);$(WindowsSDK_IncludePath);$(SolutionDir)FMOD\inc;</IncludePath>
    <LibraryPath>$(VC_LibraryPath_x86);$(WindowsSDK_LibraryPath_x86);$(SolutionDir)FMOD\inc\x86</LibraryPath>
  </PropertyGroup>
  <ItemDefinitionGroup Condition="'$(Configuration)|$(Platform)'=='Debug|Win32'">
    <ClCompile>
      <WarningLevel>Level3</WarningLevel>
      <SDLCheck>true</SDLCheck>
      <PreprocessorDefinitions>GLEW_STATIC</PreprocessorDefinitions>
      <ConformanceMode>true</ConformanceMode>
      <AdditionalIncludeDirectories>$(SolutionDir)libraries\includes</AdditionalIncludeDirectories>
    </ClCompile>
    <Link>
      <SubSystem>Console</SubSystem>
      <GenerateDebugInformation>true</GenerateDebugInformation>
      <AdditionalOptions>/NODEFAULTLIB:MSVCRT.lib /NODEFAULTLIB:LIBCMT.lib %(AdditionalOptions)</AdditionalOptions>
      <AdditionalLibraryDirectories>$(SolutionDir)libraries</AdditionalLibraryDirectories>
      <AdditionalDependencies>opengl32.lib;glfw3.lib;glew32s.lib; User32.lib; Gdi32.lib; Shell32.lib; fmodL_vc.lib</AdditionalDependencies>
    </Link>
    <PostBuildEvent>
      <Command>copy /Y "$(SolutionDir)FMOD\lib\x86\fmodL.dll" "$(OutDir)fmodL.dll"</Command>
    </PostBuildEvent>
  </ItemDefinitionGroup>
  <ItemDefinitionGroup Condition="'$(Configuration)|$(Platform)'=='Release|Win32'">
    <ClCompile>
      <WarningLevel>Level3</WarningLevel>
      <FunctionLevelLinking>true</FunctionLevelLinking>
      <IntrinsicFunctions>true</IntrinsicFunctions>
      <SDLCheck>true</SDLCheck>
      <PreprocessorDefinitions>GLEW_STATIC</PreprocessorDefinitions>
      <ConformanceMode>true</ConformanceMode>
      <AdditionalIncludeDirectories>$(SolutionDir)libraries\includes</AdditionalIncludeDirectories>
    </ClCompile>
    <Link>
      <SubSystem>Console</SubSystem>
      <EnableCOMDATFolding>true</EnableCOMDATFolding>
      <OptimizeReferences>true</OptimizeReferences>
      <GenerateDebugInformation>true</GenerateDebugInformation>
      <AdditionalOptions>/NODEFAULTLIB:MSVCRT.lib /NODEFAULTLIB:LIBCMT.lib %(AdditionalOptions)</AdditionalOptions>
      <AdditionalLibraryDirectories>$(SolutionDir)libraries</AdditionalLibraryDirectories>
      <AdditionalDependencies>opengl32.lib;glfw3.lib;glew32s.lib; User32.lib; Gdi32.lib; Shell32.lib; fmod_vc.lib;</AdditionalDependencies>
    </Link>
    <PostBuildEvent>
      <Command>copy /Y "$(SolutionDir)FMOD\lib\x86\fmod.dll" "$(OutDir)fmod.dll"</Command>
    </PostBuildEvent>
  </ItemDefinitionGroup>
  <ItemDefinitionGroup Condition="'$(Configuration)|$(Platform)'=='Debug|x64'">
    <ClCompile>
      <WarningLevel>Level3</WarningLevel>
      <SDLCheck>true</SDLCheck>
      <PreprocessorDefinitions>DEBUG;GLEW_STATIC</PreprocessorDefinitions>
      <ConformanceMode>true</ConformanceMode>
      <AdditionalIncludeDirectories>$(SolutionDir)rapidjson;$(SolutionDir)imgui;$(SolutionDir)libraries\includes</AdditionalIncludeDirectories>
    </ClCompile>
    <Link>
      <SubSystem>Console</SubSystem>
      <GenerateDebugInformation>true</GenerateDebugInformation>
      <AdditionalLibraryDirectories>$(SolutionDir)rapidjson;$(SolutionDir)libraries</AdditionalLibraryDirectories>
      <AdditionalOptions>/NODEFAULTLIB:MSVCRT.lib /NODEFAULTLIB:LIBCMT.lib %(AdditionalOptions)</AdditionalOptions>
      <AdditionalDependencies>opengl32.lib;glfw3.lib;glew32s.lib; User32.lib; Gdi32.lib; Shell32.lib; fmodL_vc.lib</AdditionalDependencies>
    </Link>
    <PostBuildEvent>
      <Command>copy /Y "$(SolutionDir)FMOD\lib\x64\fmodL.dll" "$(OutDir)fmodL.dll"</Command>
    </PostBuildEvent>
  </ItemDefinitionGroup>
  <ItemDefinitionGroup Condition="'$(Configuration)|$(Platform)'=='Release|x64'">
    <ClCompile>
      <WarningLevel>Level3</WarningLevel>
      <FunctionLevelLinking>true</FunctionLevelLinking>
      <IntrinsicFunctions>true</IntrinsicFunctions>
      <SDLCheck>true</SDLCheck>
      <PreprocessorDefinitions>GLEW_STATIC;NDEBUG</PreprocessorDefinitions>
      <ConformanceMode>true</ConformanceMode>
      <AdditionalIncludeDirectories>$(SolutionDir)rapidjson;$(SolutionDir)imgui;$(SolutionDir)libraries\includes</AdditionalIncludeDirectories>
      <RuntimeLibrary>MultiThreadedDebugDLL</RuntimeLibrary>
    </ClCompile>
    <Link>
      <SubSystem>Console</SubSystem>
      <EnableCOMDATFolding>true</EnableCOMDATFolding>
      <OptimizeReferences>true</OptimizeReferences>
      <GenerateDebugInformation>true</GenerateDebugInformation>
      <AdditionalLibraryDirectories>$(SolutionDir)rapidjson;$(SolutionDir)libraries</AdditionalLibraryDirectories>
      <AdditionalOptions>/NODEFAULTLIB:MSVCRT.lib /NODEFAULTLIB:LIBCMT.lib %(AdditionalOptions)</AdditionalOptions>
      <AdditionalDependencies>opengl32.lib;glfw3.lib;glew32s.lib; User32.lib; Gdi32.lib; Shell32.lib; fmod_vc.lib;</AdditionalDependencies>
    </Link>
    <PostBuildEvent>
      <Command>copy /Y "$(SolutionDir)FMOD\lib\x64\fmod.dll" "$(OutDir)fmod.dll"</Command>
    </PostBuildEvent>
  </ItemDefinitionGroup>
  <ItemGroup>
    <ClCompile Include="Source\BehaviorSystem.cpp" />
    <ClCompile Include="Source\CollisionSystem.cpp" />
    <ClCompile Include="Source\ComponentFactory.cpp" />
    <ClCompile Include="imgui\imgui.cpp" />
    <ClCompile Include="imgui\imgui_demo.cpp" />
    <ClCompile Include="imgui\imgui_draw.cpp" />
    <ClCompile Include="imgui\imgui_impl_glfw.cpp" />
    <ClCompile Include="imgui\imgui_impl_opengl3.cpp" />
    <ClCompile Include="imgui\imgui_tables.cpp" />
    <ClCompile Include="imgui\imgui_widgets.cpp" />
    <ClCompile Include="Source\Animation.cpp" />
    <ClCompile Include="Source\AnimationAsset.cpp" />
    <ClCompile Include="Source\EntitySystem.cpp" />
    <ClCompile Include="Source\MovementAI.cpp" />
    <ClCompile Include="Source\AudioPlayer.cpp" />
    <ClCompile Include="Source\Collider.cpp" />
    <ClCompile Include="Source\InputSystem.cpp" />
    <ClCompile Include="Source\AudioSystem.cpp" />
    <ClCompile Include="Source\LineCollider.cpp" />
    <ClCompile Include="Source\RenderSystem.cpp" />
    <ClCompile Include="Source\SandboxSystem.cpp" />
    <ClCompile Include="Source\XinoScene.cpp" />
    <ClCompile Include="Source\Shader.cpp" />
    <ClCompile Include="Source\Mesh.cpp" />
    <ClCompile Include="Source\Component.cpp" />
    <ClCompile Include="Source\DebugSystem.cpp" />
    <ClCompile Include="Source\Entity.cpp" />
    <ClCompile Include="Source\Engine.cpp" />
    <ClCompile Include="Source\ExampleSystem.cpp" />
    <ClCompile Include="Source\GUI.cpp" />
    <ClCompile Include="Source\main.cpp" />
    <ClCompile Include="Source\RigidBody.cpp" />
    <ClCompile Include="Source\PlatformSystem.cpp" />
    <ClCompile Include="Source\SceneSystem.cpp" />
    <ClCompile Include="Source\Sprite.cpp" />
    <ClCompile Include="Source\Stream.t.cpp" />
    <ClCompile Include="Source\Texture.cpp" />
    <ClCompile Include="Source\Sound.cpp" />
    <ClCompile Include="Source\Transform.cpp" />
    <ClCompile Include="Source\Stream.cpp" />
    <ClCompile Include="Source\CircleCollider.cpp" />
  </ItemGroup>
  <ItemGroup>
<<<<<<< HEAD
    <ClInclude Include="Source\CollisionSystem.h" />
=======
    <ClInclude Include="Source\Animation.h" />
    <ClInclude Include="Source\AnimationAsset.h" />
>>>>>>> 6d9cb95a
    <ClInclude Include="Source\ComponentFactory.h" />
    <ClInclude Include="Source\MovementAI.h" />
    <ClInclude Include="Source\Behavior.h" />
    <ClInclude Include="Source\BehaviorSystem.h" />
    <ClInclude Include="Source\Collider.h" />
    <ClInclude Include="Source\EntitySystem.h" />
    <ClInclude Include="Source\LineCollider.h" />
    <ClInclude Include="Source\RigidBody.h" />
    <ClInclude Include="Source\SandboxSystem.h" />
    <ClInclude Include="Source\XinoScene.h" />
    <ClInclude Include="Source\AudioPlayer.h" />
    <ClInclude Include="Source\InputSystem.h" />
    <ClInclude Include="Source\Sound.h" />
    <ClInclude Include="Source\AudioSystem.h" />
    <ClInclude Include="Source\RenderSystem.h" />
    <ClInclude Include="Source\Shader.h" />
    <ClInclude Include="Source\Mesh.h" />
    <ClInclude Include="Source\ExampleSystem.h" />
    <ClInclude Include="Source\Engine.h" />
    <ClInclude Include="imgui\imconfig.h" />
    <ClInclude Include="imgui\imgui.h" />
    <ClInclude Include="imgui\imgui_impl_glfw.h" />
    <ClInclude Include="imgui\imgui_impl_opengl3.h" />
    <ClInclude Include="imgui\imgui_impl_opengl3_loader.h" />
    <ClInclude Include="imgui\imgui_internal.h" />
    <ClInclude Include="imgui\imstb_rectpack.h" />
    <ClInclude Include="imgui\imstb_textedit.h" />
    <ClInclude Include="imgui\imstb_truetype.h" />
    <ClInclude Include="Source\basics.h" />
    <ClInclude Include="Source\Component.h" />
    <ClInclude Include="Source\DebugSystem.h" />
    <ClInclude Include="Source\Entity.h" />
    <ClInclude Include="Source\GUI.h" />
    <ClInclude Include="Source\PlatformSystem.h" />
    <ClInclude Include="Source\SceneSystem.h" />
    <ClInclude Include="Source\Sprite.h" />
    <ClInclude Include="Source\System.h" />
    <ClInclude Include="Source\Texture.h" />
    <ClInclude Include="Source\Transform.h" />
    <ClInclude Include="Source\Stream.h" />
    <ClInclude Include="Source\CircleCollider.h" />
  </ItemGroup>
  <ItemGroup>
    <None Include="Data\EngineConfig.json" />
    <None Include="Data\Scenes\Sandbox.scene.json" />
  </ItemGroup>
  <Import Project="$(VCTargetsPath)\Microsoft.Cpp.targets" />
  <ImportGroup Label="ExtensionTargets">
  </ImportGroup>
</Project><|MERGE_RESOLUTION|>--- conflicted
+++ resolved
@@ -217,12 +217,9 @@
     <ClCompile Include="Source\CircleCollider.cpp" />
   </ItemGroup>
   <ItemGroup>
-<<<<<<< HEAD
-    <ClInclude Include="Source\CollisionSystem.h" />
-=======
     <ClInclude Include="Source\Animation.h" />
     <ClInclude Include="Source\AnimationAsset.h" />
->>>>>>> 6d9cb95a
+    <ClInclude Include="Source\CollisionSystem.h" />
     <ClInclude Include="Source\ComponentFactory.h" />
     <ClInclude Include="Source\MovementAI.h" />
     <ClInclude Include="Source\Behavior.h" />
