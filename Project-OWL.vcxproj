﻿<?xml version="1.0" encoding="utf-8"?>
<Project DefaultTargets="Build" xmlns="http://schemas.microsoft.com/developer/msbuild/2003">
  <Import Project="packages\Microsoft.Windows.CppWinRT.2.0.220531.1\build\native\Microsoft.Windows.CppWinRT.props" Condition="Exists('packages\Microsoft.Windows.CppWinRT.2.0.220531.1\build\native\Microsoft.Windows.CppWinRT.props')" />
  <ItemGroup Label="ProjectConfigurations">
    <ProjectConfiguration Include="Debug|Win32">
      <Configuration>Debug</Configuration>
      <Platform>Win32</Platform>
    </ProjectConfiguration>
    <ProjectConfiguration Include="ReleaseEditor|Win32">
      <Configuration>ReleaseEditor</Configuration>
      <Platform>Win32</Platform>
    </ProjectConfiguration>
    <ProjectConfiguration Include="ReleaseEditor|x64">
      <Configuration>ReleaseEditor</Configuration>
      <Platform>x64</Platform>
    </ProjectConfiguration>
    <ProjectConfiguration Include="Release|Win32">
      <Configuration>Release</Configuration>
      <Platform>Win32</Platform>
    </ProjectConfiguration>
    <ProjectConfiguration Include="Debug|x64">
      <Configuration>Debug</Configuration>
      <Platform>x64</Platform>
    </ProjectConfiguration>
    <ProjectConfiguration Include="Release|x64">
      <Configuration>Release</Configuration>
      <Platform>x64</Platform>
    </ProjectConfiguration>
  </ItemGroup>
  <PropertyGroup Label="Globals">
    <VCProjectVersion>16.0</VCProjectVersion>
    <Keyword>Win32Proj</Keyword>
    <ProjectGuid>{06b42595-9421-448f-b9fd-d4e02b88de02}</ProjectGuid>
    <RootNamespace>ProjectOWL</RootNamespace>
    <WindowsTargetPlatformVersion>10.0</WindowsTargetPlatformVersion>
  </PropertyGroup>
  <Import Project="$(VCTargetsPath)\Microsoft.Cpp.Default.props" />
  <PropertyGroup Condition="'$(Configuration)|$(Platform)'=='Debug|Win32'" Label="Configuration">
    <ConfigurationType>Application</ConfigurationType>
    <UseDebugLibraries>true</UseDebugLibraries>
    <PlatformToolset>v143</PlatformToolset>
    <CharacterSet>Unicode</CharacterSet>
  </PropertyGroup>
  <PropertyGroup Condition="'$(Configuration)|$(Platform)'=='Release|Win32'" Label="Configuration">
    <ConfigurationType>Application</ConfigurationType>
    <UseDebugLibraries>false</UseDebugLibraries>
    <PlatformToolset>v143</PlatformToolset>
    <WholeProgramOptimization>true</WholeProgramOptimization>
    <CharacterSet>Unicode</CharacterSet>
  </PropertyGroup>
  <PropertyGroup Condition="'$(Configuration)|$(Platform)'=='ReleaseEditor|Win32'" Label="Configuration">
    <ConfigurationType>Application</ConfigurationType>
    <UseDebugLibraries>false</UseDebugLibraries>
    <PlatformToolset>v143</PlatformToolset>
    <WholeProgramOptimization>true</WholeProgramOptimization>
    <CharacterSet>Unicode</CharacterSet>
  </PropertyGroup>
  <PropertyGroup Condition="'$(Configuration)|$(Platform)'=='Debug|x64'" Label="Configuration">
    <ConfigurationType>Application</ConfigurationType>
    <UseDebugLibraries>true</UseDebugLibraries>
    <PlatformToolset>v143</PlatformToolset>
    <CharacterSet>Unicode</CharacterSet>
  </PropertyGroup>
  <PropertyGroup Condition="'$(Configuration)|$(Platform)'=='Release|x64'" Label="Configuration">
    <ConfigurationType>Application</ConfigurationType>
    <UseDebugLibraries>false</UseDebugLibraries>
    <PlatformToolset>v143</PlatformToolset>
    <WholeProgramOptimization>true</WholeProgramOptimization>
    <CharacterSet>Unicode</CharacterSet>
  </PropertyGroup>
  <PropertyGroup Condition="'$(Configuration)|$(Platform)'=='ReleaseEditor|x64'" Label="Configuration">
    <ConfigurationType>Application</ConfigurationType>
    <UseDebugLibraries>false</UseDebugLibraries>
    <PlatformToolset>v143</PlatformToolset>
    <WholeProgramOptimization>true</WholeProgramOptimization>
    <CharacterSet>Unicode</CharacterSet>
  </PropertyGroup>
  <Import Project="$(VCTargetsPath)\Microsoft.Cpp.props" />
  <ImportGroup Label="ExtensionSettings">
  </ImportGroup>
  <ImportGroup Label="Shared">
  </ImportGroup>
  <ImportGroup Label="PropertySheets" Condition="'$(Configuration)|$(Platform)'=='Debug|Win32'">
    <Import Project="$(UserRootDir)\Microsoft.Cpp.$(Platform).user.props" Condition="exists('$(UserRootDir)\Microsoft.Cpp.$(Platform).user.props')" Label="LocalAppDataPlatform" />
  </ImportGroup>
  <ImportGroup Label="PropertySheets" Condition="'$(Configuration)|$(Platform)'=='Release|Win32'">
    <Import Project="$(UserRootDir)\Microsoft.Cpp.$(Platform).user.props" Condition="exists('$(UserRootDir)\Microsoft.Cpp.$(Platform).user.props')" Label="LocalAppDataPlatform" />
  </ImportGroup>
  <ImportGroup Condition="'$(Configuration)|$(Platform)'=='ReleaseEditor|Win32'" Label="PropertySheets">
    <Import Project="$(UserRootDir)\Microsoft.Cpp.$(Platform).user.props" Condition="exists('$(UserRootDir)\Microsoft.Cpp.$(Platform).user.props')" Label="LocalAppDataPlatform" />
  </ImportGroup>
  <ImportGroup Label="PropertySheets" Condition="'$(Configuration)|$(Platform)'=='Debug|x64'">
    <Import Project="$(UserRootDir)\Microsoft.Cpp.$(Platform).user.props" Condition="exists('$(UserRootDir)\Microsoft.Cpp.$(Platform).user.props')" Label="LocalAppDataPlatform" />
  </ImportGroup>
  <ImportGroup Label="PropertySheets" Condition="'$(Configuration)|$(Platform)'=='Release|x64'">
    <Import Project="$(UserRootDir)\Microsoft.Cpp.$(Platform).user.props" Condition="exists('$(UserRootDir)\Microsoft.Cpp.$(Platform).user.props')" Label="LocalAppDataPlatform" />
  </ImportGroup>
  <ImportGroup Condition="'$(Configuration)|$(Platform)'=='ReleaseEditor|x64'" Label="PropertySheets">
    <Import Project="$(UserRootDir)\Microsoft.Cpp.$(Platform).user.props" Condition="exists('$(UserRootDir)\Microsoft.Cpp.$(Platform).user.props')" Label="LocalAppDataPlatform" />
  </ImportGroup>
  <PropertyGroup Label="UserMacros" />
  <PropertyGroup Condition="'$(Configuration)|$(Platform)'=='Debug|x64'">
    <ExternalIncludePath>$(SolutionDir)libraries\includes;$(ExternalIncludePath)</ExternalIncludePath>
    <LibraryPath>$(SolutionDir)libraries;$(LibraryPath);$(SolutionDir)FMOD\lib\x64</LibraryPath>
    <IncludePath>$(VC_IncludePath);$(WindowsSDK_IncludePath);$(SolutionDir)FMOD\inc;$(SolutionDir)imgui;</IncludePath>
    <IntDir>$(Platform)\$(Configuration)\</IntDir>
  </PropertyGroup>
  <PropertyGroup Condition="'$(Configuration)|$(Platform)'=='Release|x64'">
    <ExternalIncludePath>$(SolutionDir)libraries\includes;$(ExternalIncludePath)</ExternalIncludePath>
    <LibraryPath>$(SolutionDir)libraries;$(LibraryPath);$(SolutionDir)FMOD\lib\x64</LibraryPath>
    <IncludePath>$(VC_IncludePath);$(WindowsSDK_IncludePath);$(SolutionDir)FMOD\inc;</IncludePath>
  </PropertyGroup>
  <PropertyGroup Condition="'$(Configuration)|$(Platform)'=='ReleaseEditor|x64'">
    <ExternalIncludePath>$(SolutionDir)libraries\includes;$(ExternalIncludePath)</ExternalIncludePath>
    <LibraryPath>$(SolutionDir)libraries;$(LibraryPath);$(SolutionDir)FMOD\lib\x64</LibraryPath>
    <IncludePath>$(VC_IncludePath);$(WindowsSDK_IncludePath);$(SolutionDir)FMOD\inc;</IncludePath>
  </PropertyGroup>
  <PropertyGroup Condition="'$(Configuration)|$(Platform)'=='Debug|Win32'">
    <IncludePath>$(VC_IncludePath);$(WindowsSDK_IncludePath);$(SolutionDir)FMOD\inc;$(SolutionDir)imgui;</IncludePath>
    <LibraryPath>$(VC_LibraryPath_x86);$(WindowsSDK_LibraryPath_x86);$(SolutionDir)FMOD\lib\x86</LibraryPath>
  </PropertyGroup>
  <PropertyGroup Condition="'$(Configuration)|$(Platform)'=='Release|Win32'">
    <IncludePath>$(VC_IncludePath);$(WindowsSDK_IncludePath);$(SolutionDir)FMOD\inc;</IncludePath>
    <LibraryPath>$(VC_LibraryPath_x86);$(WindowsSDK_LibraryPath_x86);$(SolutionDir)FMOD\inc\x86</LibraryPath>
  </PropertyGroup>
  <PropertyGroup Condition="'$(Configuration)|$(Platform)'=='ReleaseEditor|Win32'">
    <IncludePath>$(VC_IncludePath);$(WindowsSDK_IncludePath);$(SolutionDir)FMOD\inc;</IncludePath>
    <LibraryPath>$(VC_LibraryPath_x86);$(WindowsSDK_LibraryPath_x86);$(SolutionDir)FMOD\inc\x86</LibraryPath>
  </PropertyGroup>
  <ItemDefinitionGroup Condition="'$(Configuration)|$(Platform)'=='Debug|Win32'">
    <ClCompile>
      <WarningLevel>Level3</WarningLevel>
      <SDLCheck>true</SDLCheck>
      <PreprocessorDefinitions>GLEW_STATIC</PreprocessorDefinitions>
      <ConformanceMode>true</ConformanceMode>
      <AdditionalIncludeDirectories>$(SolutionDir)libraries\includes</AdditionalIncludeDirectories>
      <LanguageStandard>stdcpp20</LanguageStandard>
      <PrecompiledHeader>Use</PrecompiledHeader>
      <PrecompiledHeaderFile>pch.h</PrecompiledHeaderFile>
    </ClCompile>
    <Link>
      <SubSystem>Console</SubSystem>
      <GenerateDebugInformation>true</GenerateDebugInformation>
      <AdditionalOptions>/NODEFAULTLIB:MSVCRT.lib /NODEFAULTLIB:LIBCMT.lib %(AdditionalOptions)</AdditionalOptions>
      <AdditionalLibraryDirectories>$(SolutionDir)libraries</AdditionalLibraryDirectories>
      <AdditionalDependencies>opengl32.lib;glfw3.lib;glew32s.lib; User32.lib; Gdi32.lib; Shell32.lib; fmodL_vc.lib</AdditionalDependencies>
    </Link>
    <PostBuildEvent>
      <Command>copy /Y "$(SolutionDir)FMOD\lib\x86\fmodL.dll" "$(OutDir)fmodL.dll"</Command>
    </PostBuildEvent>
  </ItemDefinitionGroup>
  <ItemDefinitionGroup Condition="'$(Configuration)|$(Platform)'=='Release|Win32'">
    <ClCompile>
      <WarningLevel>Level3</WarningLevel>
      <FunctionLevelLinking>true</FunctionLevelLinking>
      <IntrinsicFunctions>true</IntrinsicFunctions>
      <SDLCheck>true</SDLCheck>
      <PreprocessorDefinitions>GLEW_STATIC</PreprocessorDefinitions>
      <ConformanceMode>true</ConformanceMode>
      <AdditionalIncludeDirectories>$(SolutionDir)libraries\includes</AdditionalIncludeDirectories>
      <LanguageStandard>stdcpp20</LanguageStandard>
      <PrecompiledHeader>Use</PrecompiledHeader>
      <PrecompiledHeaderFile>pch.h</PrecompiledHeaderFile>
    </ClCompile>
    <Link>
      <SubSystem>Console</SubSystem>
      <EnableCOMDATFolding>true</EnableCOMDATFolding>
      <OptimizeReferences>true</OptimizeReferences>
      <GenerateDebugInformation>true</GenerateDebugInformation>
      <AdditionalLibraryDirectories>$(SolutionDir)libraries</AdditionalLibraryDirectories>
      <AdditionalDependencies>opengl32.lib;glfw3.lib;glew32s.lib; User32.lib; Gdi32.lib; Shell32.lib; fmod_vc.lib;</AdditionalDependencies>
    </Link>
    <PostBuildEvent>
      <Command>copy /Y "$(SolutionDir)FMOD\lib\x86\fmod.dll" "$(OutDir)fmod.dll"
xcopy /Y "$(SolutionDir)Data" "$(OutDir)Data"</Command>
    </PostBuildEvent>
  </ItemDefinitionGroup>
  <ItemDefinitionGroup Condition="'$(Configuration)|$(Platform)'=='ReleaseEditor|Win32'">
    <ClCompile>
      <WarningLevel>Level3</WarningLevel>
      <FunctionLevelLinking>true</FunctionLevelLinking>
      <IntrinsicFunctions>true</IntrinsicFunctions>
      <SDLCheck>true</SDLCheck>
      <PreprocessorDefinitions>GLEW_STATIC</PreprocessorDefinitions>
      <ConformanceMode>true</ConformanceMode>
      <AdditionalIncludeDirectories>$(SolutionDir)libraries\includes</AdditionalIncludeDirectories>
      <LanguageStandard>stdcpp20</LanguageStandard>
      <PrecompiledHeader>Use</PrecompiledHeader>
      <PrecompiledHeaderFile>pch.h</PrecompiledHeaderFile>
    </ClCompile>
    <Link>
      <SubSystem>Console</SubSystem>
      <EnableCOMDATFolding>true</EnableCOMDATFolding>
      <OptimizeReferences>true</OptimizeReferences>
      <GenerateDebugInformation>true</GenerateDebugInformation>
      <AdditionalLibraryDirectories>$(SolutionDir)libraries</AdditionalLibraryDirectories>
      <AdditionalDependencies>opengl32.lib;glfw3.lib;glew32s.lib; User32.lib; Gdi32.lib; Shell32.lib; fmod_vc.lib;</AdditionalDependencies>
    </Link>
    <PostBuildEvent>
      <Command>copy /Y "$(SolutionDir)FMOD\lib\x86\fmod.dll" "$(OutDir)fmod.dll"
xcopy /Y "$(SolutionDir)Data" "$(OutDir)Data"</Command>
    </PostBuildEvent>
  </ItemDefinitionGroup>
  <ItemDefinitionGroup Condition="'$(Configuration)|$(Platform)'=='Debug|x64'">
    <ClCompile>
      <WarningLevel>Level3</WarningLevel>
      <SDLCheck>true</SDLCheck>
      <PreprocessorDefinitions>DEBUG;GLEW_STATIC</PreprocessorDefinitions>
      <ConformanceMode>true</ConformanceMode>
      <AdditionalIncludeDirectories>$(SolutionDir)rapidjson;$(SolutionDir)imgui;$(SolutionDir)libraries\includes</AdditionalIncludeDirectories>
      <LanguageStandard>stdcpp20</LanguageStandard>
      <MultiProcessorCompilation>true</MultiProcessorCompilation>
      <PrecompiledHeader>Use</PrecompiledHeader>
      <PrecompiledHeaderFile>pch.h</PrecompiledHeaderFile>
    </ClCompile>
    <Link>
      <SubSystem>Console</SubSystem>
      <GenerateDebugInformation>true</GenerateDebugInformation>
      <AdditionalLibraryDirectories>$(SolutionDir)rapidjson;$(SolutionDir)libraries</AdditionalLibraryDirectories>
      <AdditionalOptions>/NODEFAULTLIB:MSVCRT.lib /NODEFAULTLIB:LIBCMT.lib %(AdditionalOptions)</AdditionalOptions>
      <AdditionalDependencies>opengl32.lib;glfw3.lib;glew32s.lib; User32.lib; Gdi32.lib; Shell32.lib; fmodL_vc.lib</AdditionalDependencies>
    </Link>
    <PostBuildEvent>
      <Command>copy /Y "$(SolutionDir)FMOD\lib\x64\fmodL.dll" "$(OutDir)fmodL.dll"</Command>
    </PostBuildEvent>
  </ItemDefinitionGroup>
  <ItemDefinitionGroup Condition="'$(Configuration)|$(Platform)'=='Release|x64'">
    <ClCompile>
      <WarningLevel>Level3</WarningLevel>
      <FunctionLevelLinking>true</FunctionLevelLinking>
      <IntrinsicFunctions>true</IntrinsicFunctions>
      <SDLCheck>true</SDLCheck>
      <PreprocessorDefinitions>GLEW_STATIC;NDEBUG</PreprocessorDefinitions>
      <ConformanceMode>true</ConformanceMode>
      <AdditionalIncludeDirectories>$(SolutionDir)rapidjson;$(SolutionDir)imgui;$(SolutionDir)libraries\includes</AdditionalIncludeDirectories>
      <RuntimeLibrary>MultiThreadedDLL</RuntimeLibrary>
      <LanguageStandard>stdcpp20</LanguageStandard>
      <MultiProcessorCompilation>true</MultiProcessorCompilation>
      <Optimization>MaxSpeed</Optimization>
      <WholeProgramOptimization>true</WholeProgramOptimization>
      <PrecompiledHeader>Use</PrecompiledHeader>
      <PrecompiledHeaderFile>pch.h</PrecompiledHeaderFile>
    </ClCompile>
    <Link>
      <SubSystem>Console</SubSystem>
      <EnableCOMDATFolding>true</EnableCOMDATFolding>
      <OptimizeReferences>true</OptimizeReferences>
      <GenerateDebugInformation>true</GenerateDebugInformation>
      <AdditionalLibraryDirectories>$(SolutionDir)rapidjson;$(SolutionDir)libraries</AdditionalLibraryDirectories>
      <AdditionalDependencies>opengl32.lib;glfw3.lib;glew32s.lib; User32.lib; Gdi32.lib; Shell32.lib; fmod_vc.lib;</AdditionalDependencies>
    </Link>
    <PostBuildEvent>
      <Command>copy /Y "$(SolutionDir)FMOD\lib\x64\fmod.dll" "$(OutDir)fmod.dll"
xcopy /Y /E "$(SolutionDir)Data\" "$(OutDir)\Data\"</Command>
    </PostBuildEvent>
  </ItemDefinitionGroup>
  <ItemDefinitionGroup Condition="'$(Configuration)|$(Platform)'=='ReleaseEditor|x64'">
    <ClCompile>
      <WarningLevel>Level3</WarningLevel>
      <FunctionLevelLinking>true</FunctionLevelLinking>
      <IntrinsicFunctions>true</IntrinsicFunctions>
      <SDLCheck>true</SDLCheck>
      <PreprocessorDefinitions>GLEW_STATIC;RELEASEEDITOR</PreprocessorDefinitions>
      <ConformanceMode>true</ConformanceMode>
      <AdditionalIncludeDirectories>$(SolutionDir)rapidjson;$(SolutionDir)imgui;$(SolutionDir)libraries\includes</AdditionalIncludeDirectories>
      <RuntimeLibrary>MultiThreadedDLL</RuntimeLibrary>
      <LanguageStandard>stdcpp20</LanguageStandard>
      <MultiProcessorCompilation>true</MultiProcessorCompilation>
      <Optimization>MaxSpeed</Optimization>
      <WholeProgramOptimization>true</WholeProgramOptimization>
      <PrecompiledHeader>Use</PrecompiledHeader>
      <PrecompiledHeaderFile>pch.h</PrecompiledHeaderFile>
    </ClCompile>
    <Link>
      <SubSystem>Console</SubSystem>
      <EnableCOMDATFolding>true</EnableCOMDATFolding>
      <OptimizeReferences>true</OptimizeReferences>
      <GenerateDebugInformation>true</GenerateDebugInformation>
      <AdditionalLibraryDirectories>$(SolutionDir)rapidjson;$(SolutionDir)libraries</AdditionalLibraryDirectories>
      <AdditionalDependencies>opengl32.lib;glfw3.lib;glew32s.lib; User32.lib; Gdi32.lib; Shell32.lib; fmod_vc.lib;</AdditionalDependencies>
    </Link>
    <PostBuildEvent>
      <Command>copy /Y "$(SolutionDir)FMOD\lib\x64\fmod.dll" "$(OutDir)fmod.dll"
xcopy /Y /E "$(SolutionDir)Data\" "$(OutDir)\Data\"</Command>
    </PostBuildEvent>
  </ItemDefinitionGroup>
  <ItemGroup>
    <ClCompile Include="Source\ActionReference.cpp" />
    <ClCompile Include="Source\AssetLibrarySystem.cpp" />
    <ClCompile Include="Source\AssetReference.t.cpp" />
    <ClCompile Include="Source\AudioListener.cpp" />
<<<<<<< HEAD
    <ClCompile Include="Source\BuildingSelectionButton.cpp" />
=======
    <ClCompile Include="Source\BulletAoe.cpp" />
    <ClCompile Include="Source\BulletAoePulse.cpp" />
>>>>>>> f03a493b
    <ClCompile Include="Source\CollisionLayerFlags.cpp" />
    <ClCompile Include="Source\ComponentReference.t.h" />
    <ClCompile Include="Source\Console.cpp" />
    <ClCompile Include="Source\ControlPrompt.cpp" />
    <ClCompile Include="Source\ControlPromptSystem.cpp" />
    <ClCompile Include="Source\DestructibleTilemap.cpp" />
    <ClCompile Include="Source\EditorCameraController.cpp" />
    <ClCompile Include="Source\EntityReference.cpp" />
    <ClCompile Include="Source\EventSystem.cpp" />
    <ClCompile Include="Source\ExampleComponent.cpp" />
    <ClCompile Include="Source\Health.cpp" />
    <ClCompile Include="Source\FileExplorer.cpp" />
    <ClCompile Include="imgui\imgui_stdlib.cpp">
      <PrecompiledHeader Condition="'$(Configuration)|$(Platform)'=='Debug|x64'">NotUsing</PrecompiledHeader>
      <PrecompiledHeader Condition="'$(Configuration)|$(Platform)'=='Release|Win32'">NotUsing</PrecompiledHeader>
      <PrecompiledHeader Condition="'$(Configuration)|$(Platform)'=='Release|x64'">NotUsing</PrecompiledHeader>
    </ClCompile>
    <ClCompile Include="Source\HideableForeground.cpp" />
    <ClCompile Include="Source\HomeBase.cpp" />
    <ClCompile Include="Source\CheatSystem.cpp" />
    <ClCompile Include="Source\Bullet.cpp" />
    <ClCompile Include="Source\Camera.cpp" />
    <ClCompile Include="Source\ConstructionBehavior.cpp" />
    <ClCompile Include="Source\Curve.cpp" />
    <ClCompile Include="Source\EffectAnimator.cpp" />
    <ClCompile Include="Source\Emitter.cpp" />
    <ClCompile Include="Source\EnemyBehavior.cpp" />
    <ClCompile Include="imgui\implot.cpp">
      <PrecompiledHeader Condition="'$(Configuration)|$(Platform)'=='Debug|x64'">NotUsing</PrecompiledHeader>
      <PrecompiledHeader Condition="'$(Configuration)|$(Platform)'=='Release|Win32'">NotUsing</PrecompiledHeader>
      <PrecompiledHeader Condition="'$(Configuration)|$(Platform)'=='Release|x64'">NotUsing</PrecompiledHeader>
    </ClCompile>
    <ClCompile Include="imgui\implot_demo.cpp">
      <PrecompiledHeader Condition="'$(Configuration)|$(Platform)'=='Debug|x64'">NotUsing</PrecompiledHeader>
      <PrecompiledHeader Condition="'$(Configuration)|$(Platform)'=='Release|Win32'">NotUsing</PrecompiledHeader>
      <PrecompiledHeader Condition="'$(Configuration)|$(Platform)'=='Release|x64'">NotUsing</PrecompiledHeader>
    </ClCompile>
    <ClCompile Include="imgui\implot_items.cpp">
      <PrecompiledHeader Condition="'$(Configuration)|$(Platform)'=='Debug|x64'">NotUsing</PrecompiledHeader>
      <PrecompiledHeader Condition="'$(Configuration)|$(Platform)'=='Release|Win32'">NotUsing</PrecompiledHeader>
      <PrecompiledHeader Condition="'$(Configuration)|$(Platform)'=='Release|x64'">NotUsing</PrecompiledHeader>
    </ClCompile>
    <ClCompile Include="Source\HealthBar.cpp" />
    <ClCompile Include="Source\Generator.cpp" />
    <ClCompile Include="Source\InputAction.cpp" />
    <ClCompile Include="Source\InputCallback.cpp" />
    <ClCompile Include="Source\InputInspector.cpp" />
    <ClCompile Include="Source\Inspection.cpp" />
    <ClCompile Include="Source\EmitterSprite.cpp" />
    <ClCompile Include="Source\Inventory.cpp" />
    <ClCompile Include="Source\ItemCollector.cpp" />
    <ClCompile Include="Source\ItemComponent.cpp" />
    <ClCompile Include="Source\ItemStack.cpp" />
    <ClCompile Include="Source\Lifetime.cpp" />
    <ClCompile Include="Source\Light.cpp" />
    <ClCompile Include="Source\LightingSystem.cpp" />
    <ClCompile Include="Source\LootTable.cpp" />
    <ClCompile Include="Source\MiningLaser.cpp" />
    <ClCompile Include="Source\Nineslice.cpp" />
    <ClCompile Include="Source\orbitbehavior.cpp" />
    <ClCompile Include="Source\ParticleSystem.cpp" />
    <ClCompile Include="Source\CameraBehavior.cpp" />
    <ClCompile Include="Source\PathfinderSource.cpp" />
    <ClCompile Include="Source\PathfinderTarget.cpp" />
    <ClCompile Include="Source\PathfindSystem.cpp" />
    <ClCompile Include="Source\pause.cpp" />
    <ClCompile Include="Source\PauseSystem.cpp" />
    <ClCompile Include="Source\pch.cpp">
      <PrecompiledHeader Condition="'$(Configuration)|$(Platform)'=='Debug|Win32'">Create</PrecompiledHeader>
      <PrecompiledHeader Condition="'$(Configuration)|$(Platform)'=='Release|Win32'">Create</PrecompiledHeader>
      <PrecompiledHeader Condition="'$(Configuration)|$(Platform)'=='ReleaseEditor|Win32'">Create</PrecompiledHeader>
      <PrecompiledHeader Condition="'$(Configuration)|$(Platform)'=='Debug|x64'">Create</PrecompiledHeader>
      <PrecompiledHeader Condition="'$(Configuration)|$(Platform)'=='Release|x64'">Create</PrecompiledHeader>
      <PrecompiledHeader Condition="'$(Configuration)|$(Platform)'=='ReleaseEditor|x64'">Create</PrecompiledHeader>
      <AdditionalOptions Condition="'$(Configuration)|$(Platform)'=='Debug|x64'">/Zc:preprocessor %(AdditionalOptions)</AdditionalOptions>
      <AdditionalOptions Condition="'$(Configuration)|$(Platform)'=='Release|Win32'">/Zc:preprocessor %(AdditionalOptions)</AdditionalOptions>
      <AdditionalOptions Condition="'$(Configuration)|$(Platform)'=='Release|x64'">/Zc:preprocessor %(AdditionalOptions)</AdditionalOptions>
    </ClCompile>
    <ClCompile Include="Source\PlayBar.cpp" />
    <ClCompile Include="Source\Pool.cpp" />
    <ClCompile Include="Source\Lua.cpp" />
    <ClCompile Include="Source\PlayerController.cpp" />
    <ClCompile Include="Source\AssetLibrarySystem.t.cpp" />
    <ClCompile Include="Source\CameraSystem.cpp" />
    <ClCompile Include="Source\CollisionSystem.cpp" />
    <ClCompile Include="imgui\imgui.cpp">
      <PrecompiledHeader Condition="'$(Configuration)|$(Platform)'=='Debug|x64'">NotUsing</PrecompiledHeader>
      <PrecompiledHeader Condition="'$(Configuration)|$(Platform)'=='Release|Win32'">NotUsing</PrecompiledHeader>
      <PrecompiledHeader Condition="'$(Configuration)|$(Platform)'=='Release|x64'">NotUsing</PrecompiledHeader>
    </ClCompile>
    <ClCompile Include="imgui\imgui_demo.cpp">
      <PrecompiledHeader Condition="'$(Configuration)|$(Platform)'=='Debug|x64'">NotUsing</PrecompiledHeader>
      <PrecompiledHeader Condition="'$(Configuration)|$(Platform)'=='Release|Win32'">NotUsing</PrecompiledHeader>
      <PrecompiledHeader Condition="'$(Configuration)|$(Platform)'=='Release|x64'">NotUsing</PrecompiledHeader>
    </ClCompile>
    <ClCompile Include="imgui\imgui_draw.cpp">
      <PrecompiledHeader Condition="'$(Configuration)|$(Platform)'=='Debug|x64'">NotUsing</PrecompiledHeader>
      <PrecompiledHeader Condition="'$(Configuration)|$(Platform)'=='Release|Win32'">NotUsing</PrecompiledHeader>
      <PrecompiledHeader Condition="'$(Configuration)|$(Platform)'=='Release|x64'">NotUsing</PrecompiledHeader>
    </ClCompile>
    <ClCompile Include="imgui\imgui_impl_glfw.cpp">
      <PrecompiledHeader Condition="'$(Configuration)|$(Platform)'=='Debug|x64'">NotUsing</PrecompiledHeader>
      <PrecompiledHeader Condition="'$(Configuration)|$(Platform)'=='Release|Win32'">NotUsing</PrecompiledHeader>
      <PrecompiledHeader Condition="'$(Configuration)|$(Platform)'=='Release|x64'">NotUsing</PrecompiledHeader>
    </ClCompile>
    <ClCompile Include="imgui\imgui_impl_opengl3.cpp">
      <PrecompiledHeader Condition="'$(Configuration)|$(Platform)'=='Debug|x64'">NotUsing</PrecompiledHeader>
      <PrecompiledHeader Condition="'$(Configuration)|$(Platform)'=='Release|Win32'">NotUsing</PrecompiledHeader>
      <PrecompiledHeader Condition="'$(Configuration)|$(Platform)'=='Release|x64'">NotUsing</PrecompiledHeader>
    </ClCompile>
    <ClCompile Include="imgui\imgui_tables.cpp">
      <PrecompiledHeader Condition="'$(Configuration)|$(Platform)'=='Debug|x64'">NotUsing</PrecompiledHeader>
      <PrecompiledHeader Condition="'$(Configuration)|$(Platform)'=='Release|Win32'">NotUsing</PrecompiledHeader>
      <PrecompiledHeader Condition="'$(Configuration)|$(Platform)'=='Release|x64'">NotUsing</PrecompiledHeader>
    </ClCompile>
    <ClCompile Include="imgui\imgui_widgets.cpp">
      <PrecompiledHeader Condition="'$(Configuration)|$(Platform)'=='Debug|x64'">NotUsing</PrecompiledHeader>
      <PrecompiledHeader Condition="'$(Configuration)|$(Platform)'=='Release|Win32'">NotUsing</PrecompiledHeader>
      <PrecompiledHeader Condition="'$(Configuration)|$(Platform)'=='Release|x64'">NotUsing</PrecompiledHeader>
    </ClCompile>
    <ClCompile Include="Source\Animation.cpp" />
    <ClCompile Include="Source\AnimationAsset.cpp" />
    <ClCompile Include="Source\ComponentFactory.cpp" />
    <ClCompile Include="Source\EntitySystem.cpp" />
    <ClCompile Include="Source\AudioPlayer.cpp" />
    <ClCompile Include="Source\Collider.cpp" />
    <ClCompile Include="Source\InputSystem.cpp" />
    <ClCompile Include="Source\AudioSystem.cpp" />
    <ClCompile Include="Source\Popup.cpp" />
    <ClCompile Include="Source\RenderSystem.cpp" />
    <ClCompile Include="Source\ResourceCounterUi.cpp" />
    <ClCompile Include="Source\ResourcesUiManager.cpp" />
    <ClCompile Include="Source\SceneChangeButton.cpp" />
    <ClCompile Include="Source\SplashScreenController.cpp" />
    <ClCompile Include="Source\StaticBody.cpp" />
    <ClCompile Include="Source\DigEffect.cpp" />
    <ClCompile Include="Source\Text.cpp" />
    <ClCompile Include="Source\Tilemap.cpp" />
    <ClCompile Include="Source\TilemapCollider.cpp" />
    <ClCompile Include="Source\TilemapEditor.cpp" />
    <ClCompile Include="Source\TilemapItemDropper.cpp" />
    <ClCompile Include="Source\TilemapSprite.cpp" />
    <ClCompile Include="Source\Tilemap.t.cpp" />
    <ClCompile Include="Source\TilemapTextureConnector.cpp" />
    <ClCompile Include="Source\TransformAnimation.cpp" />
    <ClCompile Include="Source\TurretBehavior.cpp" />
    <ClCompile Include="Source\Shader.cpp" />
    <ClCompile Include="Source\Mesh.cpp" />
    <ClCompile Include="Source\Component.cpp" />
    <ClCompile Include="Source\DebugSystem.cpp" />
    <ClCompile Include="Source\Entity.cpp" />
    <ClCompile Include="Source\Engine.cpp" />
    <ClCompile Include="Source\ExampleSystem.cpp" />
    <ClCompile Include="Source\main.cpp" />
    <ClCompile Include="Source\RigidBody.cpp" />
    <ClCompile Include="Source\PlatformSystem.cpp" />
    <ClCompile Include="Source\SceneSystem.cpp" />
    <ClCompile Include="Source\Sprite.cpp" />
    <ClCompile Include="Source\Texture.cpp" />
    <ClCompile Include="Source\Sound.cpp" />
    <ClCompile Include="Source\Transform.cpp" />
    <ClCompile Include="Source\Stream.cpp" />
    <ClCompile Include="Source\CircleCollider.cpp" />
    <ClCompile Include="Source\UiBarSprite.cpp" />
    <ClCompile Include="Source\UiButton.cpp" />
    <ClCompile Include="Source\UiElement.cpp" />
    <ClCompile Include="Source\WavesBehavior.cpp" />
    <ClCompile Include="Source\Stream.t.cpp" />
    <ClCompile Include="Source\WavesInspector.cpp" />
    <ClCompile Include="Source\TileInfoSystem.cpp" />
    <ClCompile Include="Source\WinState.cpp" />
  </ItemGroup>
  <ItemGroup>
    <ClInclude Include="Source\BuildingSelectionButton.h" />
    <ClInclude Include="Source\ControlPrompt.h" />
    <ClInclude Include="Source\ControlPromptSystem.h" />
    <ClInclude Include="Source\InputAction.h" />
    <ClInclude Include="Source\BulletAoePulse.h" />
    <ClInclude Include="Source\orbitbehavior.h" />
    <ClInclude Include="Source\pause.h" />
    <ClInclude Include="Source\pch.h" />
    <ClInclude Include="Source\DestructibleTilemap.h" />
    <ClInclude Include="Source\BulletAoe.h" />
    <ClInclude Include="Source\Popup.h" />
    <ClInclude Include="Source\ActionReference.h" />
    <ClInclude Include="Source\Console.h" />
    <ClInclude Include="Source\HideableForeground.h" />
    <ClInclude Include="Source\PathfinderSource.h" />
    <ClInclude Include="Source\PathfinderTarget.h" />
    <ClInclude Include="Source\PathfindSystem.h" />
    <ClInclude Include="Source\PauseSystem.h" />
    <ClInclude Include="Source\PlayBar.h" />
    <ClInclude Include="Source\ResourceCounterUi.h" />
    <ClInclude Include="Source\AssetReference.h" />
    <ClInclude Include="Source\CollisionLayerFlags.h" />
    <ClInclude Include="Source\ComponentReference.h" />
    <ClInclude Include="Source\EditorCameraController.h" />
    <ClInclude Include="Source\EntityReference.h" />
    <ClInclude Include="Source\EventListener.h" />
    <ClInclude Include="Source\EventSystem.h" />
    <ClInclude Include="Source\AudioListener.h" />
    <ClInclude Include="Source\ExampleComponent.h" />
    <ClInclude Include="Source\HealthBar.h" />
    <ClInclude Include="Source\CameraBehavior.h" />
    <ClInclude Include="Source\Lifetime.h" />
    <ClInclude Include="Source\Nineslice.h" />
    <ClInclude Include="Source\ResourcesUiManager.h" />
    <ClInclude Include="Source\SceneChangeButton.h" />
    <ClInclude Include="Source\SplashScreenController.h" />
    <ClInclude Include="Source\DigEffect.h" />
    <ClInclude Include="Source\TilemapEditor.h" />
    <ClInclude Include="Source\TilemapTextureConnector.h" />
    <ClInclude Include="Source\UiBarSprite.h" />
    <ClInclude Include="Source\Inventory.h" />
    <ClInclude Include="Source\ComponentSystem.h" />
    <ClInclude Include="Source\ItemCollector.h" />
    <ClInclude Include="Source\ItemComponent.h" />
    <ClInclude Include="Source\ItemStack.h" />
    <ClInclude Include="Source\Light.h" />
    <ClInclude Include="Source\LightingSystem.h" />
    <ClInclude Include="Source\LootTable.h" />
    <ClInclude Include="Source\MiningLaser.h" />
    <ClInclude Include="Source\Health.h" />
    <ClInclude Include="Source\FileExplorer.h" />
    <ClInclude Include="imgui\imgui_stdlib.h" />
    <ClInclude Include="Source\Generator.h" />
    <ClInclude Include="Source\Inspection.h" />
    <ClInclude Include="Source\HomeBase.h" />
    <ClInclude Include="Source\CheatSystem.h" />
    <ClInclude Include="Source\Bullet.h" />
    <ClInclude Include="Source\Camera.h" />
    <ClInclude Include="Source\ConstructionBehavior.h" />
    <ClInclude Include="Source\Curve.h" />
    <ClInclude Include="Source\EffectAnimator.h" />
    <ClInclude Include="Source\Emitter.h" />
    <ClInclude Include="Source\EnemyBehavior.h" />
    <ClInclude Include="imgui\implot.h" />
    <ClInclude Include="imgui\implot_internal.h" />
    <ClInclude Include="Source\ISerializable.h" />
    <ClInclude Include="Source\EmitterSprite.h" />
    <ClInclude Include="Source\ParticleSystem.h" />
    <ClInclude Include="Source\Pool.h" />
    <ClInclude Include="Source\CollisionData.h" />
    <ClInclude Include="Source\PlayerController.h" />
    <ClInclude Include="Source\Animation.h" />
    <ClInclude Include="Source\AnimationAsset.h" />
    <ClInclude Include="Source\AssetLibrarySystem.h" />
    <ClInclude Include="Source\BehaviorSystem.h" />
    <ClInclude Include="Source\CameraSystem.h" />
    <ClInclude Include="Source\CollisionSystem.h" />
    <ClInclude Include="Source\ComponentFactory.h" />
    <ClInclude Include="Source\Behavior.h" />
    <ClInclude Include="Source\Collider.h" />
    <ClInclude Include="Source\EntitySystem.h" />
    <ClInclude Include="Source\RigidBody.h" />
    <ClInclude Include="Source\StaticBody.h" />
    <ClInclude Include="Source\Text.h" />
    <ClInclude Include="Source\TileInfoSystem.h" />
    <ClInclude Include="Source\TilemapCollider.h" />
    <ClInclude Include="Source\TilemapItemDropper.h" />
    <ClInclude Include="Source\TilemapSprite.h" />
    <ClInclude Include="Source\Tilemap.h" />
    <ClInclude Include="Source\TransformAnimation.h" />
    <ClInclude Include="Source\TurretBehavior.h" />
    <ClInclude Include="Source\AudioPlayer.h" />
    <ClInclude Include="Source\InputSystem.h" />
    <ClInclude Include="Source\Sound.h" />
    <ClInclude Include="Source\AudioSystem.h" />
    <ClInclude Include="Source\RenderSystem.h" />
    <ClInclude Include="Source\Shader.h" />
    <ClInclude Include="Source\Mesh.h" />
    <ClInclude Include="Source\ExampleSystem.h" />
    <ClInclude Include="Source\Engine.h" />
    <ClInclude Include="imgui\imconfig.h" />
    <ClInclude Include="imgui\imgui.h" />
    <ClInclude Include="imgui\imgui_impl_glfw.h" />
    <ClInclude Include="imgui\imgui_impl_opengl3.h" />
    <ClInclude Include="imgui\imgui_impl_opengl3_loader.h" />
    <ClInclude Include="imgui\imgui_internal.h" />
    <ClInclude Include="imgui\imstb_rectpack.h" />
    <ClInclude Include="imgui\imstb_textedit.h" />
    <ClInclude Include="imgui\imstb_truetype.h" />
    <ClInclude Include="Source\basics.h" />
    <ClInclude Include="Source\Component.h" />
    <ClInclude Include="Source\DebugSystem.h" />
    <ClInclude Include="Source\Entity.h" />
    <ClInclude Include="Source\PlatformSystem.h" />
    <ClInclude Include="Source\SceneSystem.h" />
    <ClInclude Include="Source\Sprite.h" />
    <ClInclude Include="Source\System.h" />
    <ClInclude Include="Source\Texture.h" />
    <ClInclude Include="Source\Transform.h" />
    <ClInclude Include="Source\Stream.h" />
    <ClInclude Include="Source\CircleCollider.h" />
    <ClInclude Include="Source\UiButton.h" />
    <ClInclude Include="Source\UiElement.h" />
    <ClInclude Include="Source\WavesBehavior.h" />
    <ClInclude Include="Source\WinState.h" />
  </ItemGroup>
  <ItemGroup>
    <None Include="Data\ButtonPromptMappings\ButtonPrompts.json" />
    <None Include="Data\EngineConfig.json" />
    <None Include="Data\Scenes\AlphaScene.scene.json" />
    <None Include="Data\Scenes\collisionTest.scene.json" />
    <None Include="Data\Scenes\ConstructionTest.scene.json" />
    <None Include="Data\Scenes\GameOver.scene.json" />
    <None Include="Data\Scenes\GameWin.scene.json" />
    <None Include="Data\Scenes\MainMenu.scene.json" />
    <None Include="Data\Scenes\MapTest.scene.json" />
    <None Include="Data\Scenes\Prototype v3.scene.json" />
    <None Include="Data\Scenes\Prototype.scene.json" />
    <None Include="Data\Scenes\SplashScreen.scene.json" />
    <None Include="Data\Scenes\Template.scene.json" />
    <None Include="Data\shaders\nineslice.frag" />
    <None Include="Data\shaders\nineslice.vert" />
    <None Include="Data\shaders\UiBar.frag" />
    <None Include="Data\shaders\lighting.frag" />
    <None Include="Data\shaders\particles.frag" />
    <None Include="Data\shaders\particles.vert" />
    <None Include="Data\shaders\particles_compute.glsl" />
    <None Include="Data\shaders\shadows.vert" />
    <None Include="Data\shaders\spotlight.frag" />
    <None Include="Data\shaders\texture.frag" />
    <None Include="Data\shaders\tile_instancing.vert" />
    <None Include="Data\shaders\vshader.vert" />
  </ItemGroup>
  <Import Project="$(VCTargetsPath)\Microsoft.Cpp.targets" />
  <ImportGroup Label="ExtensionTargets">
    <Import Project="packages\Microsoft.Windows.CppWinRT.2.0.220531.1\build\native\Microsoft.Windows.CppWinRT.targets" Condition="Exists('packages\Microsoft.Windows.CppWinRT.2.0.220531.1\build\native\Microsoft.Windows.CppWinRT.targets')" />
  </ImportGroup>
  <ProjectExtensions>
    <VisualStudio>
      <UserProperties Data_4Scenes_4GameWin_1scene_1json__JsonSchema="https://developer.1password.com/schema/ssh-agent-config.json" />
    </VisualStudio>
  </ProjectExtensions>
</Project><|MERGE_RESOLUTION|>--- conflicted
+++ resolved
@@ -289,12 +289,9 @@
     <ClCompile Include="Source\AssetLibrarySystem.cpp" />
     <ClCompile Include="Source\AssetReference.t.cpp" />
     <ClCompile Include="Source\AudioListener.cpp" />
-<<<<<<< HEAD
-    <ClCompile Include="Source\BuildingSelectionButton.cpp" />
-=======
     <ClCompile Include="Source\BulletAoe.cpp" />
     <ClCompile Include="Source\BulletAoePulse.cpp" />
->>>>>>> f03a493b
+    <ClCompile Include="Source\BuildingSelectionButton.cpp" />
     <ClCompile Include="Source\CollisionLayerFlags.cpp" />
     <ClCompile Include="Source\ComponentReference.t.h" />
     <ClCompile Include="Source\Console.cpp" />
