--- conflicted
+++ resolved
@@ -462,11 +462,8 @@
     <ClInclude Include="Source\orbitbehavior.h" />
     <ClInclude Include="Source\pause.h" />
     <ClInclude Include="Source\pch.h" />
-<<<<<<< HEAD
     <ClInclude Include="Source\Building.h" />
-=======
     <ClInclude Include="Source\DestructibleTilemap.h" />
->>>>>>> cbd41b31
     <ClInclude Include="Source\Popup.h" />
     <ClInclude Include="Source\ActionReference.h" />
     <ClInclude Include="Source\Console.h" />
