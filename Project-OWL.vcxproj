<?xml version="1.0" encoding="utf-8"?>
<Project DefaultTargets="Build" xmlns="http://schemas.microsoft.com/developer/msbuild/2003">
  <ItemGroup Label="ProjectConfigurations">
    <ProjectConfiguration Include="Debug|Win32">
      <Configuration>Debug</Configuration>
      <Platform>Win32</Platform>
    </ProjectConfiguration>
    <ProjectConfiguration Include="Release|Win32">
      <Configuration>Release</Configuration>
      <Platform>Win32</Platform>
    </ProjectConfiguration>
    <ProjectConfiguration Include="Debug|x64">
      <Configuration>Debug</Configuration>
      <Platform>x64</Platform>
    </ProjectConfiguration>
    <ProjectConfiguration Include="Release|x64">
      <Configuration>Release</Configuration>
      <Platform>x64</Platform>
    </ProjectConfiguration>
  </ItemGroup>
  <PropertyGroup Label="Globals">
    <VCProjectVersion>16.0</VCProjectVersion>
    <Keyword>Win32Proj</Keyword>
    <ProjectGuid>{06b42595-9421-448f-b9fd-d4e02b88de02}</ProjectGuid>
    <RootNamespace>ProjectOWL</RootNamespace>
    <WindowsTargetPlatformVersion>10.0</WindowsTargetPlatformVersion>
  </PropertyGroup>
  <Import Project="$(VCTargetsPath)\Microsoft.Cpp.Default.props" />
  <PropertyGroup Condition="'$(Configuration)|$(Platform)'=='Debug|Win32'" Label="Configuration">
    <ConfigurationType>Application</ConfigurationType>
    <UseDebugLibraries>true</UseDebugLibraries>
    <PlatformToolset>v143</PlatformToolset>
    <CharacterSet>Unicode</CharacterSet>
  </PropertyGroup>
  <PropertyGroup Condition="'$(Configuration)|$(Platform)'=='Release|Win32'" Label="Configuration">
    <ConfigurationType>Application</ConfigurationType>
    <UseDebugLibraries>false</UseDebugLibraries>
    <PlatformToolset>v143</PlatformToolset>
    <WholeProgramOptimization>true</WholeProgramOptimization>
    <CharacterSet>Unicode</CharacterSet>
  </PropertyGroup>
  <PropertyGroup Condition="'$(Configuration)|$(Platform)'=='Debug|x64'" Label="Configuration">
    <ConfigurationType>Application</ConfigurationType>
    <UseDebugLibraries>true</UseDebugLibraries>
    <PlatformToolset>v143</PlatformToolset>
    <CharacterSet>Unicode</CharacterSet>
  </PropertyGroup>
  <PropertyGroup Condition="'$(Configuration)|$(Platform)'=='Release|x64'" Label="Configuration">
    <ConfigurationType>Application</ConfigurationType>
    <UseDebugLibraries>false</UseDebugLibraries>
    <PlatformToolset>v143</PlatformToolset>
    <WholeProgramOptimization>true</WholeProgramOptimization>
    <CharacterSet>Unicode</CharacterSet>
  </PropertyGroup>
  <Import Project="$(VCTargetsPath)\Microsoft.Cpp.props" />
  <ImportGroup Label="ExtensionSettings">
  </ImportGroup>
  <ImportGroup Label="Shared">
  </ImportGroup>
  <ImportGroup Label="PropertySheets" Condition="'$(Configuration)|$(Platform)'=='Debug|Win32'">
    <Import Project="$(UserRootDir)\Microsoft.Cpp.$(Platform).user.props" Condition="exists('$(UserRootDir)\Microsoft.Cpp.$(Platform).user.props')" Label="LocalAppDataPlatform" />
  </ImportGroup>
  <ImportGroup Label="PropertySheets" Condition="'$(Configuration)|$(Platform)'=='Release|Win32'">
    <Import Project="$(UserRootDir)\Microsoft.Cpp.$(Platform).user.props" Condition="exists('$(UserRootDir)\Microsoft.Cpp.$(Platform).user.props')" Label="LocalAppDataPlatform" />
  </ImportGroup>
  <ImportGroup Label="PropertySheets" Condition="'$(Configuration)|$(Platform)'=='Debug|x64'">
    <Import Project="$(UserRootDir)\Microsoft.Cpp.$(Platform).user.props" Condition="exists('$(UserRootDir)\Microsoft.Cpp.$(Platform).user.props')" Label="LocalAppDataPlatform" />
  </ImportGroup>
  <ImportGroup Label="PropertySheets" Condition="'$(Configuration)|$(Platform)'=='Release|x64'">
    <Import Project="$(UserRootDir)\Microsoft.Cpp.$(Platform).user.props" Condition="exists('$(UserRootDir)\Microsoft.Cpp.$(Platform).user.props')" Label="LocalAppDataPlatform" />
  </ImportGroup>
  <PropertyGroup Label="UserMacros" />
  <PropertyGroup Condition="'$(Configuration)|$(Platform)'=='Debug|x64'">
    <ExternalIncludePath>$(SolutionDir)libraries\includes;$(ExternalIncludePath)</ExternalIncludePath>
    <LibraryPath>$(SolutionDir)libraries;$(LibraryPath)</LibraryPath>
  </PropertyGroup>
  <PropertyGroup Condition="'$(Configuration)|$(Platform)'=='Release|x64'">
    <ExternalIncludePath>$(SolutionDir)libraries\includes;$(ExternalIncludePath)</ExternalIncludePath>
    <LibraryPath>$(SolutionDir)libraries;$(LibraryPath)</LibraryPath>
  </PropertyGroup>
  <ItemDefinitionGroup Condition="'$(Configuration)|$(Platform)'=='Debug|Win32'">
    <ClCompile>
      <WarningLevel>Level3</WarningLevel>
      <SDLCheck>true</SDLCheck>
      <PreprocessorDefinitions>GLEW_STATIC</PreprocessorDefinitions>
      <ConformanceMode>true</ConformanceMode>
      <AdditionalIncludeDirectories>$(SolutionDir)libraries\includes</AdditionalIncludeDirectories>
    </ClCompile>
    <Link>
      <SubSystem>Console</SubSystem>
      <GenerateDebugInformation>true</GenerateDebugInformation>
      <AdditionalOptions>/NODEFAULTLIB:MSVCRT.lib /NODEFAULTLIB:LIBCMT.lib %(AdditionalOptions)</AdditionalOptions>
      <AdditionalLibraryDirectories>$(SolutionDir)libraries</AdditionalLibraryDirectories>
      <AdditionalDependencies>opengl32.lib;glfw3.lib;glew32s.lib; User32.lib; Gdi32.lib; Shell32.lib</AdditionalDependencies>
    </Link>
  </ItemDefinitionGroup>
  <ItemDefinitionGroup Condition="'$(Configuration)|$(Platform)'=='Release|Win32'">
    <ClCompile>
      <WarningLevel>Level3</WarningLevel>
      <FunctionLevelLinking>true</FunctionLevelLinking>
      <IntrinsicFunctions>true</IntrinsicFunctions>
      <SDLCheck>true</SDLCheck>
      <PreprocessorDefinitions>GLEW_STATIC</PreprocessorDefinitions>
      <ConformanceMode>true</ConformanceMode>
      <AdditionalIncludeDirectories>$(SolutionDir)libraries\includes</AdditionalIncludeDirectories>
    </ClCompile>
    <Link>
      <SubSystem>Console</SubSystem>
      <EnableCOMDATFolding>true</EnableCOMDATFolding>
      <OptimizeReferences>true</OptimizeReferences>
      <GenerateDebugInformation>true</GenerateDebugInformation>
      <AdditionalOptions>/NODEFAULTLIB:MSVCRT.lib /NODEFAULTLIB:LIBCMT.lib %(AdditionalOptions)</AdditionalOptions>
      <AdditionalLibraryDirectories>$(SolutionDir)libraries</AdditionalLibraryDirectories>
      <AdditionalDependencies>opengl32.lib;glfw3.lib;glew32s.lib; User32.lib; Gdi32.lib; Shell32.lib</AdditionalDependencies>
    </Link>
  </ItemDefinitionGroup>
  <ItemDefinitionGroup Condition="'$(Configuration)|$(Platform)'=='Debug|x64'">
    <ClCompile>
      <WarningLevel>Level3</WarningLevel>
      <SDLCheck>true</SDLCheck>
      <PreprocessorDefinitions>GLEW_STATIC</PreprocessorDefinitions>
      <ConformanceMode>true</ConformanceMode>
      <AdditionalIncludeDirectories>$(SolutionDir)rapidjson;$(SolutionDir)imgui;$(SolutionDir)libraries\includes</AdditionalIncludeDirectories>
    </ClCompile>
    <Link>
      <SubSystem>Console</SubSystem>
      <GenerateDebugInformation>true</GenerateDebugInformation>
      <AdditionalLibraryDirectories>$(SolutionDir)rapidjson;$(SolutionDir)libraries</AdditionalLibraryDirectories>
      <AdditionalOptions>/NODEFAULTLIB:MSVCRT.lib /NODEFAULTLIB:LIBCMT.lib %(AdditionalOptions)</AdditionalOptions>
      <AdditionalDependencies>opengl32.lib;glfw3.lib;glew32s.lib; User32.lib; Gdi32.lib; Shell32.lib</AdditionalDependencies>
    </Link>
  </ItemDefinitionGroup>
  <ItemDefinitionGroup Condition="'$(Configuration)|$(Platform)'=='Release|x64'">
    <ClCompile>
      <WarningLevel>Level3</WarningLevel>
      <FunctionLevelLinking>true</FunctionLevelLinking>
      <IntrinsicFunctions>true</IntrinsicFunctions>
      <SDLCheck>true</SDLCheck>
      <PreprocessorDefinitions>GLEW_STATIC</PreprocessorDefinitions>
      <ConformanceMode>true</ConformanceMode>
      <AdditionalIncludeDirectories>$(SolutionDir)rapidjson;$(SolutionDir)imgui;$(SolutionDir)libraries\includes</AdditionalIncludeDirectories>
    </ClCompile>
    <Link>
      <SubSystem>Console</SubSystem>
      <EnableCOMDATFolding>true</EnableCOMDATFolding>
      <OptimizeReferences>true</OptimizeReferences>
      <GenerateDebugInformation>true</GenerateDebugInformation>
      <AdditionalLibraryDirectories>$(SolutionDir)rapidjson;$(SolutionDir)libraries</AdditionalLibraryDirectories>
      <AdditionalOptions>/NODEFAULTLIB:MSVCRT.lib /NODEFAULTLIB:LIBCMT.lib %(AdditionalOptions)</AdditionalOptions>
      <AdditionalDependencies>opengl32.lib;glfw3.lib;glew32s.lib; User32.lib; Gdi32.lib; Shell32.lib</AdditionalDependencies>
    </Link>
  </ItemDefinitionGroup>
  <ItemGroup>
    <ClCompile Include="DebugSystem.cpp" />
    <ClCompile Include="imgui\imgui.cpp" />
    <ClCompile Include="imgui\imgui_demo.cpp" />
    <ClCompile Include="imgui\imgui_draw.cpp" />
    <ClCompile Include="imgui\imgui_impl_glfw.cpp" />
    <ClCompile Include="imgui\imgui_impl_opengl3.cpp" />
    <ClCompile Include="imgui\imgui_tables.cpp" />
    <ClCompile Include="imgui\imgui_widgets.cpp" />
    <ClCompile Include="Source\Component.cpp" />
    <ClCompile Include="Source\DebugSystem.cpp" />
<<<<<<< HEAD
    <ClCompile Include="Source\Entity.cpp" />
=======
    <ClCompile Include="Source\Engine.cpp" />
>>>>>>> 2802e8f1
    <ClCompile Include="Source\main.cpp" />
    <ClCompile Include="Source\System.cpp" />
  </ItemGroup>
  <ItemGroup>
<<<<<<< HEAD
    <ClInclude Include="BaseSystem.h" />
    <ClInclude Include="basics.h" />
    <ClInclude Include="DebugSystem.h" />
=======
    <ClInclude Include="Source\Engine.h" />
>>>>>>> 2802e8f1
    <ClInclude Include="imgui\imconfig.h" />
    <ClInclude Include="imgui\imgui.h" />
    <ClInclude Include="imgui\imgui_impl_glfw.h" />
    <ClInclude Include="imgui\imgui_impl_opengl3.h" />
    <ClInclude Include="imgui\imgui_impl_opengl3_loader.h" />
    <ClInclude Include="imgui\imgui_internal.h" />
    <ClInclude Include="imgui\imstb_rectpack.h" />
    <ClInclude Include="imgui\imstb_textedit.h" />
    <ClInclude Include="imgui\imstb_truetype.h" />
    <ClInclude Include="Source\basics.h" />
    <ClInclude Include="Source\Component.h" />
    <ClInclude Include="Source\DebugSystem.h" />
<<<<<<< HEAD
    <ClInclude Include="Source\Entity.h" />
=======
    <ClInclude Include="Source\System.h" />
>>>>>>> 2802e8f1
  </ItemGroup>
  <Import Project="$(VCTargetsPath)\Microsoft.Cpp.targets" />
  <ImportGroup Label="ExtensionTargets">
  </ImportGroup>
</Project><|MERGE_RESOLUTION|>--- conflicted
+++ resolved
@@ -161,22 +161,16 @@
     <ClCompile Include="imgui\imgui_widgets.cpp" />
     <ClCompile Include="Source\Component.cpp" />
     <ClCompile Include="Source\DebugSystem.cpp" />
-<<<<<<< HEAD
     <ClCompile Include="Source\Entity.cpp" />
-=======
     <ClCompile Include="Source\Engine.cpp" />
->>>>>>> 2802e8f1
     <ClCompile Include="Source\main.cpp" />
     <ClCompile Include="Source\System.cpp" />
   </ItemGroup>
   <ItemGroup>
-<<<<<<< HEAD
+    <ClInclude Include="Source\Engine.h" />
     <ClInclude Include="BaseSystem.h" />
     <ClInclude Include="basics.h" />
     <ClInclude Include="DebugSystem.h" />
-=======
-    <ClInclude Include="Source\Engine.h" />
->>>>>>> 2802e8f1
     <ClInclude Include="imgui\imconfig.h" />
     <ClInclude Include="imgui\imgui.h" />
     <ClInclude Include="imgui\imgui_impl_glfw.h" />
@@ -189,11 +183,8 @@
     <ClInclude Include="Source\basics.h" />
     <ClInclude Include="Source\Component.h" />
     <ClInclude Include="Source\DebugSystem.h" />
-<<<<<<< HEAD
     <ClInclude Include="Source\Entity.h" />
-=======
     <ClInclude Include="Source\System.h" />
->>>>>>> 2802e8f1
   </ItemGroup>
   <Import Project="$(VCTargetsPath)\Microsoft.Cpp.targets" />
   <ImportGroup Label="ExtensionTargets">
