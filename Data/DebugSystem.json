--- conflicted
+++ resolved
@@ -1,13 +1,6 @@
 {
     "AssetLibrary<Entity>": true,
-<<<<<<< HEAD
-=======
-    "AssetLibrary<Sound>": true,
-    "AssetLibrary<Texture>": true,
     "CameraSystem": true,
->>>>>>> 92388a61
     "DebugSystem": true,
-    "InputSystem": true,
-    "LightingSystem": true,
-    "PauseSystem": true
+    "InputSystem": true
 }