{
    "FixedFrameDuration": 0.016699999570846558,
    "Systems": {
        "PlatformSystem": {
            "WindowSize": [
<<<<<<< HEAD
                1391,
                1151
=======
                15,
                323
>>>>>>> 36f08495
            ],
            "WindowName": "Dig Deeper",
            "VSync": false
        },
        "EventSystem": {},
        "InputSystem": {
            "Actions": [
                {
                    "Name": "MoveVertical",
                    "KeyboardButtons": [
                        87
                    ],
                    "MouseButtons": [],
                    "ControllerButtons": [],
                    "KeyboardButtonsNegative": [
                        83
                    ],
                    "MouseButtonsNegative": [],
                    "ControllerButtonsNegative": [],
                    "ControllerAxisAsButton": [],
                    "ControllerAxis": [
                        1
                    ]
                },
                {
                    "Name": "MoveHorizontal",
                    "KeyboardButtons": [
                        68
                    ],
                    "MouseButtons": [],
                    "ControllerButtons": [],
                    "KeyboardButtonsNegative": [
                        65
                    ],
                    "MouseButtonsNegative": [],
                    "ControllerButtonsNegative": [],
                    "ControllerAxisAsButton": [],
                    "ControllerAxis": [
                        0
                    ]
                },
                {
                    "Name": "FireLaser",
                    "KeyboardButtons": [],
                    "MouseButtons": [
                        0
                    ],
                    "ControllerButtons": [],
                    "KeyboardButtonsNegative": [],
                    "MouseButtonsNegative": [],
                    "ControllerButtonsNegative": [],
                    "ControllerAxisAsButton": [
                        4,
                        5
                    ],
                    "ControllerAxis": []
                },
                {
                    "Name": "Interact",
                    "KeyboardButtons": [
                        69
                    ],
                    "MouseButtons": [],
                    "ControllerButtons": [
                        3
                    ],
                    "KeyboardButtonsNegative": [],
                    "MouseButtonsNegative": [],
                    "ControllerButtonsNegative": [],
                    "ControllerAxisAsButton": [],
                    "ControllerAxis": []
                },
                {
                    "Name": "Place",
                    "KeyboardButtons": [],
                    "MouseButtons": [
                        1
                    ],
                    "ControllerButtons": [
                        0
                    ],
                    "KeyboardButtonsNegative": [],
                    "MouseButtonsNegative": [],
                    "ControllerButtonsNegative": [],
                    "ControllerAxisAsButton": [],
                    "ControllerAxis": []
                },
                {
                    "Name": "OpenBuildMenu",
                    "KeyboardButtons": [
                        32
                    ],
                    "MouseButtons": [],
                    "ControllerButtons": [
                        1
                    ],
                    "KeyboardButtonsNegative": [],
                    "MouseButtonsNegative": [],
                    "ControllerButtonsNegative": [],
                    "ControllerAxisAsButton": [],
                    "ControllerAxis": []
                },
                {
                    "Name": "Build Turret 1",
                    "KeyboardButtons": [
                        49
                    ],
                    "MouseButtons": [],
                    "ControllerButtons": [
                        4,
                        5
                    ],
                    "KeyboardButtonsNegative": [],
                    "MouseButtonsNegative": [],
                    "ControllerButtonsNegative": [],
                    "ControllerAxisAsButton": [],
                    "ControllerAxis": []
                },
                {
                    "Name": "Pause",
                    "KeyboardButtons": [
                        256
                    ],
                    "MouseButtons": [],
                    "ControllerButtons": [
                        7,
                        6
                    ],
                    "KeyboardButtonsNegative": [],
                    "MouseButtonsNegative": [],
                    "ControllerButtonsNegative": [],
                    "ControllerAxisAsButton": [],
                    "ControllerAxis": []
                },
                {
                    "Name": "AimHorizontal",
                    "KeyboardButtons": [],
                    "MouseButtons": [],
                    "ControllerButtons": [],
                    "KeyboardButtonsNegative": [],
                    "MouseButtonsNegative": [],
                    "ControllerButtonsNegative": [],
                    "ControllerAxisAsButton": [],
                    "ControllerAxis": [
                        2
                    ]
                },
                {
                    "Name": "AimVertical",
                    "KeyboardButtons": [],
                    "MouseButtons": [],
                    "ControllerButtons": [],
                    "KeyboardButtonsNegative": [],
                    "MouseButtonsNegative": [],
                    "ControllerButtonsNegative": [],
                    "ControllerAxisAsButton": [],
                    "ControllerAxis": [
                        3
                    ]
                },
                {
                    "Name": "Build Turret 2",
                    "KeyboardButtons": [
                        50
                    ],
                    "MouseButtons": [],
                    "ControllerButtons": [],
                    "KeyboardButtonsNegative": [],
                    "MouseButtonsNegative": [],
                    "ControllerButtonsNegative": [],
                    "ControllerAxisAsButton": [],
                    "ControllerAxis": []
                },
                {
                    "Name": "Build Turret 3",
                    "KeyboardButtons": [
                        51
                    ],
                    "MouseButtons": [],
                    "ControllerButtons": [],
                    "KeyboardButtonsNegative": [],
                    "MouseButtonsNegative": [],
                    "ControllerButtonsNegative": [],
                    "ControllerAxisAsButton": [],
                    "ControllerAxis": []
                },
                {
                    "Name": "Build Turret 4",
                    "KeyboardButtons": [
                        52
                    ],
                    "MouseButtons": [],
                    "ControllerButtons": [],
                    "KeyboardButtonsNegative": [],
                    "MouseButtonsNegative": [],
                    "ControllerButtonsNegative": [],
                    "ControllerAxisAsButton": [],
                    "ControllerAxis": []
                },
                {
                    "Name": "Build Turret 5",
                    "KeyboardButtons": [
                        53
                    ],
                    "MouseButtons": [],
                    "ControllerButtons": [],
                    "KeyboardButtonsNegative": [],
                    "MouseButtonsNegative": [],
                    "ControllerButtonsNegative": [],
                    "ControllerAxisAsButton": [],
                    "ControllerAxis": []
                },
                {
                    "Name": "Build Turret 6",
                    "KeyboardButtons": [
                        54
                    ],
                    "MouseButtons": [],
                    "ControllerButtons": [],
                    "KeyboardButtonsNegative": [],
                    "MouseButtonsNegative": [],
                    "ControllerButtonsNegative": [],
                    "ControllerAxisAsButton": [],
                    "ControllerAxis": []
                },
                {
                    "Name": "DragSlider",
                    "KeyboardButtons": [],
                    "MouseButtons": [
                        0
                    ],
                    "ControllerButtons": [],
                    "KeyboardButtonsNegative": [],
                    "MouseButtonsNegative": [],
                    "ControllerButtonsNegative": [],
                    "ControllerAxisAsButton": [],
                    "ControllerAxis": []
                },
                {
                    "Name": "SkipSplashScreen",
                    "KeyboardButtons": [
                        257,
                        256
                    ],
                    "MouseButtons": [
                        0
                    ],
                    "ControllerButtons": [],
                    "KeyboardButtonsNegative": [],
                    "MouseButtonsNegative": [],
                    "ControllerButtonsNegative": [],
                    "ControllerAxisAsButton": [],
                    "ControllerAxis": []
                }
            ]
        },
        "SceneSystem": {
            "BaseScenePath": "Data/Scenes/",
            "StartingSceneName": "MainMenu",
            "AutosaveName": "Autosaved_Scene"
        },
        "EntitySystem": {},
        "PauseSystem": {},
        "BehaviorSystem<Popup>": {},
        "BehaviorSystem<Behavior>": {},
        "BehaviorSystem<PlayerController>": {},
        "BehaviorSystem<RigidBody>": {},
        "BehaviorSystem<WavesBehavior>": {},
        "BehaviorSystem<EnemyBehavior>": {},
        "BehaviorSystem<EditorCameraController>": {},
        "BehaviorSystem<PauseComponent>": {},
        "BehaviorSystem<UiButton>": {},
        "BehaviorSystem<UiSlider>": {},
        "BehaviorSystem<Generator>": {},
        "BehaviorSystem<SceneTransition>": {},
        "ComponentSystem<ItemComponent>": {},
        "ComponentSystem<Interactable>": {},
        "ParticleSystem": {},
        "PathfindSystem": null,
        "LightingSystem": {
<<<<<<< HEAD
            "Enabled": false
=======
            "Enabled": false,
            "Layer": 0
>>>>>>> 36f08495
        },
        "CollisionSystem": {
            "CollisionLayerNames": [
                "Terrain",
                "Enemies",
                "Player",
                "Base",
                "Projectiles",
                "Foreground",
                "Items"
            ],
            "CollisionSteps": 8,
            "GridSize": 0.25
        },
        "BehaviorSystem<Animation>": {},
        "BehaviorSystem<EffectAnimator>": {},
        "CameraSystem": {},
        "RenderSystem": {
            "BackgroundColor": [
                0.0,
                0.0,
                0.0,
                1.0
            ]
        },
        "AudioSystem": {
            "MaxChannels": 1024,
            "Volume": 1.0,
            "Groups": [
                {
                    "Name": "Music",
                    "Volume": 1.0,
                    "Mute": false
                },
                {
                    "Name": "Effects",
                    "Volume": 1.0,
                    "Mute": false
                },
                {
                    "Name": "Background",
                    "Volume": 1.0,
                    "Mute": false
                }
            ]
        },
        "CheatSystem": {
            "LoseSceneName": "GameOver",
            "RestartSceneName": "BetaScene",
            "WinSceneName": "GameWin"
        },
        "DebugSystem": {
            "ShowFpsWindow": true,
            "ShowDebugWindow": true,
            "OpenSystemWindows": {
                "AssetLibrary<AnimationAsset>": true,
                "AssetLibrary<Entity>": true,
                "AssetLibrary<Sound>": true,
                "AssetLibrary<Texture>": true,
                "AssetLibrary<TransformAnimation>": true,
                "AudioSystem": false,
                "BehaviorSystem<Animation>": false,
                "BehaviorSystem<Behavior>": false,
                "BehaviorSystem<EditorCameraController>": false,
                "BehaviorSystem<EffectAnimator>": false,
                "BehaviorSystem<EnemyBehavior>": false,
                "BehaviorSystem<Generator>": false,
                "BehaviorSystem<PauseComponent>": false,
                "BehaviorSystem<PlayerController>": false,
                "BehaviorSystem<Popup>": false,
                "BehaviorSystem<RigidBody>": false,
                "BehaviorSystem<SceneTransition>": false,
                "BehaviorSystem<UiButton>": false,
                "BehaviorSystem<UiSlider>": false,
                "BehaviorSystem<WavesBehavior>": false,
                "CameraSystem": true,
                "CheatSystem": false,
                "CollisionSystem": false,
                "ComponentSystem<Interactable>": false,
                "ComponentSystem<ItemComponent>": false,
                "ControlPromptSystem": false,
                "DebugSystem": true,
                "EntitySystem": false,
                "EventSystem": false,
                "InputSystem": true,
                "LightingSystem": true,
                "ParticleSystem": false,
                "PathfindSystem": false,
                "PauseSystem": false,
                "PlatformSystem": false,
                "RenderSystem": false,
                "SceneSystem": false,
                "TileInfoSystem": false
            }
        },
        "ControlPromptSystem": {
            "PromptMappingFilepath": "Data/ButtonPromptMappings/ButtonPrompts.json"
        },
        "AssetLibrary<Entity>": {},
        "AssetLibrary<Sound>": {},
        "AssetLibrary<Texture>": {},
        "AssetLibrary<TransformAnimation>": {},
        "AssetLibrary<AnimationAsset>": {},
        "TileInfoSystem": {
            "TileInfo": [
                {
                    "LootTable": {
                        "Entries": null,
                        "RandomRollsEnabled": false,
                        "MinRolls": 1,
                        "MaxRolls": 1
                    }
                },
                {
                    "LootTable": {
                        "Entries": null,
                        "RandomRollsEnabled": false,
                        "MinRolls": 1,
                        "MaxRolls": 1
                    }
                },
                {
                    "LootTable": {
                        "Entries": null,
                        "RandomRollsEnabled": false,
                        "MinRolls": 1,
                        "MaxRolls": 1
                    }
                },
                {
                    "LootTable": {
                        "Entries": null,
                        "RandomRollsEnabled": false,
                        "MinRolls": 1,
                        "MaxRolls": 1
                    }
                },
                {
                    "LootTable": {
                        "Entries": [
                            {
                                "ItemIds": [
                                    1
                                ],
                                "MinCount": 1,
                                "MaxCount": 1,
                                "Probability": 1.0,
                                "Weight": 1.0,
                                "AllowMultipleRolls": true
                            }
                        ],
                        "RandomRollsEnabled": false,
                        "MinRolls": 1,
                        "MaxRolls": 1
                    }
                },
                {
                    "LootTable": {
                        "Entries": [
                            {
                                "ItemIds": [
                                    0
                                ],
                                "MinCount": 1,
                                "MaxCount": 1,
                                "Probability": 1.0,
                                "Weight": 1.0,
                                "AllowMultipleRolls": true
                            }
                        ],
                        "RandomRollsEnabled": false,
                        "MinRolls": 1,
                        "MaxRolls": 1
                    }
                },
                {
                    "LootTable": {
                        "Entries": null,
                        "RandomRollsEnabled": false,
                        "MinRolls": 1,
                        "MaxRolls": 1
                    }
                },
                {
                    "LootTable": {
                        "Entries": [
                            {
                                "ItemIds": [
                                    1
                                ],
                                "MinCount": 1,
                                "MaxCount": 1,
                                "Probability": 1.0,
                                "Weight": 1.0,
                                "AllowMultipleRolls": true
                            }
                        ],
                        "RandomRollsEnabled": false,
                        "MinRolls": 1,
                        "MaxRolls": 1
                    }
                }
            ]
        }
    }
}<|MERGE_RESOLUTION|>--- conflicted
+++ resolved
@@ -3,13 +3,8 @@
     "Systems": {
         "PlatformSystem": {
             "WindowSize": [
-<<<<<<< HEAD
                 1391,
                 1151
-=======
-                15,
-                323
->>>>>>> 36f08495
             ],
             "WindowName": "Dig Deeper",
             "VSync": false
@@ -290,12 +285,7 @@
         "ParticleSystem": {},
         "PathfindSystem": null,
         "LightingSystem": {
-<<<<<<< HEAD
             "Enabled": false
-=======
-            "Enabled": false,
-            "Layer": 0
->>>>>>> 36f08495
         },
         "CollisionSystem": {
             "CollisionLayerNames": [
