--- conflicted
+++ resolved
@@ -3,13 +3,8 @@
     "Systems": {
         "PlatformSystem": {
             "WindowSize": [
-<<<<<<< HEAD
-                1387,
-                909
-=======
                 1230,
                 755
->>>>>>> 5a14fa7e
             ],
             "WindowName": "Dig Deeper",
             "VSync": true
@@ -333,15 +328,9 @@
             "OpenSystemWindows": {
                 "AssetLibrary<AnimationAsset>": false,
                 "AssetLibrary<Entity>": true,
-<<<<<<< HEAD
-                "AssetLibrary<Sound>": true,
-                "AssetLibrary<Texture>": true,
-                "AssetLibrary<TransformAnimation>": true,
-=======
                 "AssetLibrary<Sound>": false,
                 "AssetLibrary<Texture>": false,
                 "AssetLibrary<TransformAnimation>": false,
->>>>>>> 5a14fa7e
                 "AudioSystem": false,
                 "BehaviorSystem<Animation>": false,
                 "BehaviorSystem<Behavior>": false,
