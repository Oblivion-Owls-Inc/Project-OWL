{
    "FixedFrameDuration": 0.016699999570846558,
    "Systems": {
        "PlatformSystem": {
            "WindowSize": [
<<<<<<< HEAD
                32,
                33
=======
                888,
                551
>>>>>>> 14aa4d44
            ],
            "WindowName": "Dig Deeper",
            "VSync": true
        },
        "EventSystem": {},
        "InputSystem": {
            "Actions": [
                {
                    "Name": "MoveVertical",
                    "KeyboardButtons": [
                        87
                    ],
                    "MouseButtons": [],
                    "ControllerButtons": [],
                    "KeyboardButtonsNegative": [
                        83
                    ],
                    "MouseButtonsNegative": [],
                    "ControllerButtonsNegative": [],
                    "ControllerAxisAsButton": [],
                    "ControllerAxis": [
                        1
                    ]
                },
                {
                    "Name": "MoveHorizontal",
                    "KeyboardButtons": [
                        68
                    ],
                    "MouseButtons": [],
                    "ControllerButtons": [],
                    "KeyboardButtonsNegative": [
                        65
                    ],
                    "MouseButtonsNegative": [],
                    "ControllerButtonsNegative": [],
                    "ControllerAxisAsButton": [],
                    "ControllerAxis": [
                        0
                    ]
                },
                {
                    "Name": "FireLaser",
                    "KeyboardButtons": [],
                    "MouseButtons": [
                        0
                    ],
                    "ControllerButtons": [],
                    "KeyboardButtonsNegative": [],
                    "MouseButtonsNegative": [],
                    "ControllerButtonsNegative": [],
                    "ControllerAxisAsButton": [
                        4,
                        5
                    ],
                    "ControllerAxis": []
                },
                {
                    "Name": "Interact",
                    "KeyboardButtons": [
                        69
                    ],
                    "MouseButtons": [],
                    "ControllerButtons": [
                        3
                    ],
                    "KeyboardButtonsNegative": [],
                    "MouseButtonsNegative": [],
                    "ControllerButtonsNegative": [],
                    "ControllerAxisAsButton": [],
                    "ControllerAxis": []
                },
                {
                    "Name": "Place",
                    "KeyboardButtons": [],
                    "MouseButtons": [
                        1
                    ],
                    "ControllerButtons": [
                        0
                    ],
                    "KeyboardButtonsNegative": [],
                    "MouseButtonsNegative": [],
                    "ControllerButtonsNegative": [],
                    "ControllerAxisAsButton": [],
                    "ControllerAxis": []
                },
                {
                    "Name": "OpenBuildMenu",
                    "KeyboardButtons": [
                        32
                    ],
                    "MouseButtons": [],
                    "ControllerButtons": [
                        1
                    ],
                    "KeyboardButtonsNegative": [],
                    "MouseButtonsNegative": [],
                    "ControllerButtonsNegative": [],
                    "ControllerAxisAsButton": [],
                    "ControllerAxis": []
                },
                {
                    "Name": "Build Turret 1",
                    "KeyboardButtons": [
                        49
                    ],
                    "MouseButtons": [],
                    "ControllerButtons": [
                        4,
                        5
                    ],
                    "KeyboardButtonsNegative": [],
                    "MouseButtonsNegative": [],
                    "ControllerButtonsNegative": [],
                    "ControllerAxisAsButton": [],
                    "ControllerAxis": []
                },
                {
                    "Name": "Pause",
                    "KeyboardButtons": [
                        256
                    ],
                    "MouseButtons": [],
                    "ControllerButtons": [
                        7,
                        6
                    ],
                    "KeyboardButtonsNegative": [],
                    "MouseButtonsNegative": [],
                    "ControllerButtonsNegative": [],
                    "ControllerAxisAsButton": [],
                    "ControllerAxis": []
                },
                {
                    "Name": "AimHorizontal",
                    "KeyboardButtons": [],
                    "MouseButtons": [],
                    "ControllerButtons": [],
                    "KeyboardButtonsNegative": [],
                    "MouseButtonsNegative": [],
                    "ControllerButtonsNegative": [],
                    "ControllerAxisAsButton": [],
                    "ControllerAxis": [
                        2
                    ]
                },
                {
                    "Name": "AimVertical",
                    "KeyboardButtons": [],
                    "MouseButtons": [],
                    "ControllerButtons": [],
                    "KeyboardButtonsNegative": [],
                    "MouseButtonsNegative": [],
                    "ControllerButtonsNegative": [],
                    "ControllerAxisAsButton": [],
                    "ControllerAxis": [
                        3
                    ]
                },
                {
                    "Name": "Build Turret 2",
                    "KeyboardButtons": [
                        50
                    ],
                    "MouseButtons": [],
                    "ControllerButtons": [],
                    "KeyboardButtonsNegative": [],
                    "MouseButtonsNegative": [],
                    "ControllerButtonsNegative": [],
                    "ControllerAxisAsButton": [],
                    "ControllerAxis": []
                },
                {
                    "Name": "Build Turret 3",
                    "KeyboardButtons": [
                        51
                    ],
                    "MouseButtons": [],
                    "ControllerButtons": [],
                    "KeyboardButtonsNegative": [],
                    "MouseButtonsNegative": [],
                    "ControllerButtonsNegative": [],
                    "ControllerAxisAsButton": [],
                    "ControllerAxis": []
                },
                {
                    "Name": "Build Turret 4",
                    "KeyboardButtons": [
                        52
                    ],
                    "MouseButtons": [],
                    "ControllerButtons": [],
                    "KeyboardButtonsNegative": [],
                    "MouseButtonsNegative": [],
                    "ControllerButtonsNegative": [],
                    "ControllerAxisAsButton": [],
                    "ControllerAxis": []
                },
                {
                    "Name": "Build Turret 5",
                    "KeyboardButtons": [
                        53
                    ],
                    "MouseButtons": [],
                    "ControllerButtons": [],
                    "KeyboardButtonsNegative": [],
                    "MouseButtonsNegative": [],
                    "ControllerButtonsNegative": [],
                    "ControllerAxisAsButton": [],
                    "ControllerAxis": []
                },
                {
                    "Name": "Build Turret 6",
                    "KeyboardButtons": [
                        54
                    ],
                    "MouseButtons": [],
                    "ControllerButtons": [],
                    "KeyboardButtonsNegative": [],
                    "MouseButtonsNegative": [],
                    "ControllerButtonsNegative": [],
                    "ControllerAxisAsButton": [],
                    "ControllerAxis": []
                },
                {
                    "Name": "DragSlider",
                    "KeyboardButtons": [],
                    "MouseButtons": [
                        0
                    ],
                    "ControllerButtons": [],
                    "KeyboardButtonsNegative": [],
                    "MouseButtonsNegative": [],
                    "ControllerButtonsNegative": [],
                    "ControllerAxisAsButton": [],
                    "ControllerAxis": []
                }
            ]
        },
        "SceneSystem": {
            "BaseScenePath": "Data/Scenes/",
<<<<<<< HEAD
            "StartingSceneName": "MainMenu",
=======
            "NextSceneName": "AlphaScene",
>>>>>>> 14aa4d44
            "AutosaveName": "Autosaved_Scene"
        },
        "EntitySystem": {},
        "PauseSystem": {},
        "BehaviorSystem<Popup>": {},
        "BehaviorSystem<Behavior>": {},
        "BehaviorSystem<PlayerController>": {},
        "BehaviorSystem<RigidBody>": {},
        "BehaviorSystem<WavesBehavior>": {},
        "BehaviorSystem<EnemyBehavior>": {},
        "BehaviorSystem<EditorCameraController>": {},
        "BehaviorSystem<PauseComponent>": {},
        "BehaviorSystem<UiButton>": {},
        "BehaviorSystem<UiSlider>": {},
        "BehaviorSystem<Generator>": {},
        "BehaviorSystem<PlayerController>": {},
        "BehaviorSystem<SceneTransition>": {},
        "ComponentSystem<ItemComponent>": {},
        "ComponentSystem<Interactable>": {},
        "ParticleSystem": {},
        "PathfindSystem": null,
        "LightingSystem": {
            "Enabled": false,
            "Layer": 6
        },
        "CollisionSystem": {
            "CollisionLayerNames": [
                "Terrain",
                "Enemies",
                "Player",
                "Base",
                "Projectiles",
                "Foreground"
            ],
            "CollisionSteps": 8,
            "GridSize": 0.25
        },
        "BehaviorSystem<Animation>": {},
        "BehaviorSystem<EffectAnimator>": {},
        "CameraSystem": {},
        "RenderSystem": {
            "BackgroundColor": [
                0.20000000298023224,
                0.30000001192092896,
                0.30000001192092896,
                1.0
            ]
        },
        "AudioSystem": {
            "MaxChannels": 1024,
            "Volume": 0.8999999761581421,
            "Groups": [
                {
                    "Name": "Music",
                    "Volume": 1.0,
                    "Mute": false
                },
                {
                    "Name": "Effects",
                    "Volume": 1.0,
                    "Mute": false
                },
                {
                    "Name": "Background",
                    "Volume": 1.0,
                    "Mute": false
                }
            ]
        },
        "CheatSystem": {
            "LoseSceneName": "GameOver",
            "RestartSceneName": "AlphaScene",
            "WinSceneName": "GameWin"
        },
        "DebugSystem": {
            "ShowFpsWindow": false,
            "ShowDebugWindow": true,
            "OpenSystemWindows": {
                "AssetLibrary<AnimationAsset>": false,
                "AssetLibrary<Entity>": true,
                "AssetLibrary<Sound>": false,
                "AssetLibrary<Texture>": true,
                "AssetLibrary<TransformAnimation>": false,
                "AudioSystem": true,
                "BehaviorSystem<Animation>": false,
                "BehaviorSystem<Behavior>": false,
                "BehaviorSystem<EditorCameraController>": false,
                "BehaviorSystem<EffectAnimator>": false,
                "BehaviorSystem<EnemyBehavior>": false,
                "BehaviorSystem<Generator>": false,
                "BehaviorSystem<PauseComponent>": false,
                "BehaviorSystem<PlayerController>": false,
                "BehaviorSystem<Popup>": false,
                "BehaviorSystem<RigidBody>": false,
                "BehaviorSystem<SceneTransition>": false,
                "BehaviorSystem<UiButton>": false,
                "BehaviorSystem<UiSlider>": false,
                "BehaviorSystem<WavesBehavior>": false,
                "CameraSystem": false,
                "CheatSystem": false,
                "CollisionSystem": false,
                "ComponentSystem<Interactable>": false,
                "ComponentSystem<ItemComponent>": false,
                "ControlPromptSystem": false,
                "DebugSystem": true,
                "EntitySystem": false,
                "EventSystem": false,
                "InputSystem": true,
                "LightingSystem": false,
                "ParticleSystem": false,
                "PathfindSystem": false,
                "PauseSystem": false,
                "PlatformSystem": false,
                "RenderSystem": false,
                "SceneSystem": false,
                "TileInfoSystem": false
            }
        },
        "ControlPromptSystem": {
            "PromptMappingFilepath": "Data/ButtonPromptMappings/ButtonPrompts.json"
        },
        "AssetLibrary<Entity>": {},
        "AssetLibrary<Sound>": {},
        "AssetLibrary<Texture>": {},
        "AssetLibrary<TransformAnimation>": {},
        "AssetLibrary<AnimationAsset>": {},
        "TileInfoSystem": {
            "TileInfo": [
                {
                    "LootTable": {
                        "Entries": null,
                        "RandomRollsEnabled": false,
                        "MinRolls": 1,
                        "MaxRolls": 1
                    }
                },
                {
                    "LootTable": {
                        "Entries": null,
                        "RandomRollsEnabled": false,
                        "MinRolls": 1,
                        "MaxRolls": 1
                    }
                },
                {
                    "LootTable": {
                        "Entries": null,
                        "RandomRollsEnabled": false,
                        "MinRolls": 1,
                        "MaxRolls": 1
                    }
                },
                {
                    "LootTable": {
                        "Entries": null,
                        "RandomRollsEnabled": false,
                        "MinRolls": 1,
                        "MaxRolls": 1
                    }
                },
                {
                    "LootTable": {
                        "Entries": [
                            {
                                "ItemIds": [
                                    1
                                ],
                                "MinCount": 1,
                                "MaxCount": 1,
                                "Probability": 1.0,
                                "Weight": 1.0,
                                "AllowMultipleRolls": true
                            }
                        ],
                        "RandomRollsEnabled": false,
                        "MinRolls": 1,
                        "MaxRolls": 1
                    }
                },
                {
                    "LootTable": {
                        "Entries": [
                            {
                                "ItemIds": [
                                    0
                                ],
                                "MinCount": 1,
                                "MaxCount": 1,
                                "Probability": 1.0,
                                "Weight": 1.0,
                                "AllowMultipleRolls": true
                            }
                        ],
                        "RandomRollsEnabled": false,
                        "MinRolls": 1,
                        "MaxRolls": 1
                    }
                }
            ]
        }
    }
}<|MERGE_RESOLUTION|>--- conflicted
+++ resolved
@@ -3,13 +3,8 @@
     "Systems": {
         "PlatformSystem": {
             "WindowSize": [
-<<<<<<< HEAD
-                32,
-                33
-=======
                 888,
                 551
->>>>>>> 14aa4d44
             ],
             "WindowName": "Dig Deeper",
             "VSync": true
@@ -252,11 +247,7 @@
         },
         "SceneSystem": {
             "BaseScenePath": "Data/Scenes/",
-<<<<<<< HEAD
             "StartingSceneName": "MainMenu",
-=======
-            "NextSceneName": "AlphaScene",
->>>>>>> 14aa4d44
             "AutosaveName": "Autosaved_Scene"
         },
         "EntitySystem": {},
