--- conflicted
+++ resolved
@@ -3,13 +3,8 @@
     "Systems": {
         "PlatformSystem": {
             "WindowSize": [
-<<<<<<< HEAD
-                958,
-                870
-=======
                 989,
                 557
->>>>>>> 03c97005
             ],
             "WindowName": "Dig Deeper",
             "VSync": true
