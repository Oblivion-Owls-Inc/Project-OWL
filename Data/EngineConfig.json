--- conflicted
+++ resolved
@@ -3,13 +3,8 @@
     "Systems": {
         "PlatformSystem": {
             "WindowSize": [
-<<<<<<< HEAD
-                1025,
-                591
-=======
                 889,
                 557
->>>>>>> 5678feaa
             ],
             "WindowName": "Dig Deeper",
             "VSync": true
