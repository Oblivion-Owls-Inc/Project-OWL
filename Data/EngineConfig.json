{
    "FixedFrameDuration": 0.016699999570846558,
    "Systems": {
        "PlatformSystem": {
            "WindowSize": [
<<<<<<< HEAD
                1864,
                1084
=======
                1014,
                670
>>>>>>> 6c84622b
            ],
            "WindowName": "Dig Deeper",
            "VSync": true
        },
        "EventSystem": {},
        "InputSystem": {
            "Actions": [
                {
                    "Name": "MoveVertical",
                    "KeyboardButtons": [
                        87
                    ],
                    "MouseButtons": [],
                    "ControllerButtons": [],
                    "KeyboardButtonsNegative": [
                        83
                    ],
                    "MouseButtonsNegative": [],
                    "ControllerButtonsNegative": [],
                    "ControllerAxisAsButton": [],
                    "ControllerAxis": [
                        1
                    ]
                },
                {
                    "Name": "MoveHorizontal",
                    "KeyboardButtons": [
                        68
                    ],
                    "MouseButtons": [],
                    "ControllerButtons": [],
                    "KeyboardButtonsNegative": [
                        65
                    ],
                    "MouseButtonsNegative": [],
                    "ControllerButtonsNegative": [],
                    "ControllerAxisAsButton": [],
                    "ControllerAxis": [
                        0
                    ]
                },
                {
                    "Name": "FireLaser",
                    "KeyboardButtons": [],
                    "MouseButtons": [
                        0
                    ],
                    "ControllerButtons": [],
                    "KeyboardButtonsNegative": [],
                    "MouseButtonsNegative": [],
                    "ControllerButtonsNegative": [],
                    "ControllerAxisAsButton": [
                        4,
                        5
                    ],
                    "ControllerAxis": []
                },
                {
                    "Name": "Interact",
                    "KeyboardButtons": [
                        69
                    ],
                    "MouseButtons": [],
                    "ControllerButtons": [
                        3
                    ],
                    "KeyboardButtonsNegative": [],
                    "MouseButtonsNegative": [],
                    "ControllerButtonsNegative": [],
                    "ControllerAxisAsButton": [],
                    "ControllerAxis": []
                },
                {
                    "Name": "Place",
                    "KeyboardButtons": [],
                    "MouseButtons": [
                        1
                    ],
                    "ControllerButtons": [
                        0
                    ],
                    "KeyboardButtonsNegative": [],
                    "MouseButtonsNegative": [],
                    "ControllerButtonsNegative": [],
                    "ControllerAxisAsButton": [],
                    "ControllerAxis": []
                },
                {
                    "Name": "OpenBuildMenu",
                    "KeyboardButtons": [
                        32
                    ],
                    "MouseButtons": [],
                    "ControllerButtons": [
                        1
                    ],
                    "KeyboardButtonsNegative": [],
                    "MouseButtonsNegative": [],
                    "ControllerButtonsNegative": [],
                    "ControllerAxisAsButton": [],
                    "ControllerAxis": []
                },
                {
                    "Name": "Build Turret 1",
                    "KeyboardButtons": [
                        49
                    ],
                    "MouseButtons": [],
                    "ControllerButtons": [
                        4,
                        5
                    ],
                    "KeyboardButtonsNegative": [],
                    "MouseButtonsNegative": [],
                    "ControllerButtonsNegative": [],
                    "ControllerAxisAsButton": [],
                    "ControllerAxis": []
                },
                {
                    "Name": "Pause",
                    "KeyboardButtons": [
                        256
                    ],
                    "MouseButtons": [],
                    "ControllerButtons": [
                        7,
                        6
                    ],
                    "KeyboardButtonsNegative": [],
                    "MouseButtonsNegative": [],
                    "ControllerButtonsNegative": [],
                    "ControllerAxisAsButton": [],
                    "ControllerAxis": []
                },
                {
                    "Name": "AimHorizontal",
                    "KeyboardButtons": [],
                    "MouseButtons": [],
                    "ControllerButtons": [],
                    "KeyboardButtonsNegative": [],
                    "MouseButtonsNegative": [],
                    "ControllerButtonsNegative": [],
                    "ControllerAxisAsButton": [],
                    "ControllerAxis": [
                        2
                    ]
                },
                {
                    "Name": "AimVertical",
                    "KeyboardButtons": [],
                    "MouseButtons": [],
                    "ControllerButtons": [],
                    "KeyboardButtonsNegative": [],
                    "MouseButtonsNegative": [],
                    "ControllerButtonsNegative": [],
                    "ControllerAxisAsButton": [],
                    "ControllerAxis": [
                        3
                    ]
                },
                {
                    "Name": "Build Turret 2",
                    "KeyboardButtons": [
                        50
                    ],
                    "MouseButtons": [],
                    "ControllerButtons": [],
                    "KeyboardButtonsNegative": [],
                    "MouseButtonsNegative": [],
                    "ControllerButtonsNegative": [],
                    "ControllerAxisAsButton": [],
                    "ControllerAxis": []
                },
                {
                    "Name": "Build Turret 3",
                    "KeyboardButtons": [
                        51
                    ],
                    "MouseButtons": [],
                    "ControllerButtons": [],
                    "KeyboardButtonsNegative": [],
                    "MouseButtonsNegative": [],
                    "ControllerButtonsNegative": [],
                    "ControllerAxisAsButton": [],
                    "ControllerAxis": []
                },
                {
                    "Name": "Build Turret 4",
                    "KeyboardButtons": [
                        52
                    ],
                    "MouseButtons": [],
                    "ControllerButtons": [],
                    "KeyboardButtonsNegative": [],
                    "MouseButtonsNegative": [],
                    "ControllerButtonsNegative": [],
                    "ControllerAxisAsButton": [],
                    "ControllerAxis": []
                },
                {
                    "Name": "Build Turret 5",
                    "KeyboardButtons": [
                        53
                    ],
                    "MouseButtons": [],
                    "ControllerButtons": [],
                    "KeyboardButtonsNegative": [],
                    "MouseButtonsNegative": [],
                    "ControllerButtonsNegative": [],
                    "ControllerAxisAsButton": [],
                    "ControllerAxis": []
                },
                {
                    "Name": "Build Turret 6",
                    "KeyboardButtons": [
                        54
                    ],
                    "MouseButtons": [],
                    "ControllerButtons": [],
                    "KeyboardButtonsNegative": [],
                    "MouseButtonsNegative": [],
                    "ControllerButtonsNegative": [],
                    "ControllerAxisAsButton": [],
                    "ControllerAxis": []
                },
                {
                    "Name": "DragSlider",
                    "KeyboardButtons": [],
                    "MouseButtons": [
                        0
                    ],
                    "ControllerButtons": [],
                    "KeyboardButtonsNegative": [],
                    "MouseButtonsNegative": [],
                    "ControllerButtonsNegative": [],
                    "ControllerAxisAsButton": [],
                    "ControllerAxis": []
                }
            ]
        },
        "SceneSystem": {
            "BaseScenePath": "Data/Scenes/",
<<<<<<< HEAD
            "NextSceneName": "BetaScene",
=======
            "StartingSceneName": "MainMenu",
>>>>>>> 6c84622b
            "AutosaveName": "Autosaved_Scene"
        },
        "EntitySystem": {},
        "PauseSystem": {},
        "BehaviorSystem<Popup>": {},
        "BehaviorSystem<Behavior>": {},
        "BehaviorSystem<PlayerController>": {},
        "BehaviorSystem<RigidBody>": {},
        "BehaviorSystem<WavesBehavior>": {},
        "BehaviorSystem<EnemyBehavior>": {},
        "BehaviorSystem<EditorCameraController>": {},
        "BehaviorSystem<PauseComponent>": {},
        "BehaviorSystem<UiButton>": {},
        "BehaviorSystem<UiSlider>": {},
        "BehaviorSystem<Generator>": {},
        "BehaviorSystem<SceneTransition>": {},
        "ComponentSystem<ItemComponent>": {},
        "ComponentSystem<Interactable>": {},
        "ParticleSystem": {},
        "PathfindSystem": null,
        "LightingSystem": {
            "Enabled": false,
            "Layer": 3
        },
        "CollisionSystem": {
            "CollisionLayerNames": [
                "Terrain",
                "Enemies",
                "Player",
                "Base",
                "Projectiles",
                "Foreground"
            ],
            "CollisionSteps": 8,
            "GridSize": 0.25
        },
        "BehaviorSystem<Animation>": {},
        "BehaviorSystem<EffectAnimator>": {},
        "CameraSystem": {},
        "RenderSystem": {
            "BackgroundColor": [
                0.0,
                0.0,
                0.0,
                1.0
            ]
        },
        "AudioSystem": {
            "MaxChannels": 1024,
            "Volume": 0.09007592499256134,
            "Groups": [
                {
                    "Name": "Music",
                    "Volume": 1.0,
                    "Mute": false
                },
                {
                    "Name": "Effects",
                    "Volume": 0.5320764183998108,
                    "Mute": false
                },
                {
                    "Name": "Background",
                    "Volume": 1.0,
                    "Mute": false
                }
            ]
        },
        "CheatSystem": {
            "LoseSceneName": "GameOver",
            "RestartSceneName": "BetaScene",
            "WinSceneName": "GameWin"
        },
        "DebugSystem": {
            "ShowFpsWindow": false,
            "ShowDebugWindow": true,
            "OpenSystemWindows": {
                "AssetLibrary<AnimationAsset>": true,
                "AssetLibrary<Entity>": true,
                "AssetLibrary<Sound>": true,
                "AssetLibrary<Texture>": true,
                "AssetLibrary<TransformAnimation>": true,
                "AudioSystem": false,
                "BehaviorSystem<Animation>": false,
                "BehaviorSystem<Behavior>": false,
                "BehaviorSystem<EditorCameraController>": false,
                "BehaviorSystem<EffectAnimator>": false,
                "BehaviorSystem<EnemyBehavior>": false,
                "BehaviorSystem<Generator>": false,
                "BehaviorSystem<PauseComponent>": false,
                "BehaviorSystem<PlayerController>": false,
                "BehaviorSystem<Popup>": false,
                "BehaviorSystem<RigidBody>": false,
                "BehaviorSystem<SceneTransition>": false,
                "BehaviorSystem<UiButton>": false,
                "BehaviorSystem<UiSlider>": false,
                "BehaviorSystem<WavesBehavior>": false,
                "CameraSystem": true,
                "CheatSystem": false,
                "CollisionSystem": false,
                "ComponentSystem<Interactable>": false,
                "ComponentSystem<ItemComponent>": false,
                "ControlPromptSystem": false,
                "DebugSystem": true,
                "EntitySystem": false,
                "EventSystem": false,
                "InputSystem": true,
                "LightingSystem": true,
                "ParticleSystem": false,
                "PathfindSystem": false,
                "PauseSystem": true,
                "PlatformSystem": false,
                "RenderSystem": false,
                "SceneSystem": true,
                "TileInfoSystem": false
            }
        },
        "ControlPromptSystem": {
            "PromptMappingFilepath": "Data/ButtonPromptMappings/ButtonPrompts.json"
        },
        "AssetLibrary<Entity>": {},
        "AssetLibrary<Sound>": {},
        "AssetLibrary<Texture>": {},
        "AssetLibrary<TransformAnimation>": {},
        "AssetLibrary<AnimationAsset>": {},
        "TileInfoSystem": {
            "TileInfo": [
                {
                    "LootTable": {
                        "Entries": null,
                        "RandomRollsEnabled": false,
                        "MinRolls": 1,
                        "MaxRolls": 1
                    }
                },
                {
                    "LootTable": {
                        "Entries": null,
                        "RandomRollsEnabled": false,
                        "MinRolls": 1,
                        "MaxRolls": 1
                    }
                },
                {
                    "LootTable": {
                        "Entries": null,
                        "RandomRollsEnabled": false,
                        "MinRolls": 1,
                        "MaxRolls": 1
                    }
                },
                {
                    "LootTable": {
                        "Entries": null,
                        "RandomRollsEnabled": false,
                        "MinRolls": 1,
                        "MaxRolls": 1
                    }
                },
                {
                    "LootTable": {
                        "Entries": [
                            {
                                "ItemIds": [
                                    1
                                ],
                                "MinCount": 1,
                                "MaxCount": 1,
                                "Probability": 1.0,
                                "Weight": 1.0,
                                "AllowMultipleRolls": true
                            }
                        ],
                        "RandomRollsEnabled": false,
                        "MinRolls": 1,
                        "MaxRolls": 1
                    }
                },
                {
                    "LootTable": {
                        "Entries": [
                            {
                                "ItemIds": [
                                    0
                                ],
                                "MinCount": 1,
                                "MaxCount": 1,
                                "Probability": 1.0,
                                "Weight": 1.0,
                                "AllowMultipleRolls": true
                            }
                        ],
                        "RandomRollsEnabled": false,
                        "MinRolls": 1,
                        "MaxRolls": 1
                    }
                }
            ]
        }
    }
}<|MERGE_RESOLUTION|>--- conflicted
+++ resolved
@@ -3,13 +3,8 @@
     "Systems": {
         "PlatformSystem": {
             "WindowSize": [
-<<<<<<< HEAD
-                1864,
-                1084
-=======
                 1014,
                 670
->>>>>>> 6c84622b
             ],
             "WindowName": "Dig Deeper",
             "VSync": true
@@ -252,11 +247,7 @@
         },
         "SceneSystem": {
             "BaseScenePath": "Data/Scenes/",
-<<<<<<< HEAD
-            "NextSceneName": "BetaScene",
-=======
             "StartingSceneName": "MainMenu",
->>>>>>> 6c84622b
             "AutosaveName": "Autosaved_Scene"
         },
         "EntitySystem": {},
