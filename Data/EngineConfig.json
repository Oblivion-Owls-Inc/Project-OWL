{
    "FixedFrameDuration": 0.016699999570846558,
    "Systems": {
        "PlatformSystem": {
            "WindowSize": [
                889,
                557
            ],
            "WindowName": "Dig Deeper",
            "VSync": true
        },
        "EventSystem": {},
        "InputSystem": {
            "Actions": [
                {
                    "Name": "MoveVertical",
                    "KeyboardButtons": [
                        87
                    ],
                    "MouseButtons": [],
                    "ControllerButtons": [],
                    "KeyboardButtonsNegative": [
                        83
                    ],
                    "MouseButtonsNegative": [],
                    "ControllerButtonsNegative": [],
                    "ControllerAxisAsButton": [],
                    "ControllerAxis": [
                        1
                    ]
                },
                {
                    "Name": "MoveHorizontal",
                    "KeyboardButtons": [
                        68
                    ],
                    "MouseButtons": [],
                    "ControllerButtons": [],
                    "KeyboardButtonsNegative": [
                        65
                    ],
                    "MouseButtonsNegative": [],
                    "ControllerButtonsNegative": [],
                    "ControllerAxisAsButton": [],
                    "ControllerAxis": [
                        0
                    ]
                },
                {
                    "Name": "FireLaser",
                    "KeyboardButtons": [],
                    "MouseButtons": [
                        0
                    ],
                    "ControllerButtons": [],
                    "KeyboardButtonsNegative": [],
                    "MouseButtonsNegative": [],
                    "ControllerButtonsNegative": [],
                    "ControllerAxisAsButton": [
                        4,
                        5
                    ],
                    "ControllerAxis": []
                },
                {
                    "Name": "Interact",
                    "KeyboardButtons": [
                        69
                    ],
                    "MouseButtons": [],
                    "ControllerButtons": [
                        3
                    ],
                    "KeyboardButtonsNegative": [],
                    "MouseButtonsNegative": [],
                    "ControllerButtonsNegative": [],
                    "ControllerAxisAsButton": [],
                    "ControllerAxis": []
                },
                {
                    "Name": "Place",
                    "KeyboardButtons": [],
                    "MouseButtons": [
                        1
                    ],
                    "ControllerButtons": [
                        0
                    ],
                    "KeyboardButtonsNegative": [],
                    "MouseButtonsNegative": [],
                    "ControllerButtonsNegative": [],
                    "ControllerAxisAsButton": [],
                    "ControllerAxis": []
                },
                {
                    "Name": "OpenBuildMenu",
                    "KeyboardButtons": [
                        32
                    ],
                    "MouseButtons": [],
                    "ControllerButtons": [
                        1
                    ],
                    "KeyboardButtonsNegative": [],
                    "MouseButtonsNegative": [],
                    "ControllerButtonsNegative": [],
                    "ControllerAxisAsButton": [],
                    "ControllerAxis": []
                },
                {
                    "Name": "Build Turret 1",
                    "KeyboardButtons": [
                        49
                    ],
                    "MouseButtons": [],
                    "ControllerButtons": [
                        4,
                        5
                    ],
                    "KeyboardButtonsNegative": [],
                    "MouseButtonsNegative": [],
                    "ControllerButtonsNegative": [],
                    "ControllerAxisAsButton": [],
                    "ControllerAxis": []
                },
                {
                    "Name": "Pause",
                    "KeyboardButtons": [
                        256
                    ],
                    "MouseButtons": [],
                    "ControllerButtons": [
                        7,
                        6
                    ],
                    "KeyboardButtonsNegative": [],
                    "MouseButtonsNegative": [],
                    "ControllerButtonsNegative": [],
                    "ControllerAxisAsButton": [],
                    "ControllerAxis": []
                },
                {
                    "Name": "AimHorizontal",
                    "KeyboardButtons": [],
                    "MouseButtons": [],
                    "ControllerButtons": [],
                    "KeyboardButtonsNegative": [],
                    "MouseButtonsNegative": [],
                    "ControllerButtonsNegative": [],
                    "ControllerAxisAsButton": [],
                    "ControllerAxis": [
                        2
                    ]
                },
                {
                    "Name": "AimVertical",
                    "KeyboardButtons": [],
                    "MouseButtons": [],
                    "ControllerButtons": [],
                    "KeyboardButtonsNegative": [],
                    "MouseButtonsNegative": [],
                    "ControllerButtonsNegative": [],
                    "ControllerAxisAsButton": [],
                    "ControllerAxis": [
                        3
                    ]
                },
                {
                    "Name": "Build Turret 2",
                    "KeyboardButtons": [
                        50
                    ],
                    "MouseButtons": [],
                    "ControllerButtons": [],
                    "KeyboardButtonsNegative": [],
                    "MouseButtonsNegative": [],
                    "ControllerButtonsNegative": [],
                    "ControllerAxisAsButton": [],
                    "ControllerAxis": []
                },
                {
                    "Name": "Build Turret 3",
                    "KeyboardButtons": [
                        51
                    ],
                    "MouseButtons": [],
                    "ControllerButtons": [],
                    "KeyboardButtonsNegative": [],
                    "MouseButtonsNegative": [],
                    "ControllerButtonsNegative": [],
                    "ControllerAxisAsButton": [],
                    "ControllerAxis": []
                },
                {
                    "Name": "Build Turret 4",
                    "KeyboardButtons": [
                        52
                    ],
                    "MouseButtons": [],
                    "ControllerButtons": [],
                    "KeyboardButtonsNegative": [],
                    "MouseButtonsNegative": [],
                    "ControllerButtonsNegative": [],
                    "ControllerAxisAsButton": [],
                    "ControllerAxis": []
                },
                {
                    "Name": "Build Turret 5",
                    "KeyboardButtons": [
                        53
                    ],
                    "MouseButtons": [],
                    "ControllerButtons": [],
                    "KeyboardButtonsNegative": [],
                    "MouseButtonsNegative": [],
                    "ControllerButtonsNegative": [],
                    "ControllerAxisAsButton": [],
                    "ControllerAxis": []
                },
                {
                    "Name": "Build Turret 6",
                    "KeyboardButtons": [
                        54
                    ],
                    "MouseButtons": [],
                    "ControllerButtons": [],
                    "KeyboardButtonsNegative": [],
                    "MouseButtonsNegative": [],
                    "ControllerButtonsNegative": [],
                    "ControllerAxisAsButton": [],
                    "ControllerAxis": []
                },
                {
                    "Name": "DragSlider",
                    "KeyboardButtons": [],
                    "MouseButtons": [
                        0
                    ],
                    "ControllerButtons": [],
                    "KeyboardButtonsNegative": [],
                    "MouseButtonsNegative": [],
                    "ControllerButtonsNegative": [],
                    "ControllerAxisAsButton": [],
                    "ControllerAxis": []
                },
                {
                    "Name": "SkipSplashScreen",
                    "KeyboardButtons": [
                        257,
                        256
                    ],
                    "MouseButtons": [
                        0
                    ],
                    "ControllerButtons": [],
                    "KeyboardButtonsNegative": [],
                    "MouseButtonsNegative": [],
                    "ControllerButtonsNegative": [],
                    "ControllerAxisAsButton": [],
                    "ControllerAxis": []
                }
            ]
        },
        "SceneSystem": {
            "BaseScenePath": "Data/Scenes/",
            "StartingSceneName": "MainMenu",
            "AutosaveName": "Autosaved_Scene"
        },
        "EntitySystem": {},
        "PauseSystem": {},
        "BehaviorSystem<Popup>": {},
        "BehaviorSystem<Behavior>": {},
        "BehaviorSystem<PlayerController>": {},
        "BehaviorSystem<RigidBody>": {},
        "BehaviorSystem<WavesBehavior>": {},
        "BehaviorSystem<EnemyBehavior>": {},
        "BehaviorSystem<EditorCameraController>": {},
        "BehaviorSystem<PauseComponent>": {},
        "BehaviorSystem<UiButton>": {},
        "BehaviorSystem<UiSlider>": {},
        "BehaviorSystem<Generator>": {},
        "BehaviorSystem<SceneTransition>": {},
        "ComponentSystem<ItemComponent>": {},
        "ComponentSystem<Interactable>": {},
        "ParticleSystem": {},
        "PathfindSystem": null,
        "LightingSystem": {
<<<<<<< HEAD
            "Enabled": true
=======
            "Enabled": false,
            "Layer": 0
>>>>>>> fc28d8b5
        },
        "CollisionSystem": {
            "CollisionLayerNames": [
                "Terrain",
                "Enemies",
                "Player",
                "Base",
                "Projectiles",
                "Foreground",
                "Items"
            ],
            "CollisionSteps": 8,
            "GridSize": 0.25
        },
        "BehaviorSystem<Animation>": {},
        "BehaviorSystem<EffectAnimator>": {},
        "CameraSystem": {},
        "RenderSystem": {
            "BackgroundColor": [
                0.0,
                0.0,
                0.0,
                1.0
            ]
        },
        "AudioSystem": {
            "MaxChannels": 1024,
            "Volume": 1.0,
            "Groups": [
                {
                    "Name": "Music",
                    "Volume": 1.0,
                    "Mute": false
                },
                {
                    "Name": "Effects",
                    "Volume": 1.0,
                    "Mute": false
                },
                {
                    "Name": "Background",
                    "Volume": 1.0,
                    "Mute": false
                }
            ]
        },
        "CheatSystem": {
            "LoseSceneName": "GameOver",
            "RestartSceneName": "BetaScene",
            "WinSceneName": "GameWin"
        },
        "DebugSystem": {
            "ShowFpsWindow": false,
            "ShowDebugWindow": true,
            "OpenSystemWindows": {
                "AssetLibrary<AnimationAsset>": true,
                "AssetLibrary<Entity>": true,
                "AssetLibrary<Sound>": true,
                "AssetLibrary<Texture>": true,
                "AssetLibrary<TransformAnimation>": false,
                "AudioSystem": false,
                "BehaviorSystem<Animation>": false,
                "BehaviorSystem<Behavior>": false,
                "BehaviorSystem<EditorCameraController>": false,
                "BehaviorSystem<EffectAnimator>": false,
                "BehaviorSystem<EnemyBehavior>": false,
                "BehaviorSystem<Generator>": false,
                "BehaviorSystem<PauseComponent>": false,
                "BehaviorSystem<PlayerController>": false,
                "BehaviorSystem<Popup>": false,
                "BehaviorSystem<RigidBody>": false,
                "BehaviorSystem<SceneTransition>": false,
                "BehaviorSystem<UiButton>": false,
                "BehaviorSystem<UiSlider>": false,
                "BehaviorSystem<WavesBehavior>": false,
                "CameraSystem": true,
                "CheatSystem": false,
                "CollisionSystem": false,
                "ComponentSystem<Interactable>": false,
                "ComponentSystem<ItemComponent>": false,
                "ControlPromptSystem": false,
                "DebugSystem": true,
                "EntitySystem": false,
                "EventSystem": false,
                "InputSystem": true,
                "LightingSystem": true,
                "ParticleSystem": false,
                "PathfindSystem": false,
                "PauseSystem": false,
                "PlatformSystem": false,
                "RenderSystem": false,
                "SceneSystem": false,
                "TileInfoSystem": false
            }
        },
        "ControlPromptSystem": {
            "PromptMappingFilepath": "Data/ButtonPromptMappings/ButtonPrompts.json"
        },
        "AssetLibrary<Entity>": {},
        "AssetLibrary<Sound>": {},
        "AssetLibrary<Texture>": {},
        "AssetLibrary<TransformAnimation>": {},
        "AssetLibrary<AnimationAsset>": {},
        "TileInfoSystem": {
            "TileInfo": [
                {
                    "LootTable": {
                        "Entries": null,
                        "RandomRollsEnabled": false,
                        "MinRolls": 1,
                        "MaxRolls": 1
                    }
                },
                {
                    "LootTable": {
                        "Entries": null,
                        "RandomRollsEnabled": false,
                        "MinRolls": 1,
                        "MaxRolls": 1
                    }
                },
                {
                    "LootTable": {
                        "Entries": null,
                        "RandomRollsEnabled": false,
                        "MinRolls": 1,
                        "MaxRolls": 1
                    }
                },
                {
                    "LootTable": {
                        "Entries": null,
                        "RandomRollsEnabled": false,
                        "MinRolls": 1,
                        "MaxRolls": 1
                    }
                },
                {
                    "LootTable": {
                        "Entries": [
                            {
                                "ItemIds": [
                                    1
                                ],
                                "MinCount": 1,
                                "MaxCount": 1,
                                "Probability": 1.0,
                                "Weight": 1.0,
                                "AllowMultipleRolls": true
                            }
                        ],
                        "RandomRollsEnabled": false,
                        "MinRolls": 1,
                        "MaxRolls": 1
                    }
                },
                {
                    "LootTable": {
                        "Entries": [
                            {
                                "ItemIds": [
                                    0
                                ],
                                "MinCount": 1,
                                "MaxCount": 1,
                                "Probability": 1.0,
                                "Weight": 1.0,
                                "AllowMultipleRolls": true
                            }
                        ],
                        "RandomRollsEnabled": false,
                        "MinRolls": 1,
                        "MaxRolls": 1
                    }
                },
                {
                    "LootTable": {
                        "Entries": null,
                        "RandomRollsEnabled": false,
                        "MinRolls": 1,
                        "MaxRolls": 1
                    }
                },
                {
                    "LootTable": {
                        "Entries": [
                            {
                                "ItemIds": [
                                    1
                                ],
                                "MinCount": 1,
                                "MaxCount": 1,
                                "Probability": 1.0,
                                "Weight": 1.0,
                                "AllowMultipleRolls": true
                            }
                        ],
                        "RandomRollsEnabled": false,
                        "MinRolls": 1,
                        "MaxRolls": 1
                    }
                }
            ]
        }
    }
}<|MERGE_RESOLUTION|>--- conflicted
+++ resolved
@@ -285,12 +285,7 @@
         "ParticleSystem": {},
         "PathfindSystem": null,
         "LightingSystem": {
-<<<<<<< HEAD
             "Enabled": true
-=======
-            "Enabled": false,
-            "Layer": 0
->>>>>>> fc28d8b5
         },
         "CollisionSystem": {
             "CollisionLayerNames": [
