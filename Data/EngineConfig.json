--- conflicted
+++ resolved
@@ -3,13 +3,8 @@
     "Systems": {
         "PlatformSystem": {
             "WindowSize": [
-<<<<<<< HEAD
-                955,
-                427
-=======
                 2408,
                 952
->>>>>>> c3dc3e24
             ],
             "WindowName": "Dig Deeper",
             "VSync": true
@@ -302,11 +297,7 @@
         },
         "AudioSystem": {
             "MaxChannels": 1024,
-<<<<<<< HEAD
-            "Volume": 0.0,
-=======
             "Volume": 0.7083926200866699,
->>>>>>> c3dc3e24
             "Groups": [
                 {
                     "Name": "Music",
