--- conflicted
+++ resolved
@@ -3,13 +3,8 @@
     "Systems": {
         "PlatformSystem": {
             "WindowSize": [
-<<<<<<< HEAD
-                948,
-                662
-=======
                 824,
                 612
->>>>>>> fa985e72
             ],
             "WindowName": "Dig Deeper",
             "VSync": false
