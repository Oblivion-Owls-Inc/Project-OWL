--- conflicted
+++ resolved
@@ -3,13 +3,8 @@
     "Systems": {
         "PlatformSystem": {
             "WindowSize": [
-<<<<<<< HEAD
-                1157,
-                587
-=======
                 1110,
                 639
->>>>>>> a94fb212
             ],
             "WindowName": "Dig Deeper",
             "VSync": true
