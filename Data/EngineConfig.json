{
    "FixedFrameDuration": 0.0167,
    "Systems": {
        "PlatformSystem": {
            "WindowSize": [ 1200, 800 ],
            "WindowName": "Dig Deeper",
            "VSync": false
        },
        "InputSystem": {},
        "SceneSystem": {
            "BaseScenePath": "Data/Scenes/",
            "NextSceneName": "Prototype"
        },
        "AssetLibrarySystem<Entity>": {},
        "AssetLibrarySystem<Sound>": {},
        "AssetLibrarySystem<Texture>": {},
        "AssetLibrarySystem<TransformAnimation>": {},
        "AssetLibrarySystem<AnimationAsset>": {},
        "BehaviorSystem<Behavior>": {},
        "BehaviorSystem<BulletBehavior>": {},
        "BehaviorSystem<TilemapBase>": {},
        "BehaviorSystem<RigidBody>": {},
        "BehaviorSystem<WavesBehavior>": {},
        "ParticleSystem": {},
        "CollisionSystem": {
            "CollisionLayerNames": [ "Terrain", "Enemies", "Player", "Base", "Projectiles" ],
            "CollisionSteps": 2
        },
        "BehaviorSystem<Animation>": {},
        "BehaviorSystem<EffectAnimator>": {},
        "EntitySystem": {},
        "CameraSystem": {},
        "RenderSystem": {},
        "AudioSystem": {},
        "DebugSystem": {
            "ShowFpsWindow": true,
            "ShowDebugWindow": false
        },
<<<<<<< HEAD
        "SandboxSystem": {},
=======
>>>>>>> ee8abb7b
        "CheatSystem": {}

    }
}<|MERGE_RESOLUTION|>--- conflicted
+++ resolved
@@ -36,10 +36,6 @@
             "ShowFpsWindow": true,
             "ShowDebugWindow": false
         },
-<<<<<<< HEAD
-        "SandboxSystem": {},
-=======
->>>>>>> ee8abb7b
         "CheatSystem": {}
 
     }
