--- conflicted
+++ resolved
@@ -51,8 +51,6 @@
                 ],
                 "UseAspectRatio": false
             },
-<<<<<<< HEAD
-=======
             "Rectangle": {
                 "Filepath": "Data/Textures/Debug/Rectangle.png",
                 "SheetDimensions": [
@@ -65,7 +63,6 @@
                 ],
                 "UseAspectRatio": false
             },
->>>>>>> c340db7b
             "TutorialPromptTexture": {
                 "Filepath": "Data/Textures/Tutorial/DigDeeper_TutorialTwo_Update1.png",
                 "SheetDimensions": [
@@ -94,8 +91,6 @@
         "TransformAnimations": null,
         "Animations": null,
         "Archetypes": {
-<<<<<<< HEAD
-=======
             "ContinueButton": {
                 "Name": "ContinueButton",
                 "Components": {
@@ -242,7 +237,6 @@
                     }
                 ]
             },
->>>>>>> c340db7b
             "Text": {
                 "Name": "Text",
                 "Components": {
@@ -369,29 +363,6 @@
                             "AssetName": "TutorialPromptTexture"
                         }
                     },
-<<<<<<< HEAD
-                    "UiElement": {
-                        "Anchor": [
-                            0.0,
-                            0.1599999964237213
-                        ],
-                        "Pivot": [
-                            0.0,
-                            0.0
-                        ],
-                        "Offset": [
-                            0.0,
-                            0.0
-                        ],
-                        "FrameSize": [
-                            1.2999999523162842,
-                            0.7799999713897705
-                        ],
-                        "SizeTypes": [
-                            "RelativeToHeight",
-                            "RelativeToHeight"
-                        ]
-=======
                     "Transform": {
                         "Translation": [
                             0.0,
@@ -403,7 +374,6 @@
                             2.4000000953674316
                         ],
                         "IsDiegetic": true
->>>>>>> c340db7b
                     }
                 },
                 "Children": null
@@ -433,11 +403,7 @@
             },
             "Children": null
         },
-<<<<<<< HEAD
-        "ContinueButton": {
-=======
         {
->>>>>>> c340db7b
             "Name": "ContinueButton",
             "Components": {
                 "AudioPlayer": {
@@ -481,13 +447,8 @@
                     "ClickEventName": "Continue",
                     "ShouldActivateOnPress": false,
                     "IdleFrame": 0,
-<<<<<<< HEAD
-                    "HoveredFrame": 0,
-                    "DownFrame": 0,
-=======
                     "HoveredFrame": 1,
                     "DownFrame": 2,
->>>>>>> c340db7b
                     "PressSound": {
                         "AssetName": "ButtonPressedSound"
                     },
@@ -497,13 +458,8 @@
                 },
                 "UiElement": {
                     "Anchor": [
-<<<<<<< HEAD
-                        0.4000000059604645,
-                        -0.800000011920929
-=======
                         0.0,
                         0.17000000178813934
->>>>>>> c340db7b
                     ],
                     "Pivot": [
                         0.0,
@@ -511,17 +467,6 @@
                     ],
                     "Offset": [
                         0.0,
-<<<<<<< HEAD
-                        0.0
-                    ],
-                    "FrameSize": [
-                        0.4000000059604645,
-                        0.10000000149011612
-                    ],
-                    "SizeTypes": [
-                        "RelativeToHeight",
-                        "RelativeToHeight"
-=======
                         -2.299999952316284
                     ],
                     "FrameSize": [
@@ -531,7 +476,6 @@
                     "SizeTypes": [
                         "Absolute",
                         "Absolute"
->>>>>>> c340db7b
                     ]
                 }
             },
@@ -578,17 +522,6 @@
                         },
                         "UiElement": {
                             "Anchor": [
-<<<<<<< HEAD
-                                -0.7400000095367432,
-                                0.0
-                            ],
-                            "Pivot": [
-                                0.0,
-                                0.0
-                            ],
-                            "Offset": [
-                                0.0,
-=======
                                 0.5,
                                 0.0
                             ],
@@ -598,7 +531,6 @@
                             ],
                             "Offset": [
                                 -1.7000000476837158,
->>>>>>> c340db7b
                                 0.0
                             ],
                             "FrameSize": [
@@ -615,11 +547,7 @@
                 }
             ]
         },
-<<<<<<< HEAD
-        "Tutorial": {
-=======
         {
->>>>>>> c340db7b
             "Name": "Tutorial",
             "Components": {
                 "Sprite": {
@@ -636,16 +564,6 @@
                         "AssetName": "Tutu test"
                     }
                 },
-<<<<<<< HEAD
-                "UiElement": {
-                    "Anchor": [
-                        0.0,
-                        0.1599999964237213
-                    ],
-                    "Pivot": [
-                        0.0,
-                        0.0
-=======
                 "Transform": {
                     "Translation": [
                         0.028153419494628906,
@@ -655,15 +573,6 @@
                     "Scale": [
                         3.799999952316284,
                         2.4000000953674316
->>>>>>> c340db7b
-                    ],
-                    "Offset": [
-                        0.0,
-                        0.0
-                    ],
-                    "FrameSize": [
-                        1.2999999523162842,
-                        0.7799999713897705
                     ],
                     "SizeTypes": [
                         "RelativeToHeight",
@@ -673,13 +582,8 @@
             },
             "Children": null
         },
-<<<<<<< HEAD
-        "MenuButton": {
-            "Name": "MenuButton",
-=======
         {
             "Name": "ExitButton",
->>>>>>> c340db7b
             "Components": {
                 "AudioPlayer": {
                     "Sound": {
@@ -696,17 +600,12 @@
                     "ChannelGroupName": ""
                 },
                 "SceneChangeButton": {
-<<<<<<< HEAD
-                    "SceneName": "MainMenu",
-                    "EventName": "Play"
-=======
                     "SceneName": "Previous",
                     "EventName": "Exit",
                     "SceneTransitionEntity": {
                         "EntityName": "SceneChanger"
                     },
                     "PreviousSceneFlag": false
->>>>>>> c340db7b
                 },
                 "Sprite": {
                     "Layer": 2,
@@ -723,11 +622,7 @@
                     }
                 },
                 "UiButton": {
-<<<<<<< HEAD
-                    "ClickEventName": "Play",
-=======
                     "ClickEventName": "Exit",
->>>>>>> c340db7b
                     "ShouldActivateOnPress": false,
                     "IdleFrame": 0,
                     "HoveredFrame": 1,
@@ -741,13 +636,8 @@
                 },
                 "UiElement": {
                     "Anchor": [
-<<<<<<< HEAD
-                        -0.4000000059604645,
-                        -0.800000011920929
-=======
                         0.0,
                         -0.07000000029802322
->>>>>>> c340db7b
                     ],
                     "Pivot": [
                         0.0,
@@ -755,20 +645,15 @@
                     ],
                     "Offset": [
                         0.0,
-                        0.0
+                        -2.299999952316284
                     ],
                     "FrameSize": [
-<<<<<<< HEAD
-                        0.4000000059604645,
-                        0.10000000149011612
-=======
                         2.5999999046325684,
                         0.6499999761581421
->>>>>>> c340db7b
                     ],
                     "SizeTypes": [
-                        "RelativeToHeight",
-                        "RelativeToHeight"
+                        "Absolute",
+                        "Absolute"
                     ]
                 }
             },
@@ -786,16 +671,6 @@
                                 1.0
                             ],
                             "TileData": [
-<<<<<<< HEAD
-                                45,
-                                69,
-                                78,
-                                85
-                            ]
-                        },
-                        "Text": {
-                            "Text": "Menu"
-=======
                                 37,
                                 88,
                                 73,
@@ -804,7 +679,6 @@
                         },
                         "Text": {
                             "Text": "Exit"
->>>>>>> c340db7b
                         },
                         "TilemapSprite": {
                             "Layer": 10,
@@ -822,17 +696,6 @@
                         },
                         "UiElement": {
                             "Anchor": [
-<<<<<<< HEAD
-                                -0.3499999940395355,
-                                0.0
-                            ],
-                            "Pivot": [
-                                0.0,
-                                0.0
-                            ],
-                            "Offset": [
-                                0.0,
-=======
                                 0.5,
                                 0.0
                             ],
@@ -842,7 +705,6 @@
                             ],
                             "Offset": [
                                 -1.2000000476837158,
->>>>>>> c340db7b
                                 0.0
                             ],
                             "FrameSize": [
@@ -858,13 +720,6 @@
                     "Children": null
                 }
             ]
-<<<<<<< HEAD
-        }
-    },
-    "PreparsedScenes": [
-        "AlphaScene",
-        "Settings"
-=======
         },
         {
             "Name": "SceneChanger",
@@ -915,6 +770,5 @@
     ],
     "PreparsedScenes": [
         "MainMenu"
->>>>>>> c340db7b
     ]
 }