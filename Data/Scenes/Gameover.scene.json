{
    "Assets": {
        "Sounds": {
            "ButtonClick": {
                "IsLoopable": false,
                "Filepath": "Data/Sounds/Effects/button_press.ogg"
            },
            "ButtonRelease": {
                "IsLoopable": false,
                "Filepath": "Data/Sounds/Effects/button_release.ogg"
            }
        },
        "Textures": {
            "Background": {
                "Filepath": "Data/Textures/BackgroundNew.png",
                "SheetDimensions": [
                    1,
                    1
                ],
                "Pivot": [
                    0.5,
                    0.5
                ],
                "UseAspectRatio": true
            },
            "FontSheet": {
                "Filepath": "Data/Textures/Roboto_Mono_white_16x8.png",
                "SheetDimensions": [
                    16,
                    8
                ],
                "Pivot": [
                    0.0,
                    0.5
                ],
                "UseAspectRatio": false
            },
            "MainMenuTexture": {
                "Filepath": "Data/Textures/PauseMenuAssets/BlankButtonSheetpng.png",
                "SheetDimensions": [
                    3,
                    1
                ],
                "Pivot": [
                    0.5,
                    0.5
                ],
                "UseAspectRatio": false
            },
            "Rectangle": {
                "Filepath": "Data/Textures/Debug/Rectangle.png",
                "SheetDimensions": [
                    1,
                    1
                ],
                "Pivot": [
                    0.5,
                    0.5
                ],
                "UseAspectRatio": false
            }
        },
        "TransformAnimations": null,
        "Animations": null,
        "Archetypes": null
    },
    "Entities": [
        {
            "Name": "Camera",
            "Components": {
                "Camera": {
                    "Width": 30.0,
                    "IsActive": true
                },
                "Light": {
                    "Radius": 20.0,
                    "Strength": 20.0,
                    "Offset": [
                        0.0,
                        0.0
                    ]
                },
                "Transform": {
                    "Translation": [
                        0.0,
                        0.0
                    ],
                    "Rotation": 0.0,
                    "Scale": [
                        1.0,
                        1.0
                    ],
                    "IsDiegetic": true
                }
            },
            "Children": null
        },
        {
            "Name": "Background",
            "Components": {
                "Sprite": {
                    "Layer": 0,
                    "Color": [
                        0.0,
                        0.0,
                        0.0,
                        0.0
                    ],
                    "Opacity": 1.0,
                    "FrameIndex": 0,
                    "Texture": {
                        "AssetName": "Background"
                    }
                },
                "UiElement": {
                    "Anchor": [
                        0.0,
                        0.0
                    ],
                    "Pivot": [
                        0.0,
                        0.0
                    ],
                    "Offset": [
                        0.0,
                        0.0
                    ],
                    "FrameSize": [
                        1.0,
                        1.0
                    ],
                    "SizeTypes": [
                        "RelativeToHeight",
                        "RelativeToHeight"
                    ]
                }
            },
            "Children": null
        },
        {
            "Name": "SceneChanger",
            "Components": {
                "SceneTransition": {
                    "TransitionDuration": 0.25,
                    "NextSceneName": ""
                },
                "Sprite": {
                    "Layer": 1000,
                    "Color": [
                        0.0,
                        0.0,
                        0.0,
                        0.0
                    ],
                    "Opacity": 0.0,
                    "FrameIndex": 0,
                    "Texture": {
                        "AssetName": "Rectangle"
                    }
                },
                "UiElement": {
                    "Anchor": [
                        0.0,
                        0.0
                    ],
                    "Pivot": [
                        0.0,
                        0.0
                    ],
                    "Offset": [
                        0.0,
                        0.0
                    ],
                    "FrameSize": [
                        1.0,
                        1.0
                    ],
                    "SizeTypes": [
                        "RelativeToWidth",
                        "RelativeToHeight"
                    ]
                }
            },
            "Children": null
        },
        {
            "Name": "frame",
            "Components": {
                "UiElement": {
                    "Anchor": [
                        0.0,
                        0.0
                    ],
                    "Pivot": [
                        0.0,
                        0.0
                    ],
                    "Offset": [
                        0.0,
                        0.0
                    ],
                    "FrameSize": [
                        1.0,
                        1.0
                    ],
                    "SizeTypes": [
                        "RelativeToWidth",
                        "RelativeToWidth"
                    ]
                }
            },
            "Children": [
                {
                    "Name": "YouWin",
                    "Components": {
                        "Tilemap<int>": {
                            "Dimensions": [
                                41,
                                0
                            ],
                            "TileScale": [
                                0.6669999957084656,
                                1.0
                            ],
                            "TileData": [
                                57,
                                79,
                                85,
                                0,
                                44,
                                79,
                                83,
                                69
                            ]
                        },
                        "Text": {
                            "Text": "You Lose"
                        },
                        "TilemapSprite": {
                            "Layer": 4,
                            "Color": [
                                0.0,
                                0.0,
                                0.0,
                                0.0
                            ],
                            "Opacity": 1.0,
                            "FrameIndex": 0,
                            "Texture": {
                                "AssetName": "FontSheet"
                            }
                        },
                        "Transform": {
                            "Translation": [
                                -1.2999999523162842,
                                0.0
                            ],
                            "Rotation": 0.0,
                            "Scale": [
                                0.5,
                                0.5
                            ],
                            "IsDiegetic": false
                        }
                    },
                    "Children": null
                },
<<<<<<< HEAD
                "SceneChangeButton": {
                    "SceneName": "BetaScene",
                    "EventName": "PlayAgain",
                    "SceneTransitionEntity": {
                        "EntityName": "SceneChanger"
                    },
                    "PreviousSceneFlag": false
                },
                "Sprite": {
                    "Layer": 2,
                    "Color": [
                        0.0,
                        0.0,
                        0.0,
                        0.0
                    ],
                    "Opacity": 1.0,
                    "FrameIndex": 0,
                    "Texture": {
                        "AssetName": "MainMenuTexture"
                    }
                },
                "UiButton": {
                    "ClickEventName": "PlayAgain",
                    "ShouldActivateOnPress": false,
                    "IdleFrame": 0,
                    "HoveredFrame": 1,
                    "DownFrame": 2,
                    "PressSound": {
                        "AssetName": "ButtonClick"
                    },
                    "ReleaseSound": {
                        "AssetName": "ButtonRelease"
                    }
                },
                "UiElement": {
                    "Anchor": [
                        0.0,
                        -0.6000000238418579
                    ],
                    "Pivot": [
                        0.0,
                        0.0
                    ],
                    "Offset": [
                        0.0,
                        0.0
                    ],
                    "FrameSize": [
                        3.2899999618530273,
                        0.6600000262260437
                    ],
                    "SizeTypes": [
                        "Absolute",
                        "Absolute"
                    ]
                }
            },
            "Children": [
=======
>>>>>>> 5cb4aa0e
                {
                    "Name": "MainMenuButton",
                    "Components": {
                        "AudioPlayer": {
                            "Sound": {
                                "AssetName": ""
                            },
                            "Volume": 1.0,
                            "Pitch": 1.0,
                            "VolumeVariance": 0.0,
                            "PitchVariance": 0.0,
                            "DefaultLoopCount": 0,
                            "PlayOnInit": false,
                            "IsSpatial": false,
                            "AllowMultipleSounds": false,
                            "ChannelGroupName": ""
                        },
                        "SceneChangeButton": {
                            "SceneName": "MainMenu",
                            "EventName": "MainMenu",
                            "SceneTransitionEntity": {
                                "EntityName": "SceneChanger"
                            },
                            "PreviousSceneFlag": false
                        },
                        "Sprite": {
                            "Layer": 2,
                            "Color": [
                                0.0,
                                0.0,
                                0.0,
                                0.0
                            ],
                            "Opacity": 1.0,
                            "FrameIndex": 0,
                            "Texture": {
                                "AssetName": "MainMenuTexture"
                            }
                        },
                        "UiButton": {
                            "ClickEventName": "MainMenu",
                            "ShouldActivateOnPress": false,
                            "IdleFrame": 0,
                            "HoveredFrame": 1,
                            "DownFrame": 2,
                            "PressSound": {
                                "AssetName": "ButtonClick"
                            },
                            "ReleaseSound": {
                                "AssetName": "ButtonRelease"
                            }
                        },
                        "UiElement": {
                            "Anchor": [
                                0.0,
                                -0.18000000715255737
                            ],
                            "Pivot": [
                                0.0,
                                0.0
                            ],
                            "Offset": [
                                0.0,
                                0.0
                            ],
                            "FrameSize": [
                                3.2899999618530273,
                                0.6600000262260437
                            ],
                            "SizeTypes": [
                                "Absolute",
                                "Absolute"
                            ]
                        }
                    },
                    "Children": [
                        {
                            "Name": "Text",
                            "Components": {
                                "Tilemap<int>": {
                                    "Dimensions": [
                                        41,
                                        0
                                    ],
                                    "TileScale": [
                                        0.6669999957084656,
                                        1.0
                                    ],
                                    "TileData": [
                                        45,
                                        65,
                                        73,
                                        78,
                                        0,
                                        45,
                                        69,
                                        78,
                                        85
                                    ]
                                },
                                "Text": {
                                    "Text": "Main Menu"
                                },
                                "TilemapSprite": {
                                    "Layer": 4,
                                    "Color": [
                                        0.0,
                                        0.0,
                                        0.0,
                                        0.0
                                    ],
                                    "Opacity": 1.0,
                                    "FrameIndex": 0,
                                    "Texture": {
                                        "AssetName": "FontSheet"
                                    }
                                },
                                "UiElement": {
                                    "Anchor": [
                                        -0.8399999737739563,
                                        0.0
                                    ],
                                    "Pivot": [
                                        0.0,
                                        0.0
                                    ],
                                    "Offset": [
                                        0.0,
                                        0.0
                                    ],
                                    "FrameSize": [
                                        0.6669999957084656,
                                        0.6669999957084656
                                    ],
                                    "SizeTypes": [
                                        "RelativeToHeight",
                                        "RelativeToHeight"
                                    ]
                                }
                            },
                            "Children": null
                        }
                    ]
                },
                {
                    "Name": "PlayAgainButton",
                    "Components": {
                        "AudioPlayer": {
                            "Sound": {
                                "AssetName": ""
                            },
                            "Volume": 1.0,
                            "Pitch": 1.0,
                            "VolumeVariance": 0.0,
                            "PitchVariance": 0.0,
                            "DefaultLoopCount": 0,
                            "PlayOnInit": false,
                            "IsSpatial": false,
                            "AllowMultipleSounds": false,
                            "ChannelGroupName": ""
                        },
                        "SceneChangeButton": {
                            "SceneName": "AlphaScene",
                            "EventName": "PlayAgain",
                            "SceneTransitionEntity": {
                                "EntityName": "SceneChanger"
                            },
                            "PreviousSceneFlag": false
                        },
                        "Sprite": {
                            "Layer": 2,
                            "Color": [
                                0.0,
                                0.0,
                                0.0,
                                0.0
                            ],
                            "Opacity": 1.0,
                            "FrameIndex": 0,
                            "Texture": {
                                "AssetName": "MainMenuTexture"
                            }
                        },
                        "UiButton": {
                            "ClickEventName": "PlayAgain",
                            "ShouldActivateOnPress": false,
                            "IdleFrame": 0,
                            "HoveredFrame": 1,
                            "DownFrame": 2,
                            "PressSound": {
                                "AssetName": "ButtonClick"
                            },
                            "ReleaseSound": {
                                "AssetName": "ButtonRelease"
                            }
                        },
                        "UiElement": {
                            "Anchor": [
                                0.0,
                                -0.3700000047683716
                            ],
                            "Pivot": [
                                0.0,
                                0.0
                            ],
                            "Offset": [
                                0.0,
                                0.0
                            ],
                            "FrameSize": [
                                3.2899999618530273,
                                0.6600000262260437
                            ],
                            "SizeTypes": [
                                "Absolute",
                                "Absolute"
                            ]
                        }
                    },
                    "Children": [
                        {
                            "Name": "PlayText",
                            "Components": {
                                "Tilemap<int>": {
                                    "Dimensions": [
                                        41,
                                        0
                                    ],
                                    "TileScale": [
                                        0.6669999957084656,
                                        1.0
                                    ],
                                    "TileData": [
                                        48,
                                        76,
                                        65,
                                        89,
                                        0,
                                        33,
                                        71,
                                        65,
                                        73,
                                        78
                                    ]
                                },
                                "Text": {
                                    "Text": "Play Again"
                                },
                                "TilemapSprite": {
                                    "Layer": 4,
                                    "Color": [
                                        0.0,
                                        0.0,
                                        0.0,
                                        0.0
                                    ],
                                    "Opacity": 1.0,
                                    "FrameIndex": 0,
                                    "Texture": {
                                        "AssetName": "FontSheet"
                                    }
                                },
                                "UiElement": {
                                    "Anchor": [
                                        -0.9399999976158142,
                                        0.0
                                    ],
                                    "Pivot": [
                                        0.0,
                                        0.0
                                    ],
                                    "Offset": [
                                        0.0,
                                        0.0
                                    ],
                                    "FrameSize": [
                                        0.6669999957084656,
                                        0.6669999957084656
                                    ],
                                    "SizeTypes": [
                                        "RelativeToHeight",
                                        "RelativeToHeight"
                                    ]
                                }
                            },
                            "Children": null
                        }
                    ]
                }
            ]
        }
    ],
    "PreparsedScenes": [
        "BetaScene",
        "MainMenu"
    ]
}<|MERGE_RESOLUTION|>--- conflicted
+++ resolved
@@ -265,68 +265,6 @@
                     },
                     "Children": null
                 },
-<<<<<<< HEAD
-                "SceneChangeButton": {
-                    "SceneName": "BetaScene",
-                    "EventName": "PlayAgain",
-                    "SceneTransitionEntity": {
-                        "EntityName": "SceneChanger"
-                    },
-                    "PreviousSceneFlag": false
-                },
-                "Sprite": {
-                    "Layer": 2,
-                    "Color": [
-                        0.0,
-                        0.0,
-                        0.0,
-                        0.0
-                    ],
-                    "Opacity": 1.0,
-                    "FrameIndex": 0,
-                    "Texture": {
-                        "AssetName": "MainMenuTexture"
-                    }
-                },
-                "UiButton": {
-                    "ClickEventName": "PlayAgain",
-                    "ShouldActivateOnPress": false,
-                    "IdleFrame": 0,
-                    "HoveredFrame": 1,
-                    "DownFrame": 2,
-                    "PressSound": {
-                        "AssetName": "ButtonClick"
-                    },
-                    "ReleaseSound": {
-                        "AssetName": "ButtonRelease"
-                    }
-                },
-                "UiElement": {
-                    "Anchor": [
-                        0.0,
-                        -0.6000000238418579
-                    ],
-                    "Pivot": [
-                        0.0,
-                        0.0
-                    ],
-                    "Offset": [
-                        0.0,
-                        0.0
-                    ],
-                    "FrameSize": [
-                        3.2899999618530273,
-                        0.6600000262260437
-                    ],
-                    "SizeTypes": [
-                        "Absolute",
-                        "Absolute"
-                    ]
-                }
-            },
-            "Children": [
-=======
->>>>>>> 5cb4aa0e
                 {
                     "Name": "MainMenuButton",
                     "Components": {
@@ -489,7 +427,7 @@
                             "ChannelGroupName": ""
                         },
                         "SceneChangeButton": {
-                            "SceneName": "AlphaScene",
+                            "SceneName": "BetaScene",
                             "EventName": "PlayAgain",
                             "SceneTransitionEntity": {
                                 "EntityName": "SceneChanger"
