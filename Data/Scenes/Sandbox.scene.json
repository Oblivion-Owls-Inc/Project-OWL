{
    "Assets": {
        "Textures": [],
        "Meshs": [],
        "Shaders": [],
        "Archetypes": {}
    },
    "Entities": [
        {
            "name": "Ranger",
            "Components": {
                "Transform": {
                    "translation": [ -4, -1, 0 ],
                    "scale": [ 8, 4, 1 ]
                },
                "Sprite": {
                    "isTextured": true,
                    "columns": 22,
                    "rows": 17,
<<<<<<< HEAD
                    "name": "temp_Assets/Elementals_leaf_ranger_288x128_SpriteSheet.png"
=======
                    "name": "Data/Textures/Elementals_leaf_ranger_288x128_SpriteSheet.png"
>>>>>>> 7abeccbf
                },
                "Animation": {
                    "frameStart": 0,
                    "frameCount": 12,
                    "frameDuration": 0.12,
                    "isLooping": true,
                    "isRunning": true
                }
            }
        },
        {
            "name": "Sound",
            "Components": {
                "AudioPlayer": {}
            }

        }
    ]
}<|MERGE_RESOLUTION|>--- conflicted
+++ resolved
@@ -17,11 +17,7 @@
                     "isTextured": true,
                     "columns": 22,
                     "rows": 17,
-<<<<<<< HEAD
-                    "name": "temp_Assets/Elementals_leaf_ranger_288x128_SpriteSheet.png"
-=======
                     "name": "Data/Textures/Elementals_leaf_ranger_288x128_SpriteSheet.png"
->>>>>>> 7abeccbf
                 },
                 "Animation": {
                     "frameStart": 0,
