--- conflicted
+++ resolved
@@ -280,16 +280,14 @@
     <ClInclude Include="Source\Stream.h">
       <Filter>Engine\Framework</Filter>
     </ClInclude>
-<<<<<<< HEAD
     <ClInclude Include="Source\AudioSystem.h">
       <Filter>Engine\Systems\AudioSystem</Filter>
     </ClInclude>
     <ClInclude Include="Source\Sound.h">
       <Filter>Engine\Systems\AudioSystem\Sound</Filter>
-=======
+    </ClInclude>
     <ClInclude Include="Source\SandboxSystem.h">
       <Filter>Engine\Systems\Sandbox</Filter>
->>>>>>> f023113b
     </ClInclude>
   </ItemGroup>
 </Project>