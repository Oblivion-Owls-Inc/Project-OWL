--- conflicted
+++ resolved
@@ -707,10 +707,6 @@
     <ClCompile Include="Source\PlayBar.cpp">
       <Filter>Engine\Systems\DebugSystem\PlayBar</Filter>
     </ClCompile>
-<<<<<<< HEAD
-    <ClCompile Include="Source\AssetLibrarySystem.cpp">
-      <Filter>Engine\Systems\AssetLibrarySystem</Filter>
-=======
     <ClCompile Include="Source\InputCallback.cpp">
       <Filter>Engine\Systems\InputSystem</Filter>
     </ClCompile>
@@ -719,7 +715,6 @@
     </ClCompile>
     <ClCompile Include="Source\ActionReference.cpp">
       <Filter>Engine\Framework\References\ActionReference</Filter>
->>>>>>> 99b75ce3
     </ClCompile>
   </ItemGroup>
   <ItemGroup>
