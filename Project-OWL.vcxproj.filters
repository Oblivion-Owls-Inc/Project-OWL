﻿<?xml version="1.0" encoding="utf-8"?>
<Project ToolsVersion="4.0" xmlns="http://schemas.microsoft.com/developer/msbuild/2003">
  <ItemGroup>
    <Filter Include="Source Files">
      <UniqueIdentifier>{4FC737F1-C7A5-4376-A066-2A32D752A2FF}</UniqueIdentifier>
      <Extensions>cpp;c;cc;cxx;c++;cppm;ixx;def;odl;idl;hpj;bat;asm;asmx</Extensions>
    </Filter>
    <Filter Include="Header Files">
      <UniqueIdentifier>{93995380-89BD-4b04-88EB-625FBE52EBFB}</UniqueIdentifier>
      <Extensions>h;hh;hpp;hxx;h++;hm;inl;inc;ipp;xsd</Extensions>
    </Filter>
    <Filter Include="Source Files\imgui">
      <UniqueIdentifier>{e98f05e0-70c3-4db0-9a77-990cf7228926}</UniqueIdentifier>
    </Filter>
    <Filter Include="Engine">
      <UniqueIdentifier>{1f13bab0-cc86-495a-bd61-9103db20cdeb}</UniqueIdentifier>
    </Filter>
    <Filter Include="Game">
      <UniqueIdentifier>{21151224-e8aa-435e-a256-bbdc0e98be68}</UniqueIdentifier>
    </Filter>
    <Filter Include="Engine\Systems">
      <UniqueIdentifier>{4911b27f-957e-488c-b588-8de42195d337}</UniqueIdentifier>
    </Filter>
    <Filter Include="Engine\Systems\ExampleSystem">
      <UniqueIdentifier>{ce724d9b-cf05-4e3b-8077-b87c91f114a5}</UniqueIdentifier>
    </Filter>
    <Filter Include="Engine\Entity">
      <UniqueIdentifier>{80f015c3-9063-413e-bce3-1f9d424969b4}</UniqueIdentifier>
    </Filter>
    <Filter Include="Engine\Entity\Component">
      <UniqueIdentifier>{bbebb13f-15ac-4bdd-80dc-0cad07cd2a7d}</UniqueIdentifier>
    </Filter>
    <Filter Include="Engine\Entity\Component\Transform">
      <UniqueIdentifier>{898b8581-89b9-4d97-ba37-c4ea3c3c4bb5}</UniqueIdentifier>
    </Filter>
    <Filter Include="Engine\Systems\AudioSystem">
      <UniqueIdentifier>{83b43373-cf0c-4350-87ba-c9ca68c4c58a}</UniqueIdentifier>
    </Filter>
    <Filter Include="Engine\Systems\AudioSystem\Sound">
      <UniqueIdentifier>{d2640bbd-cee1-4b6d-a8a2-93acd7001ddf}</UniqueIdentifier>
    </Filter>
    <Filter Include="Engine\Entity\Component\Sprite">
      <UniqueIdentifier>{0b2d7c16-b492-4fc6-8711-cea7ff213522}</UniqueIdentifier>
    </Filter>
    <Filter Include="Engine\Entity\Component\Collider">
      <UniqueIdentifier>{d9911df2-a594-4ecf-8716-6849d3dae861}</UniqueIdentifier>
    </Filter>
    <Filter Include="Engine\Entity\Component\AudioPlayer">
      <UniqueIdentifier>{b2ec916e-61a2-44ac-811c-cf0238123628}</UniqueIdentifier>
    </Filter>
    <Filter Include="Engine\Entity\Component\Behavior">
      <UniqueIdentifier>{d83d07ff-93d2-4b77-b092-2feff66710aa}</UniqueIdentifier>
    </Filter>
    <Filter Include="Engine\Entity\Component\Behavior\RigidBody">
      <UniqueIdentifier>{b80ae33f-b97e-4efd-b564-cef386ad417e}</UniqueIdentifier>
    </Filter>
    <Filter Include="Engine\Systems\EntitySystem">
      <UniqueIdentifier>{16d49db4-9cb6-4616-86c4-1ca3f922cb39}</UniqueIdentifier>
    </Filter>
    <Filter Include="Engine\Systems\InputSystem">
      <UniqueIdentifier>{0893dc40-55cd-4415-9bf5-ab5b8891f614}</UniqueIdentifier>
    </Filter>
    <Filter Include="Engine\Framework">
      <UniqueIdentifier>{2a6e3717-c621-401c-a6a4-e90a03d3026e}</UniqueIdentifier>
    </Filter>
    <Filter Include="Data">
      <UniqueIdentifier>{93c4d7b5-a3df-4eb6-ae45-9a5eac6d1d02}</UniqueIdentifier>
    </Filter>
    <Filter Include="Engine\Entity\Component\Collider\CircleCollider">
      <UniqueIdentifier>{f3d76695-1d01-436d-a2f0-5d97be858aa8}</UniqueIdentifier>
    </Filter>
    <Filter Include="Engine\Systems\CollisonSystem">
      <UniqueIdentifier>{e4c1899c-1ddc-4929-bad9-280620c375f9}</UniqueIdentifier>
    </Filter>
    <Filter Include="Engine\Systems\BehaviorSystem">
      <UniqueIdentifier>{9409e403-6435-4204-8018-078cfa5ac289}</UniqueIdentifier>
    </Filter>
    <Filter Include="Engine\Systems\DebugSystem">
      <UniqueIdentifier>{35a2fdc3-17cc-41a8-9530-6bd146dfe9e7}</UniqueIdentifier>
    </Filter>
    <Filter Include="Engine\Systems\PlatformSystem">
      <UniqueIdentifier>{94ec95c5-fe9e-4b0b-ab0b-41b033d724e2}</UniqueIdentifier>
    </Filter>
    <Filter Include="Engine\Systems\RenderSystem">
      <UniqueIdentifier>{1d91243d-7016-4354-a2b6-55864bb154ea}</UniqueIdentifier>
    </Filter>
    <Filter Include="Engine\Systems\RenderSystem\Mesh">
      <UniqueIdentifier>{dc9586ac-3bd2-48df-8f04-975e142cb371}</UniqueIdentifier>
    </Filter>
    <Filter Include="Engine\Systems\RenderSystem\Shader">
      <UniqueIdentifier>{204bbd04-68c1-4367-9897-c58703fca321}</UniqueIdentifier>
    </Filter>
    <Filter Include="Engine\Systems\RenderSystem\Texture">
      <UniqueIdentifier>{96fa4141-f9df-4367-886e-449a37f34105}</UniqueIdentifier>
    </Filter>
    <Filter Include="Engine\Systems\SceneSystem">
      <UniqueIdentifier>{358aaf0f-9beb-4093-b60f-dc94719c6f46}</UniqueIdentifier>
    </Filter>
    <Filter Include="Engine\Systems\AssetLibrarySystem">
      <UniqueIdentifier>{e11fbac1-b6ee-40d9-a175-8718ea4a895d}</UniqueIdentifier>
    </Filter>
    <Filter Include="Data\Scenes">
      <UniqueIdentifier>{3f9b115a-55b0-494f-8bdd-55feec799a78}</UniqueIdentifier>
    </Filter>
    <Filter Include="Engine\Systems\AssetLibrarySystem">
      <UniqueIdentifier>{4d891ce7-a202-4957-aaa5-fbc0908075eb}</UniqueIdentifier>
    </Filter>
    <Filter Include="Engine\Systems\CameraSystem">
      <UniqueIdentifier>{c3898b05-9c97-4cac-a92e-a1120297dd69}</UniqueIdentifier>
    </Filter>
    <Filter Include="Header Files\imgui">
      <UniqueIdentifier>{7f9af033-81e2-44c9-af1e-a9a713ab2083}</UniqueIdentifier>
    </Filter>
    <Filter Include="Game\Scenes">
      <UniqueIdentifier>{248a6873-a0bc-44fa-8202-3e54136060d7}</UniqueIdentifier>
    </Filter>
    <Filter Include="Game\Scenes\SandboxSystem">
      <UniqueIdentifier>{2e6eff95-6e99-4d15-bb46-87a201aa10e7}</UniqueIdentifier>
    </Filter>
    <Filter Include="Game\Behaviors">
      <UniqueIdentifier>{845055ef-3dd8-4f1c-a1b1-807e4ac7410c}</UniqueIdentifier>
    </Filter>
    <Filter Include="Game\Behaviors\PlayerController">
      <UniqueIdentifier>{b63ef8e3-7039-4e9e-b113-413ff8380423}</UniqueIdentifier>
    </Filter>
    <Filter Include="Game\Behaviors\Movement Behavior">
      <UniqueIdentifier>{a0e6b571-78e0-48db-aefd-8e9493c83f24}</UniqueIdentifier>
    </Filter>
    <Filter Include="Engine\Framework\Curve">
      <UniqueIdentifier>{d2fc6db3-659e-4e13-91ec-b3a530965a57}</UniqueIdentifier>
    </Filter>
    <Filter Include="Engine\Entity\Component\Behavior\EffectAnimator">
      <UniqueIdentifier>{eb753c8d-671a-4085-8953-af460b55abbc}</UniqueIdentifier>
    </Filter>
    <Filter Include="Engine\Entity\Component\Behavior\Animation">
      <UniqueIdentifier>{b5aafdd0-b10c-4a49-9701-4e40588c9cdf}</UniqueIdentifier>
    </Filter>
    <Filter Include="Engine\Entity\Component\Behavior\Animation\Asset">
      <UniqueIdentifier>{4ef39645-2d4e-4936-8ebf-80abd5fb3eb9}</UniqueIdentifier>
    </Filter>
    <Filter Include="Game\Behaviors\TurretBehavior">
      <UniqueIdentifier>{e523f30f-0b00-4ea5-b75b-339074d48b3b}</UniqueIdentifier>
    </Filter>
    <Filter Include="Engine\Entity\Component\Behavior\EffectAnimator\Asset">
      <UniqueIdentifier>{a8d430fd-f8d6-4b89-8727-92c43de633df}</UniqueIdentifier>
    </Filter>
    <Filter Include="Engine\Entity\Component\Sprite\TilemapSprite">
      <UniqueIdentifier>{93b0b515-220d-4585-9469-d259306fc6a6}</UniqueIdentifier>
    </Filter>
    <Filter Include="Game\Behaviors\FollowingBehavior">
      <UniqueIdentifier>{d99a05fd-9afb-43c2-9c34-f18081c8c831}</UniqueIdentifier>
    </Filter>
    <Filter Include="Engine\Entity\Component\Text">
      <UniqueIdentifier>{388d999c-b943-4ddc-a7c9-6d32f6cde84c}</UniqueIdentifier>
    </Filter>
    <Filter Include="Engine\Framework\Serialization">
      <UniqueIdentifier>{7235ed80-dce2-4347-81a6-55527e3167fa}</UniqueIdentifier>
    </Filter>
    <Filter Include="Engine\Entity\Component\Collider\TilemapCollider">
      <UniqueIdentifier>{3e30138e-86f9-44e3-a4e3-092b4cdeacad}</UniqueIdentifier>
    </Filter>
    <Filter Include="Engine\Entity\Component\Pathfinder">
      <UniqueIdentifier>{09f5ca7d-4323-4aac-b628-c6ed0790810d}</UniqueIdentifier>
    </Filter>
    <Filter Include="Engine\Entity\Component\Behavior\Tilemap">
      <UniqueIdentifier>{7c0f06d8-341a-42ab-ad77-109c905fe568}</UniqueIdentifier>
    </Filter>
    <Filter Include="Game\Behaviors\ConstructionBehavior">
      <UniqueIdentifier>{278dd904-bde9-4181-bd98-8a632d0db159}</UniqueIdentifier>
    </Filter>
    <Filter Include="Engine\Entity\Component\StaticBody">
      <UniqueIdentifier>{cb22a236-e348-4362-b443-aa70c5bc5671}</UniqueIdentifier>
    </Filter>
    <Filter Include="Engine\Entity\Component\Camera">
      <UniqueIdentifier>{3b8f4986-5f51-4a7a-a2e4-15aa9b2b6fcb}</UniqueIdentifier>
    </Filter>
    <Filter Include="Game\Behaviors\EnemyBehavior">
      <UniqueIdentifier>{2f24013c-89a2-4584-ad87-757e4e412532}</UniqueIdentifier>
    </Filter>
    <Filter Include="Game\Behaviors\BulletBehavior">
      <UniqueIdentifier>{42316e6c-49e4-4c2f-a9b0-0ef8aaa91507}</UniqueIdentifier>
    </Filter>
    <Filter Include="Engine\Framework\Pool">
      <UniqueIdentifier>{a531bfc4-81f5-4864-9385-b9a1d92b2729}</UniqueIdentifier>
    </Filter>
    <Filter Include="Game\Behaviors\WavesBehavior">
      <UniqueIdentifier>{90ac62ba-a1a3-4ca9-8797-8d0f816804f5}</UniqueIdentifier>
    </Filter>
    <Filter Include="Engine\Entity\Component\Behavior\Emitter">
      <UniqueIdentifier>{5fd7a429-be0c-4281-9acc-8f2a59ded737}</UniqueIdentifier>
    </Filter>
    <Filter Include="Engine\Systems\ParticleSystem">
      <UniqueIdentifier>{82d6010a-5f55-4d06-bf33-4e48aa03a03b}</UniqueIdentifier>
    </Filter>
    <Filter Include="Engine\Entity\Component\Sprite\ParticleSprite">
      <UniqueIdentifier>{b31df122-b6ac-40e0-894e-9df749af7fa2}</UniqueIdentifier>
    </Filter>
    <Filter Include="Game\BaseEntityBehavior">
      <UniqueIdentifier>{5821ef37-47bc-4d79-a76b-4e247b51bed3}</UniqueIdentifier>
    </Filter>
    <Filter Include="Game\Behaviors\BaseBehavior">
      <UniqueIdentifier>{42a22fd5-c754-4450-acda-f3e66d54d7b2}</UniqueIdentifier>
    </Filter>
    <Filter Include="Game\Behaviors\BasicEntityBehavior">
      <UniqueIdentifier>{a55763f1-cfb8-40e3-a7f6-d913d0d356db}</UniqueIdentifier>
    </Filter>
    <Filter Include="Engine\Framework\Inspection">
      <UniqueIdentifier>{973c8ce7-ba72-4cdf-8b08-0b9b9404380f}</UniqueIdentifier>
    </Filter>
    <Filter Include="Engine\Systems\CheatSystem">
      <UniqueIdentifier>{1dbe9dbc-86de-434f-8fd4-19d968e00052}</UniqueIdentifier>
    </Filter>
  </ItemGroup>
  <ItemGroup>
    <ClCompile Include="imgui\imgui.cpp">
      <Filter>Source Files\imgui</Filter>
    </ClCompile>
    <ClCompile Include="imgui\imgui_demo.cpp">
      <Filter>Source Files\imgui</Filter>
    </ClCompile>
    <ClCompile Include="imgui\imgui_draw.cpp">
      <Filter>Source Files\imgui</Filter>
    </ClCompile>
    <ClCompile Include="imgui\imgui_impl_glfw.cpp">
      <Filter>Source Files\imgui</Filter>
    </ClCompile>
    <ClCompile Include="imgui\imgui_impl_opengl3.cpp">
      <Filter>Source Files\imgui</Filter>
    </ClCompile>
    <ClCompile Include="imgui\imgui_tables.cpp">
      <Filter>Source Files\imgui</Filter>
    </ClCompile>
    <ClCompile Include="imgui\imgui_widgets.cpp">
      <Filter>Source Files\imgui</Filter>
    </ClCompile>
    <ClCompile Include="Source\DebugSystem.cpp">
      <Filter>Engine\Systems\DebugSystem</Filter>
    </ClCompile>
    <ClCompile Include="Source\main.cpp">
      <Filter>Source Files</Filter>
    </ClCompile>
    <ClCompile Include="Source\Engine.cpp">
      <Filter>Engine</Filter>
    </ClCompile>
    <ClCompile Include="Source\PlatformSystem.cpp">
      <Filter>Engine\Systems\PlatformSystem</Filter>
    </ClCompile>
    <ClCompile Include="Source\Entity.cpp">
      <Filter>Engine\Entity</Filter>
    </ClCompile>
    <ClCompile Include="Source\Entity.cpp">
      <Filter>Engine\Systems\Entity</Filter>
    </ClCompile>
    <ClCompile Include="Source\ExampleSystem.cpp">
      <Filter>Engine\Systems\ExampleSystem</Filter>
    </ClCompile>
    <ClCompile Include="Source\Transform.cpp">
      <Filter>Engine\Entity\Component\Transform</Filter>
    </ClCompile>
    <ClCompile Include="Source\SceneSystem.cpp">
      <Filter>Engine\Systems\SceneSystem</Filter>
    </ClCompile>
    <ClCompile Include="Source\RenderSystem.cpp">
      <Filter>Engine\Systems\RenderSystem</Filter>
    </ClCompile>
    <ClCompile Include="Source\Mesh.cpp">
      <Filter>Engine\Systems\RenderSystem\Mesh</Filter>
    </ClCompile>
    <ClCompile Include="Source\Shader.cpp">
      <Filter>Engine\Systems\RenderSystem\Shader</Filter>
    </ClCompile>
    <ClCompile Include="Source\AudioSystem.cpp">
      <Filter>Engine\Systems\AudioSystem</Filter>
    </ClCompile>
    <ClCompile Include="Source\Sound.cpp">
      <Filter>Engine\Systems\AudioSystem\Sound</Filter>
    </ClCompile>
    <ClCompile Include="Source\Texture.cpp">
      <Filter>Engine\Systems\RenderSystem\Texture</Filter>
    </ClCompile>
    <ClCompile Include="Source\Sprite.cpp">
      <Filter>Engine\Entity\Component\Sprite</Filter>
    </ClCompile>
    <ClCompile Include="Source\AudioPlayer.cpp">
      <Filter>Engine\Entity\Component\AudioPlayer</Filter>
    </ClCompile>
    <ClCompile Include="Source\Collider.cpp">
      <Filter>Engine\Entity\Component\Collider</Filter>
    </ClCompile>
    <ClCompile Include="Source\InputSystem.cpp">
      <Filter>Engine\Systems\InputSystem</Filter>
    </ClCompile>
    <ClCompile Include="Source\ComponentFactory.cpp">
      <Filter>Engine\Entity\Component</Filter>
    </ClCompile>
    <ClCompile Include="Source\MovementAI.cpp">
      <Filter>Game\Behaviors\Movement Behavior</Filter>
    </ClCompile>
    <ClCompile Include="Source\RigidBody.cpp">
      <Filter>Engine\Entity\Component\Behavior\RigidBody</Filter>
    </ClCompile>
    <ClCompile Include="Source\EntitySystem.cpp">
      <Filter>Engine\Systems\EntitySystem</Filter>
    </ClCompile>
    <ClCompile Include="Source\RigidBody.cpp">
      <Filter>Engine\Entity\Component\Behavior\RigidBody</Filter>
    </ClCompile>
    <ClCompile Include="Source\CircleCollider.cpp">
      <Filter>Engine\Entity\Component\Collider\CircleCollider</Filter>
    </ClCompile>
    <ClCompile Include="Source\BehaviorSystem.cpp">
      <Filter>Engine\Systems\BehaviorSystem</Filter>
    </ClCompile>
    <ClCompile Include="Source\Component.cpp">
      <Filter>Engine\Entity\Component</Filter>
    </ClCompile>
    <ClCompile Include="Source\BehaviorSystem.cpp">
      <Filter>Engine\Systems\BehaviorSystem</Filter>
    </ClCompile>
    <ClCompile Include="Source\RigidBody.cpp">
      <Filter>Engine\Entity\Component\Behavior\RigidBody</Filter>
    </ClCompile>
    <ClCompile Include="Source\Animation.cpp">
      <Filter>Engine\Entity\Component\Behavior\Animation</Filter>
    </ClCompile>
    <ClCompile Include="Source\Component.cpp">
      <Filter>Engine\Entity\Component</Filter>
    </ClCompile>
    <ClCompile Include="Source\ComponentFactory.cpp">
      <Filter>Source Files</Filter>
    </ClCompile>
    <ClCompile Include="Source\AssetLibrarySystem.cpp">
      <Filter>Engine\Systems\AssetLibrarySystem</Filter>
    </ClCompile>
    <ClCompile Include="Source\Animation.cpp">
      <Filter>Engine\Entity\Component\Animation</Filter>
    </ClCompile>
    <ClCompile Include="Source\AnimationAsset.cpp">
      <Filter>Engine\Entity\Component\Behavior\Animation\Asset</Filter>
    </ClCompile>
    <ClCompile Include="Source\EntitySystem.cpp">
      <Filter>Engine\Systems\EntitySystem</Filter>
    </ClCompile>
    <ClCompile Include="Source\EntitySystem.cpp">
      <Filter>Engine\Systems\EntitySystem</Filter>
    </ClCompile>
    <ClCompile Include="Source\CameraSystem.cpp">
      <Filter>Engine\Systems\CameraSystem</Filter>
    </ClCompile>
    <ClCompile Include="imgui\implot.cpp">
      <Filter>Source Files\imgui</Filter>
    </ClCompile>
    <ClCompile Include="imgui\implot_demo.cpp">
      <Filter>Source Files\imgui</Filter>
    </ClCompile>
    <ClCompile Include="imgui\implot_items.cpp">
      <Filter>Source Files\imgui</Filter>
    </ClCompile>
    <ClCompile Include="Source\PlayerController.cpp">
      <Filter>Game\Behaviors\PlayerController</Filter>
    </ClCompile>
    <ClCompile Include="Source\CollisionSystem.cpp">
      <Filter>Engine\Systems\CollisonSystem</Filter>
    </ClCompile>
    <ClCompile Include="Source\Lua.cpp">
      <Filter>Source Files</Filter>
    </ClCompile>
    <ClCompile Include="Source\TurretBehavior.cpp">
      <Filter>Game\Behaviors\TurretBehavior</Filter>
    </ClCompile>
    <ClCompile Include="Source\Stream.cpp">
      <Filter>Engine\Framework\Serialization</Filter>
    </ClCompile>
    <ClCompile Include="Source\Curve.cpp">
      <Filter>Engine\Framework\Curve</Filter>
    </ClCompile>
    <ClCompile Include="Source\EffectAnimator.cpp">
      <Filter>Engine\Entity\Component\Behavior\EffectAnimator</Filter>
    </ClCompile>
    <ClCompile Include="Source\TransformAnimation.cpp">
      <Filter>Engine\Entity\Component\Behavior\EffectAnimator\Asset</Filter>
    </ClCompile>
    <ClCompile Include="Source\Tilemap.t.cpp">
      <Filter>Engine\Entity\Component\Behavior\Tilemap</Filter>
    </ClCompile>
    <ClCompile Include="Source\TilemapSprite.cpp">
      <Filter>Engine\Entity\Component\Sprite\TilemapSprite</Filter>
    </ClCompile>
    <ClCompile Include="Source\SandboxSystem.cpp">
      <Filter>Game\Scenes\SandboxSystem</Filter>
    </ClCompile>
    <ClCompile Include="Source\FollowingBehavior.cpp">
      <Filter>Game\Behaviors\FollowingBehavior</Filter>
    </ClCompile>
    <ClCompile Include="Source\Text.cpp">
      <Filter>Engine\Entity\Component\Text</Filter>
    </ClCompile>
    <ClCompile Include="Source\Pathfinder.cpp">
      <Filter>Engine\Entity\Component\Pathfinder</Filter>
    </ClCompile>
    <ClCompile Include="Source\TilemapCollider.cpp">
      <Filter>Engine\Entity\Component\Collider\TilemapCollider</Filter>
    </ClCompile>
    <ClCompile Include="Source\ConstructionBehavior.cpp">
      <Filter>Game\Behaviors\ConstructionBehavior</Filter>
    </ClCompile>
    <ClCompile Include="Source\StaticBody.cpp">
      <Filter>Engine\Entity\Component\StaticBody</Filter>
    </ClCompile>
    <ClCompile Include="Source\Camera.cpp">
      <Filter>Engine\Entity\Component\Camera</Filter>
    </ClCompile>
    <ClCompile Include="Source\EnemyBehavior.cpp">
      <Filter>Game\Behaviors\EnemyBehavior</Filter>
    </ClCompile>
    <ClCompile Include="Source\BulletBehavior.cpp">
      <Filter>Game\Behaviors\BulletBehavior</Filter>
    </ClCompile>
    <ClCompile Include="Source\Pool.cpp">
      <Filter>Engine\Framework\Pool</Filter>
    </ClCompile>
    <ClCompile Include="Source\WavesBehavior.cpp">
      <Filter>Game\Behaviors\WavesBehavior</Filter>
    </ClCompile>
    <ClCompile Include="Source\Stream.t.cpp">
      <Filter>Engine\Framework\Serialization</Filter>
    </ClCompile>
    <ClCompile Include="Source\Emitter.cpp">
      <Filter>Engine\Entity\Component\Behavior\Emitter</Filter>
    </ClCompile>
    <ClCompile Include="Source\ParticleSystem.cpp">
      <Filter>Engine\Systems\ParticleSystem</Filter>
    </ClCompile>
    <ClCompile Include="Source\ParticleSprite.cpp">
      <Filter>Engine\Entity\Component\Sprite\ParticleSprite</Filter>
    </ClCompile>
    <ClCompile Include="Source\BaseBehavior.cpp">
      <Filter>Game\Behaviors\BaseBehavior</Filter>
    </ClCompile>
    <ClCompile Include="Source\BasicEntityBehavior.cpp">
      <Filter>Game\Behaviors\BasicEntityBehavior</Filter>
    </ClCompile>
    <ClCompile Include="Source\Inspection.cpp">
      <Filter>Engine\Framework\Inspection</Filter>
    </ClCompile>
<<<<<<< HEAD
    <ClCompile Include="Source\CheatSystem.cpp">
      <Filter>Engine\Systems\CheatSystem</Filter>
=======
    <ClCompile Include="Source\Tilemap.cpp">
      <Filter>Engine\Entity\Component\Behavior\Tilemap</Filter>
>>>>>>> ae1ec776
    </ClCompile>
  </ItemGroup>
  <ItemGroup>
    <ClInclude Include="imgui\imconfig.h">
      <Filter>Header Files\imgui</Filter>
    </ClInclude>
    <ClInclude Include="imgui\imgui.h">
      <Filter>Header Files\imgui</Filter>
    </ClInclude>
    <ClInclude Include="imgui\imgui_impl_glfw.h">
      <Filter>Header Files\imgui</Filter>
    </ClInclude>
    <ClInclude Include="imgui\imgui_impl_opengl3.h">
      <Filter>Header Files\imgui</Filter>
    </ClInclude>
    <ClInclude Include="imgui\imgui_internal.h">
      <Filter>Header Files\imgui</Filter>
    </ClInclude>
    <ClInclude Include="imgui\imstb_rectpack.h">
      <Filter>Header Files\imgui</Filter>
    </ClInclude>
    <ClInclude Include="imgui\imstb_textedit.h">
      <Filter>Header Files\imgui</Filter>
    </ClInclude>
    <ClInclude Include="imgui\imstb_truetype.h">
      <Filter>Header Files\imgui</Filter>
    </ClInclude>
    <ClInclude Include="imgui\imgui_impl_opengl3_loader.h">
      <Filter>Header Files\imgui</Filter>
    </ClInclude>
    <ClInclude Include="Source\DebugSystem.h">
      <Filter>Engine\Systems\DebugSystem</Filter>
    </ClInclude>
    <ClInclude Include="Source\Engine.h">
      <Filter>Engine</Filter>
    </ClInclude>
    <ClInclude Include="Source\System.h">
      <Filter>Engine\Systems</Filter>
    </ClInclude>
    <ClInclude Include="Source\PlatformSystem.h">
      <Filter>Engine\Systems\PlatformSystem</Filter>
    </ClInclude>
    <ClInclude Include="Source\Entity.h">
      <Filter>Engine\Entity</Filter>
    </ClInclude>
    <ClInclude Include="Source\Component.h">
      <Filter>Engine\Entity\Component</Filter>
    </ClInclude>
    <ClInclude Include="Source\Component.h">
      <Filter>Engine\Entities\Components</Filter>
    </ClInclude>
    <ClInclude Include="Source\Entity.h">
      <Filter>Engine\Entities</Filter>
    </ClInclude>
    <ClInclude Include="Source\Transform.h">
      <Filter>Engine\Entity\Component\Transform</Filter>
    </ClInclude>
    <ClInclude Include="Source\Transform.h">
      <Filter>Engine\Systems\Entity\Component\Transform</Filter>
    </ClInclude>
    <ClInclude Include="Source\Entity.h">
      <Filter>Engine\Systems\Entity</Filter>
    </ClInclude>
    <ClInclude Include="Source\ExampleSystem.h">
      <Filter>Engine\Systems\ExampleSystem</Filter>
    </ClInclude>
    <ClInclude Include="Source\SceneSystem.h">
      <Filter>Engine\Systems\SceneSystem</Filter>
    </ClInclude>
    <ClInclude Include="Source\RenderSystem.h">
      <Filter>Engine\Systems\RenderSystem</Filter>
    </ClInclude>
    <ClInclude Include="Source\Mesh.h">
      <Filter>Engine\Systems\RenderSystem\Mesh</Filter>
    </ClInclude>
    <ClInclude Include="Source\Shader.h">
      <Filter>Engine\Systems\RenderSystem\Shader</Filter>
    </ClInclude>
    <ClInclude Include="Source\Texture.h">
      <Filter>Engine\Systems\RenderSystem\Texture</Filter>
    </ClInclude>
    <ClInclude Include="Source\Sprite.h">
      <Filter>Engine\Entity\Component\Sprite</Filter>
    </ClInclude>
    <ClInclude Include="Source\AudioPlayer.h">
      <Filter>Engine\Entity\Component\AudioPlayer</Filter>
    </ClInclude>
    <ClInclude Include="Source\InputSystem.h">
      <Filter>Engine\Systems\InputSystem</Filter>
    </ClInclude>
    <ClInclude Include="Source\AudioSystem.h">
      <Filter>Engine\Systems\AudioSystem</Filter>
    </ClInclude>
    <ClInclude Include="Source\Sound.h">
      <Filter>Engine\Systems\AudioSystem\Sound</Filter>
    </ClInclude>
    <ClInclude Include="Source\Collider.h">
      <Filter>Engine\Entity\Component\Collider</Filter>
    </ClInclude>
    <ClInclude Include="Source\BehaviorSystem.h">
      <Filter>Engine\Systems\BehaviorSystem</Filter>
    </ClInclude>
    <ClInclude Include="Source\ComponentFactory.h">
      <Filter>Engine\Entity\Component</Filter>
    </ClInclude>
    <ClInclude Include="Source\MovementAI.h">
      <Filter>Game\Behaviors\Movement Behavior</Filter>
    </ClInclude>
    <ClInclude Include="Source\EntitySystem.h">
      <Filter>Engine\Systems\EntitySystem</Filter>
    </ClInclude>
    <ClInclude Include="Source\RigidBody.h">
      <Filter>Engine\Entity\Component\Behavior\RigidBody</Filter>
    </ClInclude>
    <ClInclude Include="Source\CircleCollider.h">
      <Filter>Engine\Entity\Component\Collider\CircleCollider</Filter>
    </ClInclude>
    <ClInclude Include="Source\CollisionSystem.h">
      <Filter>Engine\Systems\CollisonSystem</Filter>
    </ClInclude>
    <ClInclude Include="Source\Behavior.h">
      <Filter>Engine\Entity\Component\Behavior</Filter>
    </ClInclude>
    <ClInclude Include="Source\ComponentFactory.h">
      <Filter>Header Files</Filter>
    </ClInclude>
    <ClInclude Include="Source\RigidBody.h">
      <Filter>Engine\Entity\Component\Behavior\RigidBody</Filter>
    </ClInclude>
    <ClInclude Include="Source\AssetLibrarySystem.h">
      <Filter>Engine\Systems\AssetLibrarySystem</Filter>
    </ClInclude>
    <ClInclude Include="Source\CameraSystem.h">
      <Filter>Engine\Systems\CameraSystem</Filter>
    </ClInclude>
    <ClInclude Include="Source\AnimationAsset.h">
      <Filter>Engine\Entity\Component\Behavior\Animation\Asset</Filter>
    </ClInclude>
    <ClInclude Include="imgui\implot.h">
      <Filter>Header Files\imgui</Filter>
    </ClInclude>
    <ClInclude Include="imgui\implot_internal.h">
      <Filter>Header Files\imgui</Filter>
    </ClInclude>
    <ClInclude Include="Source\basics.h">
      <Filter>Engine\Framework</Filter>
    </ClInclude>
    <ClInclude Include="Source\CameraSystem.h">
      <Filter>Engine\Systems\CameraSystem</Filter>
    </ClInclude>
    <ClInclude Include="Source\PlayerController.h">
      <Filter>Game\Behaviors\PlayerController</Filter>
    </ClInclude>
    <ClInclude Include="Source\Animation.h">
      <Filter>Engine\Entity\Component\Behavior\Animation</Filter>
    </ClInclude>
    <ClInclude Include="Source\CollisionData.h">
      <Filter>Engine\Systems\CollisonSystem</Filter>
    </ClInclude>
    <ClInclude Include="Source\TurretBehavior.h">
      <Filter>Game\Behaviors\TurretBehavior</Filter>
    </ClInclude>
    <ClInclude Include="Source\Stream.h">
      <Filter>Engine\Framework\Serialization</Filter>
    </ClInclude>
    <ClInclude Include="Source\Curve.h">
      <Filter>Engine\Framework\Curve</Filter>
    </ClInclude>
    <ClInclude Include="Source\EffectAnimator.h">
      <Filter>Engine\Entity\Component\Behavior\EffectAnimator</Filter>
    </ClInclude>
    <ClInclude Include="Source\TransformAnimation.h">
      <Filter>Engine\Entity\Component\Behavior\EffectAnimator\Asset</Filter>
    </ClInclude>
    <ClInclude Include="Source\Tilemap.h">
      <Filter>Engine\Entity\Component\Behavior\Tilemap</Filter>
    </ClInclude>
    <ClInclude Include="Source\TilemapSprite.h">
      <Filter>Engine\Entity\Component\Sprite\TilemapSprite</Filter>
    </ClInclude>
    <ClInclude Include="Source\SandboxSystem.h">
      <Filter>Game\Scenes\SandboxSystem</Filter>
    </ClInclude>
    <ClInclude Include="Source\FollowingBehavior.h">
      <Filter>Game\Behaviors\FollowingBehavior</Filter>
    </ClInclude>
    <ClInclude Include="Source\Text.h">
      <Filter>Engine\Entity\Component\Text</Filter>
    </ClInclude>
    <ClInclude Include="Source\ISerializable.h">
      <Filter>Engine\Framework\Serialization</Filter>
    </ClInclude>
    <ClInclude Include="Source\Pathfinder.h">
      <Filter>Engine\Entity\Component\Pathfinder</Filter>
    </ClInclude>
    <ClInclude Include="Source\TilemapCollider.h">
      <Filter>Engine\Entity\Component\Collider\TilemapCollider</Filter>
    </ClInclude>
    <ClInclude Include="Source\ConstructionBehavior.h">
      <Filter>Game\Behaviors\ConstructionBehavior</Filter>
    </ClInclude>
    <ClInclude Include="Source\StaticBody.h">
      <Filter>Engine\Entity\Component\StaticBody</Filter>
    </ClInclude>
    <ClInclude Include="Source\Camera.h">
      <Filter>Engine\Entity\Component\Camera</Filter>
    </ClInclude>
    <ClInclude Include="Source\EnemyBehavior.h">
      <Filter>Game\Behaviors\EnemyBehavior</Filter>
    </ClInclude>
    <ClInclude Include="Source\BulletBehavior.h">
      <Filter>Game\Behaviors\BulletBehavior</Filter>
    </ClInclude>
    <ClInclude Include="Source\Pool.h">
      <Filter>Engine\Framework\Pool</Filter>
    </ClInclude>
    <ClInclude Include="Source\WavesBehavior.h">
      <Filter>Game\Behaviors\WavesBehavior</Filter>
    </ClInclude>
    <ClInclude Include="Source\Emitter.h">
      <Filter>Engine\Entity\Component\Behavior\Emitter</Filter>
    </ClInclude>
    <ClInclude Include="Source\ParticleSystem.h">
      <Filter>Engine\Systems\ParticleSystem</Filter>
    </ClInclude>
    <ClInclude Include="Source\ParticleSprite.h">
      <Filter>Engine\Entity\Component\Sprite\ParticleSprite</Filter>
    </ClInclude>
    <ClInclude Include="Source\BaseBehavior.h">
      <Filter>Game\Behaviors\BaseBehavior</Filter>
    </ClInclude>
    <ClInclude Include="Source\BasicEntityBehavior.h">
      <Filter>Game\Behaviors\BasicEntityBehavior</Filter>
    </ClInclude>
    <ClInclude Include="Source\Inspection.h">
      <Filter>Engine\Framework\Inspection</Filter>
    </ClInclude>
    <ClInclude Include="Source\CheatSystem.h">
      <Filter>Engine\Systems\CheatSystem</Filter>
    </ClInclude>
  </ItemGroup>
  <ItemGroup>
    <None Include="Data\EngineConfig.json">
      <Filter>Data</Filter>
    </None>
    <None Include="Data\Scenes\TurretScene.scene.json">
      <Filter>Data\Scenes</Filter>
    </None>
    <None Include="Data\Scenes\Sandbox.scene.json">
      <Filter>Data\Scenes</Filter>
    </None>
    <None Include="Data\Scenes\AidanScene.scene.json">
      <Filter>Data\Scenes</Filter>
    </None>
    <None Include="Data\Scenes\XinoScene.scene.json">
      <Filter>Data\Scenes</Filter>
    </None>
    <None Include="Data\Scenes\Prototype.scene.json">
      <Filter>Data\Scenes</Filter>
    </None>
  </ItemGroup>
</Project><|MERGE_RESOLUTION|>--- conflicted
+++ resolved
@@ -443,13 +443,11 @@
     <ClCompile Include="Source\Inspection.cpp">
       <Filter>Engine\Framework\Inspection</Filter>
     </ClCompile>
-<<<<<<< HEAD
+    <ClCompile Include="Source\Tilemap.cpp">
+      <Filter>Engine\Entity\Component\Behavior\Tilemap</Filter>
+    </ClCompile>
     <ClCompile Include="Source\CheatSystem.cpp">
       <Filter>Engine\Systems\CheatSystem</Filter>
-=======
-    <ClCompile Include="Source\Tilemap.cpp">
-      <Filter>Engine\Entity\Component\Behavior\Tilemap</Filter>
->>>>>>> ae1ec776
     </ClCompile>
   </ItemGroup>
   <ItemGroup>
