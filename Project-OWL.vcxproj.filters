﻿<?xml version="1.0" encoding="utf-8"?>
<Project ToolsVersion="4.0" xmlns="http://schemas.microsoft.com/developer/msbuild/2003">
  <ItemGroup>
    <Filter Include="Source Files">
      <UniqueIdentifier>{4FC737F1-C7A5-4376-A066-2A32D752A2FF}</UniqueIdentifier>
      <Extensions>cpp;c;cc;cxx;c++;cppm;ixx;def;odl;idl;hpj;bat;asm;asmx</Extensions>
    </Filter>
    <Filter Include="Header Files">
      <UniqueIdentifier>{93995380-89BD-4b04-88EB-625FBE52EBFB}</UniqueIdentifier>
      <Extensions>h;hh;hpp;hxx;h++;hm;inl;inc;ipp;xsd</Extensions>
    </Filter>
    <Filter Include="Source Files\imgui">
      <UniqueIdentifier>{e98f05e0-70c3-4db0-9a77-990cf7228926}</UniqueIdentifier>
    </Filter>
    <Filter Include="Header Files\imgui">
      <UniqueIdentifier>{7f9af033-81e2-44c9-af1e-a9a713ab2083}</UniqueIdentifier>
    </Filter>
    <Filter Include="Header Files\rapidjson">
      <UniqueIdentifier>{5194cf1f-3e00-488a-ac36-0881b752bbd2}</UniqueIdentifier>
    </Filter>
    <Filter Include="Engine">
      <UniqueIdentifier>{1f13bab0-cc86-495a-bd61-9103db20cdeb}</UniqueIdentifier>
    </Filter>
    <Filter Include="Game">
      <UniqueIdentifier>{21151224-e8aa-435e-a256-bbdc0e98be68}</UniqueIdentifier>
    </Filter>
    <Filter Include="Engine\Systems">
      <UniqueIdentifier>{4911b27f-957e-488c-b588-8de42195d337}</UniqueIdentifier>
    </Filter>
    <Filter Include="Engine\Systems\Platform">
      <UniqueIdentifier>{94ec95c5-fe9e-4b0b-ab0b-41b033d724e2}</UniqueIdentifier>
    </Filter>
    <Filter Include="Engine\Systems\Debug">
      <UniqueIdentifier>{35a2fdc3-17cc-41a8-9530-6bd146dfe9e7}</UniqueIdentifier>
    </Filter>
    <Filter Include="Engine\Systems\Entity">
      <UniqueIdentifier>{80f015c3-9063-413e-bce3-1f9d424969b4}</UniqueIdentifier>
    </Filter>
    <Filter Include="Engine\Systems\Scene">
      <UniqueIdentifier>{358aaf0f-9beb-4093-b60f-dc94719c6f46}</UniqueIdentifier>
    </Filter>
    <Filter Include="Engine\Systems\Render">
      <UniqueIdentifier>{1d91243d-7016-4354-a2b6-55864bb154ea}</UniqueIdentifier>
    </Filter>
    <Filter Include="Engine\Systems\Physics">
      <UniqueIdentifier>{fcaed326-9e5b-4472-8aea-cb32ce5bc950}</UniqueIdentifier>
    </Filter>
  </ItemGroup>
  <ItemGroup>
    <ClCompile Include="imgui\imgui.cpp">
      <Filter>Source Files\imgui</Filter>
    </ClCompile>
    <ClCompile Include="imgui\imgui_demo.cpp">
      <Filter>Source Files\imgui</Filter>
    </ClCompile>
    <ClCompile Include="imgui\imgui_draw.cpp">
      <Filter>Source Files\imgui</Filter>
    </ClCompile>
    <ClCompile Include="imgui\imgui_impl_glfw.cpp">
      <Filter>Source Files\imgui</Filter>
    </ClCompile>
    <ClCompile Include="imgui\imgui_impl_opengl3.cpp">
      <Filter>Source Files\imgui</Filter>
    </ClCompile>
    <ClCompile Include="imgui\imgui_tables.cpp">
      <Filter>Source Files\imgui</Filter>
    </ClCompile>
    <ClCompile Include="imgui\imgui_widgets.cpp">
      <Filter>Source Files\imgui</Filter>
    </ClCompile>
    <ClCompile Include="Source\DebugSystem.cpp">
      <Filter>Engine\Systems\Debug</Filter>
    </ClCompile>
    <ClCompile Include="Source\main.cpp">
      <Filter>Source Files</Filter>
    </ClCompile>
    <ClCompile Include="Source\Engine.cpp">
      <Filter>Engine</Filter>
    </ClCompile>
    <ClCompile Include="Source\System.cpp">
      <Filter>Engine\Systems</Filter>
    </ClCompile>
    <ClCompile Include="Source\Component.cpp">
      <Filter>Source Files</Filter>
    </ClCompile>
    <ClCompile Include="Source\Entity.cpp">
      <Filter>Source Files</Filter>
    </ClCompile>
<<<<<<< HEAD
    <ClCompile Include="GUI.cpp">
      <Filter>Engine\Systems\Debug</Filter>
=======
    <ClCompile Include="Source\PlatformSystem.cpp">
      <Filter>Engine\Systems\Platform</Filter>
>>>>>>> 1df5c8ff
    </ClCompile>
  </ItemGroup>
  <ItemGroup>
    <ClInclude Include="imgui\imconfig.h">
      <Filter>Header Files\imgui</Filter>
    </ClInclude>
    <ClInclude Include="imgui\imgui.h">
      <Filter>Header Files\imgui</Filter>
    </ClInclude>
    <ClInclude Include="imgui\imgui_impl_glfw.h">
      <Filter>Header Files\imgui</Filter>
    </ClInclude>
    <ClInclude Include="imgui\imgui_impl_opengl3.h">
      <Filter>Header Files\imgui</Filter>
    </ClInclude>
    <ClInclude Include="imgui\imgui_internal.h">
      <Filter>Header Files\imgui</Filter>
    </ClInclude>
    <ClInclude Include="imgui\imstb_rectpack.h">
      <Filter>Header Files\imgui</Filter>
    </ClInclude>
    <ClInclude Include="imgui\imstb_textedit.h">
      <Filter>Header Files\imgui</Filter>
    </ClInclude>
    <ClInclude Include="imgui\imstb_truetype.h">
      <Filter>Header Files\imgui</Filter>
    </ClInclude>
    <ClInclude Include="imgui\imgui_impl_opengl3_loader.h">
      <Filter>Header Files\imgui</Filter>
    </ClInclude>
    <ClInclude Include="Source\basics.h">
      <Filter>Header Files</Filter>
    </ClInclude>
    <ClInclude Include="Source\DebugSystem.h">
      <Filter>Engine\Systems\Debug</Filter>
    </ClInclude>
    <ClInclude Include="Source\Engine.h">
      <Filter>Engine</Filter>
    </ClInclude>
    <ClInclude Include="Source\System.h">
      <Filter>Engine\Systems</Filter>
    </ClInclude>
    <ClInclude Include="Source\Component.h">
      <Filter>Header Files</Filter>
    </ClInclude>
    <ClInclude Include="Source\Entity.h">
      <Filter>Header Files</Filter>
    </ClInclude>
<<<<<<< HEAD
    <ClInclude Include="GUI.h">
      <Filter>Engine\Systems\Debug</Filter>
=======
    <ClInclude Include="Source\PlatformSystem.h">
      <Filter>Engine\Systems\Platform</Filter>
>>>>>>> 1df5c8ff
    </ClInclude>
  </ItemGroup>
</Project><|MERGE_RESOLUTION|>--- conflicted
+++ resolved
@@ -86,13 +86,17 @@
     <ClCompile Include="Source\Entity.cpp">
       <Filter>Source Files</Filter>
     </ClCompile>
-<<<<<<< HEAD
     <ClCompile Include="GUI.cpp">
       <Filter>Engine\Systems\Debug</Filter>
-=======
+    </ClCompile>
+    <ClCompile Include="Source\Component.cpp">
+      <Filter>Source Files</Filter>
+    </ClCompile>
+    <ClCompile Include="Source\Entity.cpp">
+      <Filter>Source Files</Filter>
+    </ClCompile>
     <ClCompile Include="Source\PlatformSystem.cpp">
       <Filter>Engine\Systems\Platform</Filter>
->>>>>>> 1df5c8ff
     </ClCompile>
   </ItemGroup>
   <ItemGroup>
@@ -136,18 +140,17 @@
       <Filter>Engine\Systems</Filter>
     </ClInclude>
     <ClInclude Include="Source\Component.h">
+    <ClInclude Include="Source\Component.h">
       <Filter>Header Files</Filter>
     </ClInclude>
     <ClInclude Include="Source\Entity.h">
+    <ClInclude Include="Source\Entity.h">
       <Filter>Header Files</Filter>
     </ClInclude>
-<<<<<<< HEAD
+    <ClInclude Include="Source\PlatformSystem.h">
+      <Filter>Engine\Systems\Platform</Filter>
     <ClInclude Include="GUI.h">
       <Filter>Engine\Systems\Debug</Filter>
-=======
-    <ClInclude Include="Source\PlatformSystem.h">
-      <Filter>Engine\Systems\Platform</Filter>
->>>>>>> 1df5c8ff
     </ClInclude>
   </ItemGroup>
 </Project>