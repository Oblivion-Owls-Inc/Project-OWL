﻿<?xml version="1.0" encoding="utf-8"?>
<Project ToolsVersion="4.0" xmlns="http://schemas.microsoft.com/developer/msbuild/2003">
  <ItemGroup>
    <Filter Include="Source Files">
      <UniqueIdentifier>{4FC737F1-C7A5-4376-A066-2A32D752A2FF}</UniqueIdentifier>
      <Extensions>cpp;c;cc;cxx;c++;cppm;ixx;def;odl;idl;hpj;bat;asm;asmx</Extensions>
    </Filter>
    <Filter Include="Header Files">
      <UniqueIdentifier>{93995380-89BD-4b04-88EB-625FBE52EBFB}</UniqueIdentifier>
      <Extensions>h;hh;hpp;hxx;h++;hm;inl;inc;ipp;xsd</Extensions>
    </Filter>
    <Filter Include="Source Files\imgui">
      <UniqueIdentifier>{e98f05e0-70c3-4db0-9a77-990cf7228926}</UniqueIdentifier>
    </Filter>
    <Filter Include="Engine">
      <UniqueIdentifier>{1f13bab0-cc86-495a-bd61-9103db20cdeb}</UniqueIdentifier>
    </Filter>
    <Filter Include="Game">
      <UniqueIdentifier>{21151224-e8aa-435e-a256-bbdc0e98be68}</UniqueIdentifier>
    </Filter>
    <Filter Include="Engine\Systems">
      <UniqueIdentifier>{4911b27f-957e-488c-b588-8de42195d337}</UniqueIdentifier>
    </Filter>
    <Filter Include="Engine\Systems\ExampleSystem">
      <UniqueIdentifier>{ce724d9b-cf05-4e3b-8077-b87c91f114a5}</UniqueIdentifier>
    </Filter>
    <Filter Include="Engine\Entity">
      <UniqueIdentifier>{80f015c3-9063-413e-bce3-1f9d424969b4}</UniqueIdentifier>
    </Filter>
    <Filter Include="Engine\Entity\Component">
      <UniqueIdentifier>{bbebb13f-15ac-4bdd-80dc-0cad07cd2a7d}</UniqueIdentifier>
    </Filter>
    <Filter Include="Engine\Entity\Component\Transform">
      <UniqueIdentifier>{898b8581-89b9-4d97-ba37-c4ea3c3c4bb5}</UniqueIdentifier>
    </Filter>
    <Filter Include="Engine\Systems\AudioSystem">
      <UniqueIdentifier>{83b43373-cf0c-4350-87ba-c9ca68c4c58a}</UniqueIdentifier>
    </Filter>
    <Filter Include="Engine\Systems\AudioSystem\Sound">
      <UniqueIdentifier>{d2640bbd-cee1-4b6d-a8a2-93acd7001ddf}</UniqueIdentifier>
    </Filter>
    <Filter Include="Engine\Entity\Component\Sprite">
      <UniqueIdentifier>{0b2d7c16-b492-4fc6-8711-cea7ff213522}</UniqueIdentifier>
    </Filter>
    <Filter Include="Engine\Entity\Component\Collider">
      <UniqueIdentifier>{d9911df2-a594-4ecf-8716-6849d3dae861}</UniqueIdentifier>
    </Filter>
    <Filter Include="Engine\Entity\Component\Behavior">
      <UniqueIdentifier>{d83d07ff-93d2-4b77-b092-2feff66710aa}</UniqueIdentifier>
    </Filter>
    <Filter Include="Engine\Entity\Component\Behavior\RigidBody">
      <UniqueIdentifier>{b80ae33f-b97e-4efd-b564-cef386ad417e}</UniqueIdentifier>
    </Filter>
    <Filter Include="Engine\Systems\EntitySystem">
      <UniqueIdentifier>{16d49db4-9cb6-4616-86c4-1ca3f922cb39}</UniqueIdentifier>
    </Filter>
    <Filter Include="Engine\Systems\InputSystem">
      <UniqueIdentifier>{0893dc40-55cd-4415-9bf5-ab5b8891f614}</UniqueIdentifier>
    </Filter>
    <Filter Include="Engine\Framework">
      <UniqueIdentifier>{2a6e3717-c621-401c-a6a4-e90a03d3026e}</UniqueIdentifier>
    </Filter>
    <Filter Include="Engine\Entity\Component\Collider\CircleCollider">
      <UniqueIdentifier>{f3d76695-1d01-436d-a2f0-5d97be858aa8}</UniqueIdentifier>
    </Filter>
    <Filter Include="Engine\Systems\CollisonSystem">
      <UniqueIdentifier>{e4c1899c-1ddc-4929-bad9-280620c375f9}</UniqueIdentifier>
    </Filter>
    <Filter Include="Engine\Systems\DebugSystem">
      <UniqueIdentifier>{35a2fdc3-17cc-41a8-9530-6bd146dfe9e7}</UniqueIdentifier>
    </Filter>
    <Filter Include="Engine\Systems\PlatformSystem">
      <UniqueIdentifier>{94ec95c5-fe9e-4b0b-ab0b-41b033d724e2}</UniqueIdentifier>
    </Filter>
    <Filter Include="Engine\Systems\RenderSystem">
      <UniqueIdentifier>{1d91243d-7016-4354-a2b6-55864bb154ea}</UniqueIdentifier>
    </Filter>
    <Filter Include="Engine\Systems\RenderSystem\Mesh">
      <UniqueIdentifier>{dc9586ac-3bd2-48df-8f04-975e142cb371}</UniqueIdentifier>
    </Filter>
    <Filter Include="Engine\Systems\RenderSystem\Shader">
      <UniqueIdentifier>{204bbd04-68c1-4367-9897-c58703fca321}</UniqueIdentifier>
    </Filter>
    <Filter Include="Engine\Systems\RenderSystem\Texture">
      <UniqueIdentifier>{96fa4141-f9df-4367-886e-449a37f34105}</UniqueIdentifier>
    </Filter>
    <Filter Include="Engine\Systems\SceneSystem">
      <UniqueIdentifier>{358aaf0f-9beb-4093-b60f-dc94719c6f46}</UniqueIdentifier>
    </Filter>
    <Filter Include="Engine\Systems\AssetLibrarySystem">
      <UniqueIdentifier>{e11fbac1-b6ee-40d9-a175-8718ea4a895d}</UniqueIdentifier>
    </Filter>
    <Filter Include="Engine\Systems\AssetLibrarySystem">
      <UniqueIdentifier>{4d891ce7-a202-4957-aaa5-fbc0908075eb}</UniqueIdentifier>
    </Filter>
    <Filter Include="Engine\Systems\CameraSystem">
      <UniqueIdentifier>{c3898b05-9c97-4cac-a92e-a1120297dd69}</UniqueIdentifier>
    </Filter>
    <Filter Include="Header Files\imgui">
      <UniqueIdentifier>{7f9af033-81e2-44c9-af1e-a9a713ab2083}</UniqueIdentifier>
    </Filter>
    <Filter Include="Engine\Framework\Curve">
      <UniqueIdentifier>{d2fc6db3-659e-4e13-91ec-b3a530965a57}</UniqueIdentifier>
    </Filter>
    <Filter Include="Engine\Entity\Component\Behavior\EffectAnimator">
      <UniqueIdentifier>{eb753c8d-671a-4085-8953-af460b55abbc}</UniqueIdentifier>
    </Filter>
    <Filter Include="Engine\Entity\Component\Behavior\Animation">
      <UniqueIdentifier>{b5aafdd0-b10c-4a49-9701-4e40588c9cdf}</UniqueIdentifier>
    </Filter>
    <Filter Include="Engine\Entity\Component\Behavior\Animation\Asset">
      <UniqueIdentifier>{4ef39645-2d4e-4936-8ebf-80abd5fb3eb9}</UniqueIdentifier>
    </Filter>
    <Filter Include="Engine\Entity\Component\Behavior\EffectAnimator\Asset">
      <UniqueIdentifier>{a8d430fd-f8d6-4b89-8727-92c43de633df}</UniqueIdentifier>
    </Filter>
    <Filter Include="Engine\Entity\Component\Sprite\TilemapSprite">
      <UniqueIdentifier>{93b0b515-220d-4585-9469-d259306fc6a6}</UniqueIdentifier>
    </Filter>
    <Filter Include="Engine\Entity\Component\Text">
      <UniqueIdentifier>{388d999c-b943-4ddc-a7c9-6d32f6cde84c}</UniqueIdentifier>
    </Filter>
    <Filter Include="Engine\Framework\Serialization">
      <UniqueIdentifier>{7235ed80-dce2-4347-81a6-55527e3167fa}</UniqueIdentifier>
    </Filter>
    <Filter Include="Engine\Entity\Component\Collider\TilemapCollider">
      <UniqueIdentifier>{3e30138e-86f9-44e3-a4e3-092b4cdeacad}</UniqueIdentifier>
    </Filter>
    <Filter Include="Engine\Entity\Component\StaticBody">
      <UniqueIdentifier>{cb22a236-e348-4362-b443-aa70c5bc5671}</UniqueIdentifier>
    </Filter>
    <Filter Include="Engine\Entity\Component\Camera">
      <UniqueIdentifier>{3b8f4986-5f51-4a7a-a2e4-15aa9b2b6fcb}</UniqueIdentifier>
    </Filter>
    <Filter Include="Engine\Framework\Pool">
      <UniqueIdentifier>{a531bfc4-81f5-4864-9385-b9a1d92b2729}</UniqueIdentifier>
    </Filter>
    <Filter Include="Engine\Systems\ParticleSystem">
      <UniqueIdentifier>{82d6010a-5f55-4d06-bf33-4e48aa03a03b}</UniqueIdentifier>
    </Filter>
    <Filter Include="Engine\Framework\Inspection">
      <UniqueIdentifier>{973c8ce7-ba72-4cdf-8b08-0b9b9404380f}</UniqueIdentifier>
    </Filter>
    <Filter Include="Engine\Systems\CheatSystem">
      <UniqueIdentifier>{1dbe9dbc-86de-434f-8fd4-19d968e00052}</UniqueIdentifier>
    </Filter>
    <Filter Include="Engine\Systems\DebugSystem\FileExplorer">
      <UniqueIdentifier>{427d5f5a-9fc5-4bf5-b7f5-9934e8ece453}</UniqueIdentifier>
    </Filter>
    <Filter Include="Data">
      <UniqueIdentifier>{93c4d7b5-a3df-4eb6-ae45-9a5eac6d1d02}</UniqueIdentifier>
    </Filter>
    <Filter Include="Data\Scenes">
      <UniqueIdentifier>{3f9b115a-55b0-494f-8bdd-55feec799a78}</UniqueIdentifier>
    </Filter>
    <Filter Include="Engine\Entity\Component\Tilemap">
      <UniqueIdentifier>{7c0f06d8-341a-42ab-ad77-109c905fe568}</UniqueIdentifier>
    </Filter>
    <Filter Include="Game\Systems">
      <UniqueIdentifier>{652e782e-38dc-472a-9d70-b889714152ae}</UniqueIdentifier>
    </Filter>
    <Filter Include="Game\Systems\TileInfoSystem">
      <UniqueIdentifier>{25634f32-48ea-4015-9397-0bc080155399}</UniqueIdentifier>
    </Filter>
    <Filter Include="Engine\Systems\ComponentSystem">
      <UniqueIdentifier>{a7e2d2bc-ae9c-48a2-b9de-d8b83f5aec55}</UniqueIdentifier>
    </Filter>
    <Filter Include="Engine\Systems\ComponentSystem\BehaviorSystem">
      <UniqueIdentifier>{9409e403-6435-4204-8018-078cfa5ac289}</UniqueIdentifier>
    </Filter>
    <Filter Include="Game\Components">
      <UniqueIdentifier>{6170e08d-05e7-4636-8d26-cfeadc90b03d}</UniqueIdentifier>
    </Filter>
    <Filter Include="Game\Components\ItemComponent">
      <UniqueIdentifier>{fada79bd-b934-4b19-9d91-2fa90f20e3c7}</UniqueIdentifier>
    </Filter>
    <Filter Include="Game\Components\Behaviors">
      <UniqueIdentifier>{845055ef-3dd8-4f1c-a1b1-807e4ac7410c}</UniqueIdentifier>
    </Filter>
    <Filter Include="Game\Components\Behaviors\PlayerController">
      <UniqueIdentifier>{b63ef8e3-7039-4e9e-b113-413ff8380423}</UniqueIdentifier>
    </Filter>
    <Filter Include="Game\Components\Behaviors\TurretBehavior">
      <UniqueIdentifier>{e523f30f-0b00-4ea5-b75b-339074d48b3b}</UniqueIdentifier>
    </Filter>
    <Filter Include="Game\Components\Behaviors\ConstructionBehavior">
      <UniqueIdentifier>{278dd904-bde9-4181-bd98-8a632d0db159}</UniqueIdentifier>
    </Filter>
    <Filter Include="Game\Components\Behaviors\EnemyBehavior">
      <UniqueIdentifier>{2f24013c-89a2-4584-ad87-757e4e412532}</UniqueIdentifier>
    </Filter>
    <Filter Include="Game\Components\Behaviors\WavesBehavior">
      <UniqueIdentifier>{90ac62ba-a1a3-4ca9-8797-8d0f816804f5}</UniqueIdentifier>
    </Filter>
    <Filter Include="Engine\Entity\Component\Health">
      <UniqueIdentifier>{e836e623-5921-472f-89b0-6e67007a2028}</UniqueIdentifier>
    </Filter>
    <Filter Include="Game\Components\TilemapItemDropper">
      <UniqueIdentifier>{21c5aced-5a07-43a4-b1e5-740a7a52cdb8}</UniqueIdentifier>
    </Filter>
    <Filter Include="Game\Item Handling">
      <UniqueIdentifier>{7e91e06d-aaca-4ba7-903b-bee8a49b963d}</UniqueIdentifier>
    </Filter>
    <Filter Include="Game\Item Handling\LootTable">
      <UniqueIdentifier>{1e63c73f-ca76-42cb-a3f3-c435918e4c13}</UniqueIdentifier>
    </Filter>
    <Filter Include="Game\Item Handling\ItemStack">
      <UniqueIdentifier>{918c3560-ae25-48d0-a7dc-0de2c8568ec6}</UniqueIdentifier>
    </Filter>
    <Filter Include="Game\Components\Inventory">
      <UniqueIdentifier>{2a1550b3-c441-4158-b231-e07cb944055c}</UniqueIdentifier>
    </Filter>
    <Filter Include="Game\Components\Behaviors\ItemCollector">
      <UniqueIdentifier>{4d1ec298-7749-4f83-8e8f-ee15a8eedd1f}</UniqueIdentifier>
    </Filter>
    <Filter Include="Engine\Systems\LightingSystem">
      <UniqueIdentifier>{c056d385-3503-4591-b00c-986b177e965b}</UniqueIdentifier>
    </Filter>
    <Filter Include="Engine\Entity\Component\Light">
      <UniqueIdentifier>{df964db4-c5d9-40be-8150-2118cec1ddd8}</UniqueIdentifier>
    </Filter>
    <Filter Include="Engine\Entity\Component\Sprite\EmitterSprite">
      <UniqueIdentifier>{b31df122-b6ac-40e0-894e-9df749af7fa2}</UniqueIdentifier>
    </Filter>
    <Filter Include="Engine\Entity\Component\Transform\UiElement">
      <UniqueIdentifier>{834440a1-a0e2-4681-ac09-bb18b121c323}</UniqueIdentifier>
    </Filter>
    <Filter Include="Game\Components\Behaviors\MiningLaser">
      <UniqueIdentifier>{db9b700b-2253-4f54-bbbd-0e24b546e110}</UniqueIdentifier>
    </Filter>
    <Filter Include="Data\Shaders">
      <UniqueIdentifier>{97ce018e-5de0-44c6-96c9-8a2df45e070e}</UniqueIdentifier>
    </Filter>
    <Filter Include="Data\Shaders\Vertex">
      <UniqueIdentifier>{269741a7-681b-4a9f-b44b-92f9567f18d0}</UniqueIdentifier>
    </Filter>
    <Filter Include="Data\Shaders\Compute">
      <UniqueIdentifier>{8bbc1f15-b63f-4c79-80d0-7cfc0e45ad50}</UniqueIdentifier>
    </Filter>
    <Filter Include="Data\Shaders\Fragment">
      <UniqueIdentifier>{85eec2d7-1007-471f-92a2-e9230a99ce4c}</UniqueIdentifier>
    </Filter>
    <Filter Include="Engine\Entity\Component\Sprite\UiBarSprite">
      <UniqueIdentifier>{32cbd1d8-2975-4861-9810-34ddd57b887e}</UniqueIdentifier>
    </Filter>
    <Filter Include="Game\Components\Behaviors\HealthBar">
      <UniqueIdentifier>{3fff6889-b8c9-4f4e-aa99-ac10496f6c20}</UniqueIdentifier>
    </Filter>
    <Filter Include="Game\Components\Behaviors\CameraBehavior">
      <UniqueIdentifier>{6678a6b1-d58f-4639-b348-e84b6479d1db}</UniqueIdentifier>
    </Filter>
    <Filter Include="Engine\Systems\EventSystem">
      <UniqueIdentifier>{01871f02-0b0a-4145-9976-2ba5ca8c3bf3}</UniqueIdentifier>
    </Filter>
    <Filter Include="Engine\Entity\Component\ExampleComponent">
      <UniqueIdentifier>{a59550b5-ff27-4284-8023-199922cdb8af}</UniqueIdentifier>
    </Filter>
    <Filter Include="Engine\Entity\Component\Behavior\AudioListener">
      <UniqueIdentifier>{9a8f7e43-8810-4cba-820c-c5eb52bc253b}</UniqueIdentifier>
    </Filter>
    <Filter Include="Engine\Entity\Component\Behavior\Emitter">
      <UniqueIdentifier>{5fd7a429-be0c-4281-9acc-8f2a59ded737}</UniqueIdentifier>
    </Filter>
    <Filter Include="Engine\Entity\Component\Behavior\AudioPlayer">
      <UniqueIdentifier>{b2ec916e-61a2-44ac-811c-cf0238123628}</UniqueIdentifier>
    </Filter>
    <Filter Include="Engine\Entity\Component\Behavior\UiButton">
      <UniqueIdentifier>{0c4f432e-8200-4f23-8c96-b0be0ad4f937}</UniqueIdentifier>
    </Filter>
    <Filter Include="Engine\Entity\Component\Tilemap\TilemapEditor">
      <UniqueIdentifier>{3e0165c1-e7de-42a5-8938-8e832cc5330b}</UniqueIdentifier>
    </Filter>
    <Filter Include="Engine\Entity\Component\Camera\EditorCameraController">
      <UniqueIdentifier>{2f431157-f18b-45fe-8287-c4e8f220b1bb}</UniqueIdentifier>
    </Filter>
    <Filter Include="Engine\Framework\References">
      <UniqueIdentifier>{ce354a10-de0d-482d-aa2a-eb4e13ce930b}</UniqueIdentifier>
    </Filter>
    <Filter Include="Engine\Framework\References\ComponentReference">
      <UniqueIdentifier>{758d0d06-3761-4b3a-b639-04edf329f727}</UniqueIdentifier>
    </Filter>
    <Filter Include="Engine\Framework\References\EntityReference">
      <UniqueIdentifier>{fc1d5263-b81c-482f-98f6-789ac6b6eb94}</UniqueIdentifier>
    </Filter>
    <Filter Include="Engine\Framework\References\AssetReference">
      <UniqueIdentifier>{1cf9ebca-9257-404d-9e46-92d01180452a}</UniqueIdentifier>
    </Filter>
    <Filter Include="Game\Components\HomeBase">
      <UniqueIdentifier>{42a22fd5-c754-4450-acda-f3e66d54d7b2}</UniqueIdentifier>
    </Filter>
    <Filter Include="Game\Components\Bullet">
      <UniqueIdentifier>{42316e6c-49e4-4c2f-a9b0-0ef8aaa91507}</UniqueIdentifier>
    </Filter>
    <Filter Include="Engine\Entity\Component\Behavior\Lifetime">
      <UniqueIdentifier>{334bddc5-1ff2-4bb8-abf2-e472e77067cf}</UniqueIdentifier>
    </Filter>
    <Filter Include="Engine\Systems\CollisonSystem\CollisionLayerFlags">
      <UniqueIdentifier>{e06163df-945e-4eea-a970-e79a5db2c22f}</UniqueIdentifier>
    </Filter>
    <Filter Include="Engine\Entity\Component\Sprite\Nineslice">
      <UniqueIdentifier>{bc8d0a95-989e-433f-8be1-732fafb61838}</UniqueIdentifier>
    </Filter>
    <Filter Include="Game\Components\ResourcesUi">
      <UniqueIdentifier>{aac1194b-1a66-4d6d-bd95-54900ba27e4b}</UniqueIdentifier>
    </Filter>
    <Filter Include="Game\Components\ResourcesUi\ResourceCounterUi">
      <UniqueIdentifier>{7ba80a85-380e-42e3-8548-00c377b6d9cf}</UniqueIdentifier>
    </Filter>
    <Filter Include="Game\Components\ResourcesUi\ResourcesUiManager">
      <UniqueIdentifier>{f1a7bcec-c3a8-4458-8cf7-0d7e17ead521}</UniqueIdentifier>
    </Filter>
    <Filter Include="Engine\Systems\CollisonSystem\CollisionLayerFlags">
      <UniqueIdentifier>{e06163df-945e-4eea-a970-e79a5db2c22f}</UniqueIdentifier>
    </Filter>
    <Filter Include="Engine\Entity\Component\Sprite\Nineslice">
      <UniqueIdentifier>{bc8d0a95-989e-433f-8be1-732fafb61838}</UniqueIdentifier>
    </Filter>
    <Filter Include="Game\Components\SplashScreen">
      <UniqueIdentifier>{5070cea8-46ee-4117-ad1b-26fc2c9054bc}</UniqueIdentifier>
    </Filter>
    <Filter Include="Engine\Entity\Component\Tilemap\TilemapTextureConnector">
      <UniqueIdentifier>{f6c41e19-950d-4898-b359-f64157800677}</UniqueIdentifier>
    </Filter>
    <Filter Include="Engine\Entity\Component\Tilemap\Pathfinder">
      <UniqueIdentifier>{09f5ca7d-4323-4aac-b628-c6ed0790810d}</UniqueIdentifier>
    </Filter>
    <Filter Include="Game\Components\Behaviors\HideableForeground">
      <UniqueIdentifier>{fa718f60-f4fc-415e-8481-41d6a9855c4f}</UniqueIdentifier>
    </Filter>
    <Filter Include="Engine\Systems\DebugSystem\PlayBar">
      <UniqueIdentifier>{aded7ad9-3229-43a6-a373-872cb12acd49}</UniqueIdentifier>
    </Filter>
    <Filter Include="Engine\Framework\References\ActionReference">
      <UniqueIdentifier>{81b678ce-5e44-42cd-a61c-1ee4b4db7710}</UniqueIdentifier>
    </Filter>
    <Filter Include="Engine\Systems\PauseSystem">
      <UniqueIdentifier>{72aa40ac-b0c6-4a3d-ae78-343fd2e41de5}</UniqueIdentifier>
    </Filter>
    <Filter Include="Engine\Systems\DebugSystem\Console">
      <UniqueIdentifier>{fa6bc43d-ee67-4fcb-80b0-828f97367367}</UniqueIdentifier>
    </Filter>
    <Filter Include="Engine\Entity\Component\SceneChangeButton">
      <UniqueIdentifier>{d7d04071-2085-40c9-8456-07a77eb4a22c}</UniqueIdentifier>
    </Filter>
    <Filter Include="Game\Components\Behaviors\Generator">
      <UniqueIdentifier>{00da8a8a-2170-414b-a802-8a6eb4a94217}</UniqueIdentifier>
    </Filter>
    <Filter Include="Engine\Systems\PathfindSystem">
      <UniqueIdentifier>{a8c7bc82-572f-4984-828f-8e1a2f7d997c}</UniqueIdentifier>
    </Filter>
    <Filter Include="Game\Components\Behaviors\WinState">
      <UniqueIdentifier>{420574a2-d603-4fff-abee-f59668b31f97}</UniqueIdentifier>
    </Filter>
    <Filter Include="Game\Components\Behaviors\Popup">
      <UniqueIdentifier>{4ad37196-ce14-4abd-aa13-be68442d0cc8}</UniqueIdentifier>
    </Filter>
    <Filter Include="Game\Components\DestructibleTilemap">
      <UniqueIdentifier>{b6dc52e2-d205-4f8d-9153-2969faf9b9db}</UniqueIdentifier>
    </Filter>
    <Filter Include="Engine\Entity\Component\Behavior\Pause">
      <UniqueIdentifier>{5aad3456-40ef-47ce-b2b1-fe8bfc60134b}</UniqueIdentifier>
    </Filter>
    <Filter Include="Engine\Systems\InputSystem\ControlPromptSystem">
      <UniqueIdentifier>{a9989eb4-f90d-4487-972b-31923ef03d5e}</UniqueIdentifier>
    </Filter>
    <Filter Include="Engine\Entity\Component\ControlPrompt">
      <UniqueIdentifier>{284bf7fa-011e-43d6-b295-0cdf9ca3ee08}</UniqueIdentifier>
    </Filter>
    <Filter Include="Engine\Systems\InputSystem\InputAction">
      <UniqueIdentifier>{a319788b-2f2e-4063-887f-345ee52fdfd9}</UniqueIdentifier>
    </Filter>
    <Filter Include="Engine\Entity\Component\Behavior\UiSlider">
      <UniqueIdentifier>{fa5b86b1-3b84-434a-b190-91a0f07f1352}</UniqueIdentifier>
    </Filter>
    <Filter Include="Game\Components\Interactable">
      <UniqueIdentifier>{8c85caa4-afc5-470d-9c4f-17aecee0a24e}</UniqueIdentifier>
    </Filter>
    <Filter Include="Game\Components\Interactable\Interactor">
      <UniqueIdentifier>{d8d69bff-7cf8-414a-b39d-d0c7c5d73f12}</UniqueIdentifier>
    </Filter>
    <Filter Include="Game\Components\Upgrades">
      <UniqueIdentifier>{e69d8bdd-6a7f-450b-9c45-54faae0d6c5f}</UniqueIdentifier>
    </Filter>
    <Filter Include="Game\Components\Upgrades\LaserUpgrade">
      <UniqueIdentifier>{a40d7ea3-41c8-438f-93fb-0d83a727cc7a}</UniqueIdentifier>
    </Filter>
<<<<<<< HEAD
    <Filter Include="Engine\Entity\Component\Building">
      <UniqueIdentifier>{79c556a0-4527-4bf3-bfbb-5463d4ee800a}</UniqueIdentifier>
=======
    <Filter Include="Game\Components\SettingsManager">
      <UniqueIdentifier>{661f564d-2e4b-44f4-9b60-62e09a48e245}</UniqueIdentifier>
>>>>>>> 68411382
    </Filter>
  </ItemGroup>
  <ItemGroup>
    <ClCompile Include="imgui\imgui.cpp">
      <Filter>Source Files\imgui</Filter>
    </ClCompile>
    <ClCompile Include="imgui\imgui_demo.cpp">
      <Filter>Source Files\imgui</Filter>
    </ClCompile>
    <ClCompile Include="imgui\imgui_draw.cpp">
      <Filter>Source Files\imgui</Filter>
    </ClCompile>
    <ClCompile Include="imgui\imgui_impl_glfw.cpp">
      <Filter>Source Files\imgui</Filter>
    </ClCompile>
    <ClCompile Include="imgui\imgui_impl_opengl3.cpp">
      <Filter>Source Files\imgui</Filter>
    </ClCompile>
    <ClCompile Include="imgui\imgui_tables.cpp">
      <Filter>Source Files\imgui</Filter>
    </ClCompile>
    <ClCompile Include="imgui\imgui_widgets.cpp">
      <Filter>Source Files\imgui</Filter>
    </ClCompile>
    <ClCompile Include="Source\DebugSystem.cpp">
      <Filter>Engine\Systems\DebugSystem</Filter>
    </ClCompile>
    <ClCompile Include="Source\main.cpp">
      <Filter>Source Files</Filter>
    </ClCompile>
    <ClCompile Include="Source\Engine.cpp">
      <Filter>Engine</Filter>
    </ClCompile>
    <ClCompile Include="Source\PlatformSystem.cpp">
      <Filter>Engine\Systems\PlatformSystem</Filter>
    </ClCompile>
    <ClCompile Include="Source\Entity.cpp">
      <Filter>Engine\Entity</Filter>
    </ClCompile>
    <ClCompile Include="Source\Entity.cpp">
      <Filter>Engine\Systems\Entity</Filter>
    </ClCompile>
    <ClCompile Include="Source\ExampleSystem.cpp">
      <Filter>Engine\Systems\ExampleSystem</Filter>
    </ClCompile>
    <ClCompile Include="Source\Transform.cpp">
      <Filter>Engine\Entity\Component\Transform</Filter>
    </ClCompile>
    <ClCompile Include="Source\SceneSystem.cpp">
      <Filter>Engine\Systems\SceneSystem</Filter>
    </ClCompile>
    <ClCompile Include="Source\RenderSystem.cpp">
      <Filter>Engine\Systems\RenderSystem</Filter>
    </ClCompile>
    <ClCompile Include="Source\Mesh.cpp">
      <Filter>Engine\Systems\RenderSystem\Mesh</Filter>
    </ClCompile>
    <ClCompile Include="Source\Shader.cpp">
      <Filter>Engine\Systems\RenderSystem\Shader</Filter>
    </ClCompile>
    <ClCompile Include="Source\AudioSystem.cpp">
      <Filter>Engine\Systems\AudioSystem</Filter>
    </ClCompile>
    <ClCompile Include="Source\Sound.cpp">
      <Filter>Engine\Systems\AudioSystem\Sound</Filter>
    </ClCompile>
    <ClCompile Include="Source\Texture.cpp">
      <Filter>Engine\Systems\RenderSystem\Texture</Filter>
    </ClCompile>
    <ClCompile Include="Source\Sprite.cpp">
      <Filter>Engine\Entity\Component\Sprite</Filter>
    </ClCompile>
    <ClCompile Include="Source\AudioPlayer.cpp">
      <Filter>Engine\Entity\Component\Behavior\AudioPlayer</Filter>
    </ClCompile>
    <ClCompile Include="Source\Collider.cpp">
      <Filter>Engine\Entity\Component\Collider</Filter>
    </ClCompile>
    <ClCompile Include="Source\InputSystem.cpp">
      <Filter>Engine\Systems\InputSystem</Filter>
    </ClCompile>
    <ClCompile Include="Source\ComponentFactory.cpp">
      <Filter>Engine\Entity\Component</Filter>
    </ClCompile>
    <ClCompile Include="Source\RigidBody.cpp">
      <Filter>Engine\Entity\Component\Behavior\RigidBody</Filter>
    </ClCompile>
    <ClCompile Include="Source\EntitySystem.cpp">
      <Filter>Engine\Systems\EntitySystem</Filter>
    </ClCompile>
    <ClCompile Include="Source\RigidBody.cpp">
      <Filter>Engine\Entity\Component\Behavior\RigidBody</Filter>
    </ClCompile>
    <ClCompile Include="Source\CircleCollider.cpp">
      <Filter>Engine\Entity\Component\Collider\CircleCollider</Filter>
    </ClCompile>
    <ClCompile Include="Source\Component.cpp">
      <Filter>Engine\Entity\Component</Filter>
    </ClCompile>
    <ClCompile Include="Source\RigidBody.cpp">
      <Filter>Engine\Entity\Component\Behavior\RigidBody</Filter>
    </ClCompile>
    <ClCompile Include="Source\Animation.cpp">
      <Filter>Engine\Entity\Component\Behavior\Animation</Filter>
    </ClCompile>
    <ClCompile Include="Source\Component.cpp">
      <Filter>Engine\Entity\Component</Filter>
    </ClCompile>
    <ClCompile Include="Source\ComponentFactory.cpp">
      <Filter>Source Files</Filter>
    </ClCompile>
    <ClCompile Include="Source\AssetLibrarySystem.t.cpp">
      <Filter>Engine\Systems\AssetLibrarySystem</Filter>
    </ClCompile>
    <ClCompile Include="Source\Animation.cpp">
      <Filter>Engine\Entity\Component\Animation</Filter>
    </ClCompile>
    <ClCompile Include="Source\AnimationAsset.cpp">
      <Filter>Engine\Entity\Component\Behavior\Animation\Asset</Filter>
    </ClCompile>
    <ClCompile Include="Source\EntitySystem.cpp">
      <Filter>Engine\Systems\EntitySystem</Filter>
    </ClCompile>
    <ClCompile Include="Source\EntitySystem.cpp">
      <Filter>Engine\Systems\EntitySystem</Filter>
    </ClCompile>
    <ClCompile Include="Source\CameraSystem.cpp">
      <Filter>Engine\Systems\CameraSystem</Filter>
    </ClCompile>
    <ClCompile Include="imgui\implot.cpp">
      <Filter>Source Files\imgui</Filter>
    </ClCompile>
    <ClCompile Include="imgui\implot_demo.cpp">
      <Filter>Source Files\imgui</Filter>
    </ClCompile>
    <ClCompile Include="imgui\implot_items.cpp">
      <Filter>Source Files\imgui</Filter>
    </ClCompile>
    <ClCompile Include="Source\PlayerController.cpp">
      <Filter>Game\Components\Behaviors\PlayerController</Filter>
    </ClCompile>
    <ClCompile Include="Source\CollisionSystem.cpp">
      <Filter>Engine\Systems\CollisonSystem</Filter>
    </ClCompile>
    <ClCompile Include="Source\Lua.cpp">
      <Filter>Source Files</Filter>
    </ClCompile>
    <ClCompile Include="Source\TurretBehavior.cpp">
      <Filter>Game\Components\Behaviors\TurretBehavior</Filter>
    </ClCompile>
    <ClCompile Include="Source\Stream.cpp">
      <Filter>Engine\Framework\Serialization</Filter>
    </ClCompile>
    <ClCompile Include="Source\Curve.cpp">
      <Filter>Engine\Framework\Curve</Filter>
    </ClCompile>
    <ClCompile Include="Source\EffectAnimator.cpp">
      <Filter>Engine\Entity\Component\Behavior\EffectAnimator</Filter>
    </ClCompile>
    <ClCompile Include="Source\TransformAnimation.cpp">
      <Filter>Engine\Entity\Component\Behavior\EffectAnimator\Asset</Filter>
    </ClCompile>
    <ClCompile Include="Source\Tilemap.t.cpp">
      <Filter>Engine\Entity\Component\Tilemap</Filter>
    </ClCompile>
    <ClCompile Include="Source\TilemapSprite.cpp">
      <Filter>Engine\Entity\Component\Sprite\TilemapSprite</Filter>
    </ClCompile>
    <ClCompile Include="Source\Text.cpp">
      <Filter>Engine\Entity\Component\Text</Filter>
    </ClCompile>
    <ClCompile Include="Source\TilemapCollider.cpp">
      <Filter>Engine\Entity\Component\Collider\TilemapCollider</Filter>
    </ClCompile>
    <ClCompile Include="Source\ConstructionBehavior.cpp">
      <Filter>Game\Components\Behaviors\ConstructionBehavior</Filter>
    </ClCompile>
    <ClCompile Include="Source\StaticBody.cpp">
      <Filter>Engine\Entity\Component\StaticBody</Filter>
    </ClCompile>
    <ClCompile Include="Source\Camera.cpp">
      <Filter>Engine\Entity\Component\Camera</Filter>
    </ClCompile>
    <ClCompile Include="Source\EnemyBehavior.cpp">
      <Filter>Game\Components\Behaviors\EnemyBehavior</Filter>
    </ClCompile>
    <ClCompile Include="Source\Bullet.cpp">
      <Filter>Game\Components\Bullet</Filter>
    </ClCompile>
    <ClCompile Include="Source\Pool.cpp">
      <Filter>Engine\Framework\Pool</Filter>
    </ClCompile>
    <ClCompile Include="Source\WavesBehavior.cpp">
      <Filter>Game\Components\Behaviors\WavesBehavior</Filter>
    </ClCompile>
    <ClCompile Include="Source\Stream.t.cpp">
      <Filter>Engine\Framework\Serialization</Filter>
    </ClCompile>
    <ClCompile Include="Source\Emitter.cpp">
      <Filter>Engine\Entity\Component\Behavior\Emitter</Filter>
    </ClCompile>
    <ClCompile Include="Source\ParticleSystem.cpp">
      <Filter>Engine\Systems\ParticleSystem</Filter>
    </ClCompile>
    <ClCompile Include="Source\HomeBase.cpp">
      <Filter>Game\Components\HomeBase</Filter>
    </ClCompile>
    <ClCompile Include="Source\Inspection.cpp">
      <Filter>Engine\Framework\Inspection</Filter>
    </ClCompile>
    <ClCompile Include="Source\Tilemap.cpp">
      <Filter>Engine\Entity\Component\Tilemap</Filter>
    </ClCompile>
    <ClCompile Include="Source\WavesInspector.cpp">
      <Filter>Game\Components\Behaviors\WavesBehavior</Filter>
    </ClCompile>
    <ClCompile Include="Source\CheatSystem.cpp">
      <Filter>Engine\Systems\CheatSystem</Filter>
    </ClCompile>
    <ClCompile Include="Source\LootTable.cpp">
      <Filter>Game\Item Handling\LootTable</Filter>
    </ClCompile>
    <ClCompile Include="Source\TileInfoSystem.cpp">
      <Filter>Game\Systems\TileInfoSystem</Filter>
    </ClCompile>
    <ClCompile Include="Source\ItemComponent.cpp">
      <Filter>Game\Components\ItemComponent</Filter>
    </ClCompile>
    <ClCompile Include="Source\ItemStack.cpp">
      <Filter>Game\Item Handling\ItemStack</Filter>
    </ClCompile>
    <ClCompile Include="Source\TilemapItemDropper.cpp">
      <Filter>Game\Components\TilemapItemDropper</Filter>
    </ClCompile>
    <ClCompile Include="Source\Inventory.cpp">
      <Filter>Game\Components\Inventory</Filter>
    </ClCompile>
    <ClCompile Include="Source\ItemCollector.cpp">
      <Filter>Game\Components\Behaviors\ItemCollector</Filter>
    </ClCompile>
    <ClCompile Include="Source\Health.cpp">
      <Filter>Engine\Entity\Component\Health</Filter>
    </ClCompile>
    <ClCompile Include="Source\LightingSystem.cpp">
      <Filter>Engine\Systems\LightingSystem</Filter>
    </ClCompile>
    <ClCompile Include="Source\Light.cpp">
      <Filter>Engine\Entity\Component\Light</Filter>
    </ClCompile>
    <ClCompile Include="Source\EmitterSprite.cpp">
      <Filter>Engine\Entity\Component\Sprite\EmitterSprite</Filter>
    </ClCompile>
    <ClCompile Include="Source\UiElement.cpp">
      <Filter>Engine\Entity\Component\Transform\UiElement</Filter>
    </ClCompile>
    <ClCompile Include="Source\MiningLaser.cpp">
      <Filter>Game\Components\Behaviors\MiningLaser</Filter>
    </ClCompile>
    <ClCompile Include="Source\AudioListener.cpp">
      <Filter>Engine\Entity\Component\Behavior\AudioListener</Filter>
    </ClCompile>
    <ClCompile Include="Source\UiBarSprite.cpp">
      <Filter>Engine\Entity\Component\Sprite\UiBarSprite</Filter>
    </ClCompile>
    <ClCompile Include="Source\HealthBar.cpp">
      <Filter>Game\Components\Behaviors\HealthBar</Filter>
    </ClCompile>
    <ClCompile Include="Source\CameraBehavior.cpp">
      <Filter>Game\Components\Behaviors\CameraBehavior</Filter>
    </ClCompile>
    <ClCompile Include="Source\EventSystem.cpp">
      <Filter>Engine\Systems\EventSystem</Filter>
    </ClCompile>
    <ClCompile Include="Source\ExampleComponent.cpp">
      <Filter>Engine\Entity\Component\ExampleComponent</Filter>
    </ClCompile>
    <ClCompile Include="Source\UiButton.cpp">
      <Filter>Engine\Entity\Component\Behavior\UiButton</Filter>
    </ClCompile>
    <ClCompile Include="Source\TilemapTextureConnector.cpp">
      <Filter>Engine\Entity\Component\Tilemap\TilemapTextureConnector</Filter>
    </ClCompile>
    <ClCompile Include="Source\TilemapEditor.cpp">
      <Filter>Engine\Entity\Component\Tilemap\TilemapEditor</Filter>
    </ClCompile>
    <ClCompile Include="Source\Generator.cpp">
      <Filter>Game\Components\Behaviors\Generator</Filter>
    </ClCompile>
    <ClCompile Include="Source\EditorCameraController.cpp">
      <Filter>Engine\Entity\Component\Camera\EditorCameraController</Filter>
    </ClCompile>
    <ClCompile Include="Source\EntityReference.cpp">
      <Filter>Engine\Framework\References\EntityReference</Filter>
    </ClCompile>
    <ClCompile Include="Source\AssetReference.t.cpp">
      <Filter>Engine\Framework\References\AssetReference</Filter>
    </ClCompile>
    <ClCompile Include="Source\Lifetime.cpp">
      <Filter>Engine\Entity\Component\Behavior\Lifetime</Filter>
    </ClCompile>
    <ClCompile Include="Source\CollisionLayerFlags.cpp">
      <Filter>Engine\Systems\CollisonSystem\CollisionLayerFlags</Filter>
    </ClCompile>
    <ClCompile Include="Source\Nineslice.cpp">
      <Filter>Engine\Entity\Component\Sprite\Nineslice</Filter>
    </ClCompile>
    <ClCompile Include="Source\ResourceCounterUi.cpp">
      <Filter>Game\Components\ResourcesUi\ResourceCounterUi</Filter>
    </ClCompile>
    <ClCompile Include="Source\ResourcesUiManager.cpp">
      <Filter>Game\Components\ResourcesUi\ResourcesUiManager</Filter>
    </ClCompile>
    <ClCompile Include="Source\ComponentReference.t.h">
      <Filter>Engine\Framework\References\ComponentReference</Filter>
    </ClCompile>
    <ClCompile Include="Source\CollisionLayerFlags.cpp">
      <Filter>Engine\Systems\CollisonSystem\CollisionLayerFlags</Filter>
    </ClCompile>
    <ClCompile Include="Source\ComponentReference.t.h">
      <Filter>Header Files</Filter>
    </ClCompile>
    <ClCompile Include="Source\Nineslice.cpp">
      <Filter>Engine\Entity\Component\Sprite\Nineslice</Filter>
    </ClCompile>
    <ClCompile Include="Source\SplashScreenController.cpp">
      <Filter>Game\Components\SplashScreen</Filter>
    </ClCompile>
    <ClCompile Include="Source\HideableForeground.cpp">
      <Filter>Game\Components\Behaviors\HideableForeground</Filter>
    </ClCompile>
    <ClCompile Include="Source\PlayBar.cpp">
      <Filter>Engine\Systems\DebugSystem\PlayBar</Filter>
    </ClCompile>
    <ClCompile Include="Source\InputCallback.cpp">
      <Filter>Engine\Systems\InputSystem</Filter>
    </ClCompile>
    <ClCompile Include="Source\InputInspector.cpp">
      <Filter>Engine\Systems\InputSystem</Filter>
    </ClCompile>
    <ClCompile Include="Source\ActionReference.cpp">
      <Filter>Engine\Framework\References\ActionReference</Filter>
    </ClCompile>
    <ClCompile Include="Source\PauseSystem.cpp">
      <Filter>Engine\Systems\PauseSystem</Filter>
    </ClCompile>
    <ClCompile Include="Source\Console.cpp">
      <Filter>Engine\Systems\DebugSystem\Console</Filter>
    </ClCompile>
    <ClCompile Include="imgui\imgui_stdlib.cpp">
      <Filter>Source Files\imgui</Filter>
    </ClCompile>
    <ClCompile Include="Source\FileExplorer.cpp">
      <Filter>Engine\Systems\DebugSystem\FileExplorer</Filter>
    </ClCompile>
    <ClCompile Include="Source\SceneChangeButton.cpp">
      <Filter>Engine\Entity\Component\SceneChangeButton</Filter>
    </ClCompile>
    <ClCompile Include="Source\AssetLibrarySystem.cpp">
      <Filter>Engine\Systems\AssetLibrarySystem</Filter>
    </ClCompile>
    <ClCompile Include="Source\PauseSystem.cpp">
      <Filter>Engine\Systems\PauseSystem</Filter>
    </ClCompile>
    <ClCompile Include="Source\PathfindSystem.cpp">
      <Filter>Engine\Systems\PathfindSystem</Filter>
    </ClCompile>
    <ClCompile Include="Source\WinState.cpp">
      <Filter>Game\Components\Behaviors\WinState</Filter>
    </ClCompile>
    <ClCompile Include="Source\PathfinderSource.cpp">
      <Filter>Engine\Entity\Component\Tilemap\Pathfinder</Filter>
    </ClCompile>
    <ClCompile Include="Source\PathfinderTarget.cpp">
      <Filter>Engine\Entity\Component\Tilemap\Pathfinder</Filter>
    </ClCompile>
    <ClCompile Include="Source\Console.cpp">
      <Filter>Engine\Systems\DebugSystem\Console</Filter>
    </ClCompile>
    <ClCompile Include="Source\Popup.cpp">
      <Filter>Game\Components\Behaviors\Popup</Filter>
    </ClCompile>
    <ClCompile Include="Source\SceneChangeButton.cpp">
      <Filter>Game\Components\SceneChangeButton</Filter>
    </ClCompile>
    <ClCompile Include="Source\WinState.cpp">
      <Filter>Game\Components\Behaviors\WinState</Filter>
    </ClCompile>
    <ClCompile Include="Source\pause.cpp">
      <Filter>Engine\Entity\Component\Behavior\Pause</Filter>
    </ClCompile>
    <ClCompile Include="Source\pch.cpp">
      <Filter>Source Files</Filter>
    </ClCompile>
    <ClCompile Include="Source\orbitbehavior.cpp">
      <Filter>Source Files</Filter>
    </ClCompile>
    <ClCompile Include="Source\DestructibleTilemap.cpp">
      <Filter>Game\Components\DestructibleTilemap</Filter>
    </ClCompile>
    <ClCompile Include="Source\ControlPromptSystem.cpp">
      <Filter>Engine\Systems\InputSystem\ControlPromptSystem</Filter>
    </ClCompile>
    <ClCompile Include="Source\ControlPrompt.cpp">
      <Filter>Engine\Entity\Component\ControlPrompt</Filter>
    </ClCompile>
    <ClCompile Include="Source\InputAction.cpp">
      <Filter>Engine\Systems\InputSystem\InputAction</Filter>
    </ClCompile>
    <ClCompile Include="Source\BulletAoe.cpp">
      <Filter>Game\Components\Bullet</Filter>
    </ClCompile>
    <ClCompile Include="Source\BulletAoePulse.cpp">
      <Filter>Game\Components\Bullet</Filter>
    </ClCompile>
    <ClCompile Include="Source\DigEffect.cpp">
      <Filter>Source Files</Filter>
    </ClCompile>
    <ClCompile Include="Source\UiSlider.cpp">
      <Filter>Engine\Entity\Component\Behavior\UiSlider</Filter>
    </ClCompile>
    <ClCompile Include="Source\BuildingSelectionButton.cpp">
      <Filter>Source Files</Filter>
    </ClCompile>
    <ClCompile Include="Source\Interactable.cpp">
      <Filter>Game\Components\Interactable</Filter>
    </ClCompile>
    <ClCompile Include="Source\Interactor.cpp">
      <Filter>Game\Components\Interactable\Interactor</Filter>
    </ClCompile>
    <ClCompile Include="Source\BuildingSelectionButton.cpp">
      <Filter>Source Files</Filter>
    </ClCompile>
    <ClCompile Include="Source\LaserUpgrade.cpp">
      <Filter>Game\Components\Upgrades\LaserUpgrade</Filter>
    </ClCompile>
<<<<<<< HEAD
    <ClCompile Include="Source\Building.cpp">
      <Filter>Engine\Entity\Component\Building</Filter>
=======
    <ClCompile Include="Source\BuildingSelectionButton.cpp">
      <Filter>Source Files</Filter>
    </ClCompile>
    <ClCompile Include="Source\SettingsManager.cpp">
      <Filter>Game\Components\SettingsManager</Filter>
>>>>>>> 68411382
    </ClCompile>
  </ItemGroup>
  <ItemGroup>
    <ClInclude Include="imgui\imconfig.h">
      <Filter>Header Files\imgui</Filter>
    </ClInclude>
    <ClInclude Include="imgui\imgui.h">
      <Filter>Header Files\imgui</Filter>
    </ClInclude>
    <ClInclude Include="imgui\imgui_impl_glfw.h">
      <Filter>Header Files\imgui</Filter>
    </ClInclude>
    <ClInclude Include="imgui\imgui_impl_opengl3.h">
      <Filter>Header Files\imgui</Filter>
    </ClInclude>
    <ClInclude Include="imgui\imgui_internal.h">
      <Filter>Header Files\imgui</Filter>
    </ClInclude>
    <ClInclude Include="imgui\imstb_rectpack.h">
      <Filter>Header Files\imgui</Filter>
    </ClInclude>
    <ClInclude Include="imgui\imstb_textedit.h">
      <Filter>Header Files\imgui</Filter>
    </ClInclude>
    <ClInclude Include="imgui\imstb_truetype.h">
      <Filter>Header Files\imgui</Filter>
    </ClInclude>
    <ClInclude Include="imgui\imgui_impl_opengl3_loader.h">
      <Filter>Header Files\imgui</Filter>
    </ClInclude>
    <ClInclude Include="Source\DebugSystem.h">
      <Filter>Engine\Systems\DebugSystem</Filter>
    </ClInclude>
    <ClInclude Include="Source\Engine.h">
      <Filter>Engine</Filter>
    </ClInclude>
    <ClInclude Include="Source\System.h">
      <Filter>Engine\Systems</Filter>
    </ClInclude>
    <ClInclude Include="Source\PlatformSystem.h">
      <Filter>Engine\Systems\PlatformSystem</Filter>
    </ClInclude>
    <ClInclude Include="Source\Entity.h">
      <Filter>Engine\Entity</Filter>
    </ClInclude>
    <ClInclude Include="Source\Component.h">
      <Filter>Engine\Entity\Component</Filter>
    </ClInclude>
    <ClInclude Include="Source\Component.h">
      <Filter>Engine\Entities\Components</Filter>
    </ClInclude>
    <ClInclude Include="Source\Entity.h">
      <Filter>Engine\Entities</Filter>
    </ClInclude>
    <ClInclude Include="Source\Transform.h">
      <Filter>Engine\Entity\Component\Transform</Filter>
    </ClInclude>
    <ClInclude Include="Source\Transform.h">
      <Filter>Engine\Systems\Entity\Component\Transform</Filter>
    </ClInclude>
    <ClInclude Include="Source\Entity.h">
      <Filter>Engine\Systems\Entity</Filter>
    </ClInclude>
    <ClInclude Include="Source\ExampleSystem.h">
      <Filter>Engine\Systems\ExampleSystem</Filter>
    </ClInclude>
    <ClInclude Include="Source\SceneSystem.h">
      <Filter>Engine\Systems\SceneSystem</Filter>
    </ClInclude>
    <ClInclude Include="Source\RenderSystem.h">
      <Filter>Engine\Systems\RenderSystem</Filter>
    </ClInclude>
    <ClInclude Include="Source\Mesh.h">
      <Filter>Engine\Systems\RenderSystem\Mesh</Filter>
    </ClInclude>
    <ClInclude Include="Source\Shader.h">
      <Filter>Engine\Systems\RenderSystem\Shader</Filter>
    </ClInclude>
    <ClInclude Include="Source\Texture.h">
      <Filter>Engine\Systems\RenderSystem\Texture</Filter>
    </ClInclude>
    <ClInclude Include="Source\Sprite.h">
      <Filter>Engine\Entity\Component\Sprite</Filter>
    </ClInclude>
    <ClInclude Include="Source\AudioPlayer.h">
      <Filter>Engine\Entity\Component\Behavior\AudioPlayer</Filter>
    </ClInclude>
    <ClInclude Include="Source\InputSystem.h">
      <Filter>Engine\Systems\InputSystem</Filter>
    </ClInclude>
    <ClInclude Include="Source\AudioSystem.h">
      <Filter>Engine\Systems\AudioSystem</Filter>
    </ClInclude>
    <ClInclude Include="Source\Sound.h">
      <Filter>Engine\Systems\AudioSystem\Sound</Filter>
    </ClInclude>
    <ClInclude Include="Source\Collider.h">
      <Filter>Engine\Entity\Component\Collider</Filter>
    </ClInclude>
    <ClInclude Include="Source\BehaviorSystem.h">
      <Filter>Engine\Systems\ComponentSystem\BehaviorSystem</Filter>
    </ClInclude>
    <ClInclude Include="Source\ComponentFactory.h">
      <Filter>Engine\Entity\Component</Filter>
    </ClInclude>
    <ClInclude Include="Source\EntitySystem.h">
      <Filter>Engine\Systems\EntitySystem</Filter>
    </ClInclude>
    <ClInclude Include="Source\RigidBody.h">
      <Filter>Engine\Entity\Component\Behavior\RigidBody</Filter>
    </ClInclude>
    <ClInclude Include="Source\CircleCollider.h">
      <Filter>Engine\Entity\Component\Collider\CircleCollider</Filter>
    </ClInclude>
    <ClInclude Include="Source\CollisionSystem.h">
      <Filter>Engine\Systems\CollisonSystem</Filter>
    </ClInclude>
    <ClInclude Include="Source\Behavior.h">
      <Filter>Engine\Entity\Component\Behavior</Filter>
    </ClInclude>
    <ClInclude Include="Source\ComponentFactory.h">
      <Filter>Header Files</Filter>
    </ClInclude>
    <ClInclude Include="Source\RigidBody.h">
      <Filter>Engine\Entity\Component\Behavior\RigidBody</Filter>
    </ClInclude>
    <ClInclude Include="Source\AssetLibrarySystem.h">
      <Filter>Engine\Systems\AssetLibrarySystem</Filter>
    </ClInclude>
    <ClInclude Include="Source\CameraSystem.h">
      <Filter>Engine\Systems\CameraSystem</Filter>
    </ClInclude>
    <ClInclude Include="Source\AnimationAsset.h">
      <Filter>Engine\Entity\Component\Behavior\Animation\Asset</Filter>
    </ClInclude>
    <ClInclude Include="imgui\implot.h">
      <Filter>Header Files\imgui</Filter>
    </ClInclude>
    <ClInclude Include="imgui\implot_internal.h">
      <Filter>Header Files\imgui</Filter>
    </ClInclude>
    <ClInclude Include="Source\basics.h">
      <Filter>Engine\Framework</Filter>
    </ClInclude>
    <ClInclude Include="Source\CameraSystem.h">
      <Filter>Engine\Systems\CameraSystem</Filter>
    </ClInclude>
    <ClInclude Include="Source\PlayerController.h">
      <Filter>Game\Components\Behaviors\PlayerController</Filter>
    </ClInclude>
    <ClInclude Include="Source\Animation.h">
      <Filter>Engine\Entity\Component\Behavior\Animation</Filter>
    </ClInclude>
    <ClInclude Include="Source\CollisionData.h">
      <Filter>Engine\Systems\CollisonSystem</Filter>
    </ClInclude>
    <ClInclude Include="Source\TurretBehavior.h">
      <Filter>Game\Components\Behaviors\TurretBehavior</Filter>
    </ClInclude>
    <ClInclude Include="Source\Stream.h">
      <Filter>Engine\Framework\Serialization</Filter>
    </ClInclude>
    <ClInclude Include="Source\Curve.h">
      <Filter>Engine\Framework\Curve</Filter>
    </ClInclude>
    <ClInclude Include="Source\EffectAnimator.h">
      <Filter>Engine\Entity\Component\Behavior\EffectAnimator</Filter>
    </ClInclude>
    <ClInclude Include="Source\TransformAnimation.h">
      <Filter>Engine\Entity\Component\Behavior\EffectAnimator\Asset</Filter>
    </ClInclude>
    <ClInclude Include="Source\Tilemap.h">
      <Filter>Engine\Entity\Component\Tilemap</Filter>
    </ClInclude>
    <ClInclude Include="Source\TilemapSprite.h">
      <Filter>Engine\Entity\Component\Sprite\TilemapSprite</Filter>
    </ClInclude>
    <ClInclude Include="Source\Text.h">
      <Filter>Engine\Entity\Component\Text</Filter>
    </ClInclude>
    <ClInclude Include="Source\ISerializable.h">
      <Filter>Engine\Framework\Serialization</Filter>
    </ClInclude>
    <ClInclude Include="Source\TilemapCollider.h">
      <Filter>Engine\Entity\Component\Collider\TilemapCollider</Filter>
    </ClInclude>
    <ClInclude Include="Source\ConstructionBehavior.h">
      <Filter>Game\Components\Behaviors\ConstructionBehavior</Filter>
    </ClInclude>
    <ClInclude Include="Source\StaticBody.h">
      <Filter>Engine\Entity\Component\StaticBody</Filter>
    </ClInclude>
    <ClInclude Include="Source\Camera.h">
      <Filter>Engine\Entity\Component\Camera</Filter>
    </ClInclude>
    <ClInclude Include="Source\EnemyBehavior.h">
      <Filter>Game\Components\Behaviors\EnemyBehavior</Filter>
    </ClInclude>
    <ClInclude Include="Source\Bullet.h">
      <Filter>Game\Components\Bullet</Filter>
    </ClInclude>
    <ClInclude Include="Source\Pool.h">
      <Filter>Engine\Framework\Pool</Filter>
    </ClInclude>
    <ClInclude Include="Source\WavesBehavior.h">
      <Filter>Game\Components\Behaviors\WavesBehavior</Filter>
    </ClInclude>
    <ClInclude Include="Source\Emitter.h">
      <Filter>Engine\Entity\Component\Behavior\Emitter</Filter>
    </ClInclude>
    <ClInclude Include="Source\ParticleSystem.h">
      <Filter>Engine\Systems\ParticleSystem</Filter>
    </ClInclude>
    <ClInclude Include="Source\HomeBase.h">
      <Filter>Game\Components\HomeBase</Filter>
    </ClInclude>
    <ClInclude Include="Source\Inspection.h">
      <Filter>Engine\Framework\Inspection</Filter>
    </ClInclude>
    <ClInclude Include="Source\CheatSystem.h">
      <Filter>Engine\Systems\CheatSystem</Filter>
    </ClInclude>
    <ClInclude Include="Source\TileInfoSystem.h">
      <Filter>Game\Systems\TileInfoSystem</Filter>
    </ClInclude>
    <ClInclude Include="Source\LootTable.h">
      <Filter>Game\Item Handling\LootTable</Filter>
    </ClInclude>
    <ClInclude Include="Source\ItemComponent.h">
      <Filter>Game\Components\ItemComponent</Filter>
    </ClInclude>
    <ClInclude Include="Source\ComponentSystem.h">
      <Filter>Engine\Systems\ComponentSystem</Filter>
    </ClInclude>
    <ClInclude Include="Source\TilemapItemDropper.h">
      <Filter>Game\Components\TilemapItemDropper</Filter>
    </ClInclude>
    <ClInclude Include="Source\ItemStack.h">
      <Filter>Game\Item Handling\ItemStack</Filter>
    </ClInclude>
    <ClInclude Include="Source\Inventory.h">
      <Filter>Game\Components\Inventory</Filter>
    </ClInclude>
    <ClInclude Include="Source\ItemCollector.h">
      <Filter>Game\Components\Behaviors\ItemCollector</Filter>
    </ClInclude>
    <ClInclude Include="Source\Health.h">
      <Filter>Engine\Entity\Component\Health</Filter>
    </ClInclude>
    <ClInclude Include="Source\LightingSystem.h">
      <Filter>Engine\Systems\LightingSystem</Filter>
    </ClInclude>
    <ClInclude Include="Source\Light.h">
      <Filter>Engine\Entity\Component\Light</Filter>
    </ClInclude>
    <ClInclude Include="Source\EmitterSprite.h">
      <Filter>Engine\Entity\Component\Sprite\EmitterSprite</Filter>
    </ClInclude>
    <ClInclude Include="Source\UiElement.h">
      <Filter>Engine\Entity\Component\Transform\UiElement</Filter>
    </ClInclude>
    <ClInclude Include="Source\MiningLaser.h">
      <Filter>Game\Components\Behaviors\MiningLaser</Filter>
    </ClInclude>
    <ClInclude Include="Source\AudioListener.h">
      <Filter>Engine\Entity\Component\Behavior\AudioListener</Filter>
    </ClInclude>
    <ClInclude Include="Source\UiBarSprite.h">
      <Filter>Engine\Entity\Component\Sprite\UiBarSprite</Filter>
    </ClInclude>
    <ClInclude Include="Source\HealthBar.h">
      <Filter>Game\Components\Behaviors\HealthBar</Filter>
    </ClInclude>
    <ClInclude Include="Source\CameraBehavior.h">
      <Filter>Game\Components\Behaviors\CameraBehavior</Filter>
    </ClInclude>
    <ClInclude Include="Source\EventSystem.h">
      <Filter>Engine\Systems\EventSystem</Filter>
    </ClInclude>
    <ClInclude Include="Source\EventListener.h">
      <Filter>Engine\Systems\EventSystem</Filter>
    </ClInclude>
    <ClInclude Include="Source\ExampleComponent.h">
      <Filter>Engine\Entity\Component\ExampleComponent</Filter>
    </ClInclude>
    <ClInclude Include="Source\UiButton.h">
      <Filter>Engine\Entity\Component\Behavior\UiButton</Filter>
    </ClInclude>
    <ClInclude Include="Source\TilemapTextureConnector.h">
      <Filter>Engine\Entity\Component\Tilemap\TilemapTextureConnector</Filter>
    </ClInclude>
    <ClInclude Include="Source\TilemapEditor.h">
      <Filter>Engine\Entity\Component\Tilemap\TilemapEditor</Filter>
    </ClInclude>
    <ClInclude Include="Source\Generator.h">
      <Filter>Game\Components\Behaviors\Generator</Filter>
    </ClInclude>
    <ClInclude Include="Source\EditorCameraController.h">
      <Filter>Engine\Entity\Component\Camera\EditorCameraController</Filter>
    </ClInclude>
    <ClInclude Include="Source\ComponentReference.h">
      <Filter>Engine\Framework\References\ComponentReference</Filter>
    </ClInclude>
    <ClInclude Include="Source\AssetReference.h">
      <Filter>Engine\Framework\References\AssetReference</Filter>
    </ClInclude>
    <ClInclude Include="Source\EntityReference.h">
      <Filter>Engine\Framework\References\EntityReference</Filter>
    </ClInclude>
    <ClInclude Include="Source\Lifetime.h">
      <Filter>Engine\Entity\Component\Behavior\Lifetime</Filter>
    </ClInclude>
    <ClInclude Include="Source\CollisionLayerFlags.h">
      <Filter>Engine\Systems\CollisonSystem\CollisionLayerFlags</Filter>
    </ClInclude>
    <ClInclude Include="Source\Nineslice.h">
      <Filter>Engine\Entity\Component\Sprite\Nineslice</Filter>
    </ClInclude>
    <ClInclude Include="Source\ResourceCounterUi.h">
      <Filter>Game\Components\ResourcesUi\ResourceCounterUi</Filter>
    </ClInclude>
    <ClInclude Include="Source\ResourcesUiManager.h">
      <Filter>Game\Components\ResourcesUi\ResourcesUiManager</Filter>
    </ClInclude>
    <ClInclude Include="Source\CollisionLayerFlags.h">
      <Filter>Engine\Systems\CollisonSystem\CollisionLayerFlags</Filter>
    </ClInclude>
    <ClInclude Include="Source\Nineslice.h">
      <Filter>Engine\Entity\Component\Sprite\Nineslice</Filter>
    </ClInclude>
    <ClInclude Include="Source\SplashScreenController.h">
      <Filter>Game\Components\SplashScreen</Filter>
    </ClInclude>
    <ClInclude Include="Source\HideableForeground.h">
      <Filter>Game\Components\Behaviors\HideableForeground</Filter>
    </ClInclude>
    <ClInclude Include="Source\PlayBar.h">
      <Filter>Engine\Systems\DebugSystem\PlayBar</Filter>
    </ClInclude>
    <ClInclude Include="Source\ActionReference.h">
      <Filter>Engine\Framework\References\ActionReference</Filter>
    </ClInclude>
    <ClInclude Include="imgui\imgui_stdlib.h">
      <Filter>Header Files\imgui</Filter>
    </ClInclude>
    <ClInclude Include="Source\PauseSystem.h">
      <Filter>Engine\Systems\PauseSystem</Filter>
    </ClInclude>
    <ClInclude Include="Source\Console.h">
      <Filter>Engine\Systems\DebugSystem\Console</Filter>
    </ClInclude>
    <ClInclude Include="Source\FileExplorer.h">
      <Filter>Engine\Systems\DebugSystem\FileExplorer</Filter>
    </ClInclude>
    <ClInclude Include="Source\SceneChangeButton.h">
      <Filter>Engine\Entity\Component\SceneChangeButton</Filter>
    </ClInclude>
    <ClInclude Include="Source\PauseSystem.h">
      <Filter>Engine\Systems\PauseSystem</Filter>
    </ClInclude>
    <ClInclude Include="Source\PathfindSystem.h">
      <Filter>Engine\Systems\PathfindSystem</Filter>
    </ClInclude>
    <ClInclude Include="Source\WinState.h">
      <Filter>Game\Components\Behaviors\WinState</Filter>
    </ClInclude>
    <ClInclude Include="Source\PathfinderTarget.h">
      <Filter>Engine\Entity\Component\Tilemap\Pathfinder</Filter>
    </ClInclude>
    <ClInclude Include="Source\PathfinderSource.h">
      <Filter>Engine\Entity\Component\Tilemap\Pathfinder</Filter>
    </ClInclude>
    <ClInclude Include="Source\Console.h">
      <Filter>Engine\Systems\DebugSystem\Console</Filter>
    </ClInclude>
    <ClInclude Include="Source\Popup.h">
      <Filter>Game\Components\Behaviors\Popup</Filter>
    </ClInclude>
    <ClInclude Include="Source\SceneChangeButton.h">
      <Filter>Game\Components\SceneChangeButton</Filter>
    </ClInclude>
    <ClInclude Include="Source\WinState.h">
      <Filter>Game\Components\Behaviors\WinState</Filter>
    </ClInclude>
    <ClInclude Include="Source\pause.h">
      <Filter>Engine\Entity\Component\Behavior\Pause</Filter>
    </ClInclude>
    <ClInclude Include="Source\pch.h">
      <Filter>Header Files</Filter>
    </ClInclude>
    <ClInclude Include="Source\orbitbehavior.h">
      <Filter>Header Files</Filter>
    </ClInclude>
    <ClInclude Include="Source\DestructibleTilemap.h">
      <Filter>Game\Components\DestructibleTilemap</Filter>
    </ClInclude>
    <ClInclude Include="Source\ControlPromptSystem.h">
      <Filter>Engine\Systems\InputSystem\ControlPromptSystem</Filter>
    </ClInclude>
    <ClInclude Include="Source\ControlPrompt.h">
      <Filter>Engine\Entity\Component\ControlPrompt</Filter>
    </ClInclude>
    <ClInclude Include="Source\InputAction.h">
      <Filter>Engine\Systems\InputSystem\InputAction</Filter>
    </ClInclude>
    <ClInclude Include="Source\BulletAoe.h">
      <Filter>Game\Components\Bullet</Filter>
    </ClInclude>
    <ClInclude Include="Source\BulletAoePulse.h">
      <Filter>Game\Components\Bullet</Filter>
    </ClInclude>
    <ClInclude Include="Source\DigEffect.h">
      <Filter>Header Files</Filter>
    </ClInclude>
    <ClInclude Include="Source\UiSlider.h">
      <Filter>Engine\Entity\Component\Behavior\UiSlider</Filter>
    </ClInclude>
    <ClInclude Include="Source\BuildingSelectionButton.h">
      <Filter>Header Files</Filter>
    </ClInclude>
    <ClInclude Include="Source\Interactable.h">
      <Filter>Game\Components\Interactable</Filter>
    </ClInclude>
    <ClInclude Include="Source\Interactor.h">
      <Filter>Game\Components\Interactable\Interactor</Filter>
    </ClInclude>
    <ClInclude Include="Source\BuildingSelectionButton.h">
      <Filter>Header Files</Filter>
    </ClInclude>
    <ClInclude Include="Source\LaserUpgrade.h">
      <Filter>Game\Components\Upgrades\LaserUpgrade</Filter>
    </ClInclude>
<<<<<<< HEAD
    <ClInclude Include="Source\Building.h">
      <Filter>Engine\Entity\Component\Building</Filter>
=======
    <ClInclude Include="Source\BuildingSelectionButton.h">
      <Filter>Header Files</Filter>
    </ClInclude>
    <ClInclude Include="Source\SettingsManager.h">
      <Filter>Game\Components\SettingsManager</Filter>
>>>>>>> 68411382
    </ClInclude>
  </ItemGroup>
  <ItemGroup>
    <None Include="Data\EngineConfig.json">
      <Filter>Data</Filter>
    </None>
    <None Include="Data\Scenes\GameOver.scene.json">
      <Filter>Data\Scenes</Filter>
    </None>
    <None Include="Data\Scenes\GameWin.scene.json">
      <Filter>Data\Scenes</Filter>
    </None>
    <None Include="Data\Scenes\Template.scene.json">
      <Filter>Data\Scenes</Filter>
    </None>
    <None Include="Data\Scenes\ConstructionTest.scene.json">
      <Filter>Data\Scenes</Filter>
    </None>
    <None Include="Data\Scenes\Prototype.scene.json">
      <Filter>Data\Scenes</Filter>
    </None>
    <None Include="Data\shaders\particles_compute.glsl">
      <Filter>Data\Shaders\Compute</Filter>
    </None>
    <None Include="Data\shaders\lighting.frag">
      <Filter>Data\Shaders\Fragment</Filter>
    </None>
    <None Include="Data\shaders\particles.frag">
      <Filter>Data\Shaders\Fragment</Filter>
    </None>
    <None Include="Data\shaders\spotlight.frag">
      <Filter>Data\Shaders\Fragment</Filter>
    </None>
    <None Include="Data\shaders\texture.frag">
      <Filter>Data\Shaders\Fragment</Filter>
    </None>
    <None Include="Data\shaders\UiBar.frag">
      <Filter>Data\Shaders\Fragment</Filter>
    </None>
    <None Include="Data\shaders\vshader.vert">
      <Filter>Data\Shaders\Vertex</Filter>
    </None>
    <None Include="Data\shaders\particles.vert">
      <Filter>Data\Shaders\Vertex</Filter>
    </None>
    <None Include="Data\shaders\shadows.vert">
      <Filter>Data\Shaders\Vertex</Filter>
    </None>
    <None Include="Data\shaders\tile_instancing.vert">
      <Filter>Data\Shaders\Vertex</Filter>
    </None>
    <None Include="Data\Scenes\collisionTest.scene.json">
      <Filter>Data\Scenes</Filter>
    </None>
    <None Include="Data\shaders\nineslice.vert">
      <Filter>Data\Shaders\Vertex</Filter>
    </None>
    <None Include="Data\shaders\nineslice.frag">
      <Filter>Data\Shaders\Fragment</Filter>
    </None>
    <None Include="Data\Scenes\SplashScreen.scene.json">
      <Filter>Data\Scenes</Filter>
    </None>
    <None Include="Data\Scenes\collisionTest.scene.json">
      <Filter>Data\Scenes</Filter>
    </None>
    <None Include="Data\shaders\nineslice.vert">
      <Filter>Data\Shaders\Vertex</Filter>
    </None>
    <None Include="Data\shaders\nineslice.frag">
      <Filter>Data\Shaders\Fragment</Filter>
    </None>
    <None Include="Data\Scenes\MapTest.scene.json">
      <Filter>Data\Scenes</Filter>
    </None>
    <None Include="Data\Scenes\MainMenu.scene.json">
      <Filter>Data\Scenes</Filter>
    </None>
    <None Include="Data\Scenes\Prototype v3.scene.json" />
    <None Include="Data\ButtonPromptMappings\ButtonPrompts.json">
      <Filter>Data</Filter>
    </None>
    <None Include="Data\Scenes\AlphaScene.scene.json">
      <Filter>Data\Scenes</Filter>
    </None>
    <None Include="Data\Scenes\Settings.scene.json">
      <Filter>Data\Scenes</Filter>
    </None>
  </ItemGroup>
</Project><|MERGE_RESOLUTION|>--- conflicted
+++ resolved
@@ -384,13 +384,11 @@
     <Filter Include="Game\Components\Upgrades\LaserUpgrade">
       <UniqueIdentifier>{a40d7ea3-41c8-438f-93fb-0d83a727cc7a}</UniqueIdentifier>
     </Filter>
-<<<<<<< HEAD
     <Filter Include="Engine\Entity\Component\Building">
       <UniqueIdentifier>{79c556a0-4527-4bf3-bfbb-5463d4ee800a}</UniqueIdentifier>
-=======
+    </Filter>
     <Filter Include="Game\Components\SettingsManager">
       <UniqueIdentifier>{661f564d-2e4b-44f4-9b60-62e09a48e245}</UniqueIdentifier>
->>>>>>> 68411382
     </Filter>
   </ItemGroup>
   <ItemGroup>
@@ -826,16 +824,14 @@
     <ClCompile Include="Source\LaserUpgrade.cpp">
       <Filter>Game\Components\Upgrades\LaserUpgrade</Filter>
     </ClCompile>
-<<<<<<< HEAD
+    <ClCompile Include="Source\BuildingSelectionButton.cpp">
+      <Filter>Source Files</Filter>
+    </ClCompile>
+    <ClCompile Include="Source\SettingsManager.cpp">
+      <Filter>Game\Components\SettingsManager</Filter>
+    </ClCompile>
     <ClCompile Include="Source\Building.cpp">
       <Filter>Engine\Entity\Component\Building</Filter>
-=======
-    <ClCompile Include="Source\BuildingSelectionButton.cpp">
-      <Filter>Source Files</Filter>
-    </ClCompile>
-    <ClCompile Include="Source\SettingsManager.cpp">
-      <Filter>Game\Components\SettingsManager</Filter>
->>>>>>> 68411382
     </ClCompile>
   </ItemGroup>
   <ItemGroup>
@@ -1268,16 +1264,14 @@
     <ClInclude Include="Source\LaserUpgrade.h">
       <Filter>Game\Components\Upgrades\LaserUpgrade</Filter>
     </ClInclude>
-<<<<<<< HEAD
+    <ClInclude Include="Source\BuildingSelectionButton.h">
+      <Filter>Header Files</Filter>
+    </ClInclude>
+    <ClInclude Include="Source\SettingsManager.h">
+      <Filter>Game\Components\SettingsManager</Filter>
+    </ClInclude>
     <ClInclude Include="Source\Building.h">
       <Filter>Engine\Entity\Component\Building</Filter>
-=======
-    <ClInclude Include="Source\BuildingSelectionButton.h">
-      <Filter>Header Files</Filter>
-    </ClInclude>
-    <ClInclude Include="Source\SettingsManager.h">
-      <Filter>Game\Components\SettingsManager</Filter>
->>>>>>> 68411382
     </ClInclude>
   </ItemGroup>
   <ItemGroup>
