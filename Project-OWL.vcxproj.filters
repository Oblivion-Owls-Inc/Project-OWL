--- conflicted
+++ resolved
@@ -163,19 +163,11 @@
     <ClInclude Include="Source\GUI.h">
       <Filter>Engine\Systems\Debug</Filter>
     </ClInclude>
-<<<<<<< HEAD
-    <ClInclude Include="Source\Component.h">
-      <Filter>Engine\Entities\Components</Filter>
-    </ClInclude>
-    <ClInclude Include="Source\Entity.h">
-      <Filter>Engine\Entities</Filter>
-=======
     <ClInclude Include="Source\Entity.h">
       <Filter>Engine\Systems\Entity</Filter>
     </ClInclude>
     <ClInclude Include="Source\ExampleSystem.h">
       <Filter>Engine\Systems\ExampleSystem</Filter>
->>>>>>> 844259b4
     </ClInclude>
   </ItemGroup>
 </Project>