﻿<?xml version="1.0" encoding="utf-8"?>
<Project ToolsVersion="4.0" xmlns="http://schemas.microsoft.com/developer/msbuild/2003">
  <ItemGroup>
    <Filter Include="Source Files">
      <UniqueIdentifier>{4FC737F1-C7A5-4376-A066-2A32D752A2FF}</UniqueIdentifier>
      <Extensions>cpp;c;cc;cxx;c++;cppm;ixx;def;odl;idl;hpj;bat;asm;asmx</Extensions>
    </Filter>
    <Filter Include="Header Files">
      <UniqueIdentifier>{93995380-89BD-4b04-88EB-625FBE52EBFB}</UniqueIdentifier>
      <Extensions>h;hh;hpp;hxx;h++;hm;inl;inc;ipp;xsd</Extensions>
    </Filter>
    <Filter Include="Source Files\imgui">
      <UniqueIdentifier>{e98f05e0-70c3-4db0-9a77-990cf7228926}</UniqueIdentifier>
    </Filter>
    <Filter Include="Header Files\imgui">
      <UniqueIdentifier>{7f9af033-81e2-44c9-af1e-a9a713ab2083}</UniqueIdentifier>
    </Filter>
    <Filter Include="Header Files\rapidjson">
      <UniqueIdentifier>{5194cf1f-3e00-488a-ac36-0881b752bbd2}</UniqueIdentifier>
    </Filter>
    <Filter Include="Engine">
      <UniqueIdentifier>{1f13bab0-cc86-495a-bd61-9103db20cdeb}</UniqueIdentifier>
    </Filter>
    <Filter Include="Game">
      <UniqueIdentifier>{21151224-e8aa-435e-a256-bbdc0e98be68}</UniqueIdentifier>
    </Filter>
    <Filter Include="Engine\Systems">
      <UniqueIdentifier>{4911b27f-957e-488c-b588-8de42195d337}</UniqueIdentifier>
    </Filter>
    <Filter Include="Engine\Entities">
      <UniqueIdentifier>{37309716-2310-4e1f-aca9-f0363ee3e5cc}</UniqueIdentifier>
    </Filter>
    <Filter Include="Engine\Systems\Platform">
      <UniqueIdentifier>{94ec95c5-fe9e-4b0b-ab0b-41b033d724e2}</UniqueIdentifier>
    </Filter>
    <Filter Include="Engine\Systems\Debug">
      <UniqueIdentifier>{35a2fdc3-17cc-41a8-9530-6bd146dfe9e7}</UniqueIdentifier>
    </Filter>
    <Filter Include="Engine\Systems\Entity">
      <UniqueIdentifier>{80f015c3-9063-413e-bce3-1f9d424969b4}</UniqueIdentifier>
    </Filter>
    <Filter Include="Engine\Systems\Scene">
      <UniqueIdentifier>{358aaf0f-9beb-4093-b60f-dc94719c6f46}</UniqueIdentifier>
    </Filter>
    <Filter Include="Engine\Systems\Render">
      <UniqueIdentifier>{1d91243d-7016-4354-a2b6-55864bb154ea}</UniqueIdentifier>
    </Filter>
    <Filter Include="Engine\Systems\Physics">
      <UniqueIdentifier>{fcaed326-9e5b-4472-8aea-cb32ce5bc950}</UniqueIdentifier>
    </Filter>
    <Filter Include="Engine\Entities\Components">
      <UniqueIdentifier>{616de983-970b-433c-9d1e-30e9fe00b5af}</UniqueIdentifier>
    </Filter>
    <Filter Include="Engine\Entities\Components\Transform">
      <UniqueIdentifier>{afa3c74c-ca28-4ed1-9438-dbf7c8f1e062}</UniqueIdentifier>
    </Filter>
    <Filter Include="Engine\Entities\Components\Graphics">
      <UniqueIdentifier>{7d0486d1-10e0-404b-aee8-d6f2c68152c9}</UniqueIdentifier>
    </Filter>
    <Filter Include="Engine\Entities\Components\Physics">
      <UniqueIdentifier>{5a3d7762-28a8-440c-82cc-f3dd219ac24b}</UniqueIdentifier>
    </Filter>
  </ItemGroup>
  <ItemGroup>
    <ClCompile Include="imgui\imgui.cpp">
      <Filter>Source Files\imgui</Filter>
    </ClCompile>
    <ClCompile Include="imgui\imgui_demo.cpp">
      <Filter>Source Files\imgui</Filter>
    </ClCompile>
    <ClCompile Include="imgui\imgui_draw.cpp">
      <Filter>Source Files\imgui</Filter>
    </ClCompile>
    <ClCompile Include="imgui\imgui_impl_glfw.cpp">
      <Filter>Source Files\imgui</Filter>
    </ClCompile>
    <ClCompile Include="imgui\imgui_impl_opengl3.cpp">
      <Filter>Source Files\imgui</Filter>
    </ClCompile>
    <ClCompile Include="imgui\imgui_tables.cpp">
      <Filter>Source Files\imgui</Filter>
    </ClCompile>
    <ClCompile Include="imgui\imgui_widgets.cpp">
      <Filter>Source Files\imgui</Filter>
    </ClCompile>
<<<<<<< HEAD
    <ClCompile Include="Source\System.cpp">
      <Filter>Source Files</Filter>
    </ClCompile>
    <ClCompile Include="Source\Engine.cpp">
=======
    <ClCompile Include="Source\DebugSystem.cpp">
      <Filter>Engine\Systems\Debug</Filter>
    </ClCompile>
    <ClCompile Include="Source\main.cpp">
>>>>>>> cba97089
      <Filter>Source Files</Filter>
    </ClCompile>
  </ItemGroup>
  <ItemGroup>
    <ClInclude Include="imgui\imconfig.h">
      <Filter>Header Files\imgui</Filter>
    </ClInclude>
    <ClInclude Include="imgui\imgui.h">
      <Filter>Header Files\imgui</Filter>
    </ClInclude>
    <ClInclude Include="imgui\imgui_impl_glfw.h">
      <Filter>Header Files\imgui</Filter>
    </ClInclude>
    <ClInclude Include="imgui\imgui_impl_opengl3.h">
      <Filter>Header Files\imgui</Filter>
    </ClInclude>
    <ClInclude Include="imgui\imgui_internal.h">
      <Filter>Header Files\imgui</Filter>
    </ClInclude>
    <ClInclude Include="imgui\imstb_rectpack.h">
      <Filter>Header Files\imgui</Filter>
    </ClInclude>
    <ClInclude Include="imgui\imstb_textedit.h">
      <Filter>Header Files\imgui</Filter>
    </ClInclude>
    <ClInclude Include="imgui\imstb_truetype.h">
      <Filter>Header Files\imgui</Filter>
    </ClInclude>
    <ClInclude Include="imgui\imgui_impl_opengl3_loader.h">
      <Filter>Header Files\imgui</Filter>
    </ClInclude>
    <ClInclude Include="Source\basics.h">
      <Filter>Header Files</Filter>
    </ClInclude>
    <ClInclude Include="Source\BaseSystem.h">
      <Filter>Engine</Filter>
    </ClInclude>
    <ClInclude Include="Source\DebugSystem.h">
      <Filter>Engine\Systems\Debug</Filter>
    </ClInclude>
    <ClInclude Include="Source\Engine.h">
      <Filter>Header Files</Filter>
    </ClInclude>
  </ItemGroup>
</Project><|MERGE_RESOLUTION|>--- conflicted
+++ resolved
@@ -83,17 +83,16 @@
     <ClCompile Include="imgui\imgui_widgets.cpp">
       <Filter>Source Files\imgui</Filter>
     </ClCompile>
-<<<<<<< HEAD
     <ClCompile Include="Source\System.cpp">
       <Filter>Source Files</Filter>
     </ClCompile>
     <ClCompile Include="Source\Engine.cpp">
-=======
+      <Filter>Source Files</Filter>
+    </ClCompile>
     <ClCompile Include="Source\DebugSystem.cpp">
       <Filter>Engine\Systems\Debug</Filter>
     </ClCompile>
     <ClCompile Include="Source\main.cpp">
->>>>>>> cba97089
       <Filter>Source Files</Filter>
     </ClCompile>
   </ItemGroup>
