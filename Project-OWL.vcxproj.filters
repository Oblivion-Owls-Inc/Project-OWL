--- conflicted
+++ resolved
@@ -758,13 +758,11 @@
     <ClCompile Include="Source\orbitbehavior.cpp">
       <Filter>Source Files</Filter>
     </ClCompile>
-<<<<<<< HEAD
+    <ClCompile Include="Source\DestructibleTilemap.cpp">
+      <Filter>Game\Components\DestructibleTilemap</Filter>
+    </ClCompile>
     <ClCompile Include="Source\Building.cpp">
       <Filter>Engine\Entity\Component\Building</Filter>
-=======
-    <ClCompile Include="Source\DestructibleTilemap.cpp">
-      <Filter>Game\Components\DestructibleTilemap</Filter>
->>>>>>> cbd41b31
     </ClCompile>
   </ItemGroup>
   <ItemGroup>
@@ -1158,13 +1156,11 @@
     <ClInclude Include="Source\orbitbehavior.h">
       <Filter>Header Files</Filter>
     </ClInclude>
-<<<<<<< HEAD
+    <ClInclude Include="Source\DestructibleTilemap.h">
+      <Filter>Game\Components\DestructibleTilemap</Filter>
+    </ClInclude>
     <ClInclude Include="Source\Building.h">
       <Filter>Engine\Entity\Component\Building</Filter>
-=======
-    <ClInclude Include="Source\DestructibleTilemap.h">
-      <Filter>Game\Components\DestructibleTilemap</Filter>
->>>>>>> cbd41b31
     </ClInclude>
   </ItemGroup>
   <ItemGroup>
