﻿<?xml version="1.0" encoding="utf-8"?>
<Project ToolsVersion="4.0" xmlns="http://schemas.microsoft.com/developer/msbuild/2003">
  <ItemGroup>
    <Filter Include="Source Files">
      <UniqueIdentifier>{4FC737F1-C7A5-4376-A066-2A32D752A2FF}</UniqueIdentifier>
      <Extensions>cpp;c;cc;cxx;c++;cppm;ixx;def;odl;idl;hpj;bat;asm;asmx</Extensions>
    </Filter>
    <Filter Include="Header Files">
      <UniqueIdentifier>{93995380-89BD-4b04-88EB-625FBE52EBFB}</UniqueIdentifier>
      <Extensions>h;hh;hpp;hxx;h++;hm;inl;inc;ipp;xsd</Extensions>
    </Filter>
    <Filter Include="Source Files\imgui">
      <UniqueIdentifier>{e98f05e0-70c3-4db0-9a77-990cf7228926}</UniqueIdentifier>
    </Filter>
    <Filter Include="Engine">
      <UniqueIdentifier>{1f13bab0-cc86-495a-bd61-9103db20cdeb}</UniqueIdentifier>
    </Filter>
    <Filter Include="Game">
      <UniqueIdentifier>{21151224-e8aa-435e-a256-bbdc0e98be68}</UniqueIdentifier>
    </Filter>
    <Filter Include="Engine\Systems">
      <UniqueIdentifier>{4911b27f-957e-488c-b588-8de42195d337}</UniqueIdentifier>
    </Filter>
    <Filter Include="Engine\Systems\ExampleSystem">
      <UniqueIdentifier>{ce724d9b-cf05-4e3b-8077-b87c91f114a5}</UniqueIdentifier>
    </Filter>
    <Filter Include="Engine\Entity">
      <UniqueIdentifier>{80f015c3-9063-413e-bce3-1f9d424969b4}</UniqueIdentifier>
    </Filter>
    <Filter Include="Engine\Entity\Component">
      <UniqueIdentifier>{bbebb13f-15ac-4bdd-80dc-0cad07cd2a7d}</UniqueIdentifier>
    </Filter>
    <Filter Include="Engine\Entity\Component\Transform">
      <UniqueIdentifier>{898b8581-89b9-4d97-ba37-c4ea3c3c4bb5}</UniqueIdentifier>
    </Filter>
    <Filter Include="Engine\Systems\AudioSystem">
      <UniqueIdentifier>{83b43373-cf0c-4350-87ba-c9ca68c4c58a}</UniqueIdentifier>
    </Filter>
    <Filter Include="Engine\Systems\AudioSystem\Sound">
      <UniqueIdentifier>{d2640bbd-cee1-4b6d-a8a2-93acd7001ddf}</UniqueIdentifier>
    </Filter>
    <Filter Include="Engine\Entity\Component\Sprite">
      <UniqueIdentifier>{0b2d7c16-b492-4fc6-8711-cea7ff213522}</UniqueIdentifier>
    </Filter>
    <Filter Include="Engine\Entity\Component\Collider">
      <UniqueIdentifier>{d9911df2-a594-4ecf-8716-6849d3dae861}</UniqueIdentifier>
    </Filter>
    <Filter Include="Engine\Entity\Component\AudioPlayer">
      <UniqueIdentifier>{b2ec916e-61a2-44ac-811c-cf0238123628}</UniqueIdentifier>
    </Filter>
    <Filter Include="Engine\Entity\Component\Behavior">
      <UniqueIdentifier>{d83d07ff-93d2-4b77-b092-2feff66710aa}</UniqueIdentifier>
    </Filter>
    <Filter Include="Engine\Entity\Component\Behavior\RigidBody">
      <UniqueIdentifier>{b80ae33f-b97e-4efd-b564-cef386ad417e}</UniqueIdentifier>
    </Filter>
    <Filter Include="Engine\Systems\EntitySystem">
      <UniqueIdentifier>{16d49db4-9cb6-4616-86c4-1ca3f922cb39}</UniqueIdentifier>
    </Filter>
    <Filter Include="Engine\Systems\InputSystem">
      <UniqueIdentifier>{0893dc40-55cd-4415-9bf5-ab5b8891f614}</UniqueIdentifier>
    </Filter>
    <Filter Include="Engine\Framework">
      <UniqueIdentifier>{2a6e3717-c621-401c-a6a4-e90a03d3026e}</UniqueIdentifier>
    </Filter>
    <Filter Include="Engine\Entity\Component\Collider\CircleCollider">
      <UniqueIdentifier>{f3d76695-1d01-436d-a2f0-5d97be858aa8}</UniqueIdentifier>
    </Filter>
    <Filter Include="Engine\Systems\CollisonSystem">
      <UniqueIdentifier>{e4c1899c-1ddc-4929-bad9-280620c375f9}</UniqueIdentifier>
    </Filter>
    <Filter Include="Engine\Systems\DebugSystem">
      <UniqueIdentifier>{35a2fdc3-17cc-41a8-9530-6bd146dfe9e7}</UniqueIdentifier>
    </Filter>
    <Filter Include="Engine\Systems\PlatformSystem">
      <UniqueIdentifier>{94ec95c5-fe9e-4b0b-ab0b-41b033d724e2}</UniqueIdentifier>
    </Filter>
    <Filter Include="Engine\Systems\RenderSystem">
      <UniqueIdentifier>{1d91243d-7016-4354-a2b6-55864bb154ea}</UniqueIdentifier>
    </Filter>
    <Filter Include="Engine\Systems\RenderSystem\Mesh">
      <UniqueIdentifier>{dc9586ac-3bd2-48df-8f04-975e142cb371}</UniqueIdentifier>
    </Filter>
    <Filter Include="Engine\Systems\RenderSystem\Shader">
      <UniqueIdentifier>{204bbd04-68c1-4367-9897-c58703fca321}</UniqueIdentifier>
    </Filter>
    <Filter Include="Engine\Systems\RenderSystem\Texture">
      <UniqueIdentifier>{96fa4141-f9df-4367-886e-449a37f34105}</UniqueIdentifier>
    </Filter>
    <Filter Include="Engine\Systems\SceneSystem">
      <UniqueIdentifier>{358aaf0f-9beb-4093-b60f-dc94719c6f46}</UniqueIdentifier>
    </Filter>
    <Filter Include="Engine\Systems\AssetLibrarySystem">
      <UniqueIdentifier>{e11fbac1-b6ee-40d9-a175-8718ea4a895d}</UniqueIdentifier>
    </Filter>
    <Filter Include="Engine\Systems\AssetLibrarySystem">
      <UniqueIdentifier>{4d891ce7-a202-4957-aaa5-fbc0908075eb}</UniqueIdentifier>
    </Filter>
    <Filter Include="Engine\Systems\CameraSystem">
      <UniqueIdentifier>{c3898b05-9c97-4cac-a92e-a1120297dd69}</UniqueIdentifier>
    </Filter>
    <Filter Include="Header Files\imgui">
      <UniqueIdentifier>{7f9af033-81e2-44c9-af1e-a9a713ab2083}</UniqueIdentifier>
    </Filter>
    <Filter Include="Game\Scenes">
      <UniqueIdentifier>{248a6873-a0bc-44fa-8202-3e54136060d7}</UniqueIdentifier>
    </Filter>
    <Filter Include="Game\Scenes\SandboxSystem">
      <UniqueIdentifier>{2e6eff95-6e99-4d15-bb46-87a201aa10e7}</UniqueIdentifier>
    </Filter>
    <Filter Include="Engine\Framework\Curve">
      <UniqueIdentifier>{d2fc6db3-659e-4e13-91ec-b3a530965a57}</UniqueIdentifier>
    </Filter>
    <Filter Include="Engine\Entity\Component\Behavior\EffectAnimator">
      <UniqueIdentifier>{eb753c8d-671a-4085-8953-af460b55abbc}</UniqueIdentifier>
    </Filter>
    <Filter Include="Engine\Entity\Component\Behavior\Animation">
      <UniqueIdentifier>{b5aafdd0-b10c-4a49-9701-4e40588c9cdf}</UniqueIdentifier>
    </Filter>
    <Filter Include="Engine\Entity\Component\Behavior\Animation\Asset">
      <UniqueIdentifier>{4ef39645-2d4e-4936-8ebf-80abd5fb3eb9}</UniqueIdentifier>
    </Filter>
    <Filter Include="Engine\Entity\Component\Behavior\EffectAnimator\Asset">
      <UniqueIdentifier>{a8d430fd-f8d6-4b89-8727-92c43de633df}</UniqueIdentifier>
    </Filter>
    <Filter Include="Engine\Entity\Component\Sprite\TilemapSprite">
      <UniqueIdentifier>{93b0b515-220d-4585-9469-d259306fc6a6}</UniqueIdentifier>
    </Filter>
    <Filter Include="Engine\Entity\Component\Text">
      <UniqueIdentifier>{388d999c-b943-4ddc-a7c9-6d32f6cde84c}</UniqueIdentifier>
    </Filter>
    <Filter Include="Engine\Framework\Serialization">
      <UniqueIdentifier>{7235ed80-dce2-4347-81a6-55527e3167fa}</UniqueIdentifier>
    </Filter>
    <Filter Include="Engine\Entity\Component\Collider\TilemapCollider">
      <UniqueIdentifier>{3e30138e-86f9-44e3-a4e3-092b4cdeacad}</UniqueIdentifier>
    </Filter>
    <Filter Include="Engine\Entity\Component\Pathfinder">
      <UniqueIdentifier>{09f5ca7d-4323-4aac-b628-c6ed0790810d}</UniqueIdentifier>
    </Filter>
    <Filter Include="Engine\Entity\Component\StaticBody">
      <UniqueIdentifier>{cb22a236-e348-4362-b443-aa70c5bc5671}</UniqueIdentifier>
    </Filter>
    <Filter Include="Engine\Entity\Component\Camera">
      <UniqueIdentifier>{3b8f4986-5f51-4a7a-a2e4-15aa9b2b6fcb}</UniqueIdentifier>
    </Filter>
    <Filter Include="Engine\Framework\Pool">
      <UniqueIdentifier>{a531bfc4-81f5-4864-9385-b9a1d92b2729}</UniqueIdentifier>
    </Filter>
    <Filter Include="Engine\Systems\ParticleSystem">
      <UniqueIdentifier>{82d6010a-5f55-4d06-bf33-4e48aa03a03b}</UniqueIdentifier>
    </Filter>
    <Filter Include="Game\BaseEntityBehavior">
      <UniqueIdentifier>{5821ef37-47bc-4d79-a76b-4e247b51bed3}</UniqueIdentifier>
    </Filter>
    <Filter Include="Engine\Framework\Inspection">
      <UniqueIdentifier>{973c8ce7-ba72-4cdf-8b08-0b9b9404380f}</UniqueIdentifier>
    </Filter>
    <Filter Include="Engine\Systems\CheatSystem">
      <UniqueIdentifier>{1dbe9dbc-86de-434f-8fd4-19d968e00052}</UniqueIdentifier>
    </Filter>
    <Filter Include="Engine\Entity\Component\Emitter">
      <UniqueIdentifier>{5fd7a429-be0c-4281-9acc-8f2a59ded737}</UniqueIdentifier>
    </Filter>
    <Filter Include="Engine\Systems\DebugSystem\FileExplorer">
      <UniqueIdentifier>{427d5f5a-9fc5-4bf5-b7f5-9934e8ece453}</UniqueIdentifier>
    </Filter>
    <Filter Include="Data">
      <UniqueIdentifier>{93c4d7b5-a3df-4eb6-ae45-9a5eac6d1d02}</UniqueIdentifier>
    </Filter>
    <Filter Include="Data\Scenes">
      <UniqueIdentifier>{3f9b115a-55b0-494f-8bdd-55feec799a78}</UniqueIdentifier>
    </Filter>
    <Filter Include="Engine\Entity\Component\Tilemap">
      <UniqueIdentifier>{7c0f06d8-341a-42ab-ad77-109c905fe568}</UniqueIdentifier>
    </Filter>
    <Filter Include="Game\Systems">
      <UniqueIdentifier>{652e782e-38dc-472a-9d70-b889714152ae}</UniqueIdentifier>
    </Filter>
    <Filter Include="Game\Systems\TileInfoSystem">
      <UniqueIdentifier>{25634f32-48ea-4015-9397-0bc080155399}</UniqueIdentifier>
    </Filter>
    <Filter Include="Engine\Systems\ComponentSystem">
      <UniqueIdentifier>{a7e2d2bc-ae9c-48a2-b9de-d8b83f5aec55}</UniqueIdentifier>
    </Filter>
    <Filter Include="Engine\Systems\ComponentSystem\BehaviorSystem">
      <UniqueIdentifier>{9409e403-6435-4204-8018-078cfa5ac289}</UniqueIdentifier>
    </Filter>
    <Filter Include="Game\Components">
      <UniqueIdentifier>{6170e08d-05e7-4636-8d26-cfeadc90b03d}</UniqueIdentifier>
    </Filter>
    <Filter Include="Game\Components\ItemComponent">
      <UniqueIdentifier>{fada79bd-b934-4b19-9d91-2fa90f20e3c7}</UniqueIdentifier>
    </Filter>
    <Filter Include="Game\Components\Behaviors">
      <UniqueIdentifier>{845055ef-3dd8-4f1c-a1b1-807e4ac7410c}</UniqueIdentifier>
    </Filter>
    <Filter Include="Game\Components\Behaviors\PlayerController">
      <UniqueIdentifier>{b63ef8e3-7039-4e9e-b113-413ff8380423}</UniqueIdentifier>
    </Filter>
    <Filter Include="Game\Components\Behaviors\Movement Behavior">
      <UniqueIdentifier>{a0e6b571-78e0-48db-aefd-8e9493c83f24}</UniqueIdentifier>
    </Filter>
    <Filter Include="Game\Components\Behaviors\TurretBehavior">
      <UniqueIdentifier>{e523f30f-0b00-4ea5-b75b-339074d48b3b}</UniqueIdentifier>
    </Filter>
    <Filter Include="Game\Components\Behaviors\FollowingBehavior">
      <UniqueIdentifier>{d99a05fd-9afb-43c2-9c34-f18081c8c831}</UniqueIdentifier>
    </Filter>
    <Filter Include="Game\Components\Behaviors\ConstructionBehavior">
      <UniqueIdentifier>{278dd904-bde9-4181-bd98-8a632d0db159}</UniqueIdentifier>
    </Filter>
    <Filter Include="Game\Components\Behaviors\EnemyBehavior">
      <UniqueIdentifier>{2f24013c-89a2-4584-ad87-757e4e412532}</UniqueIdentifier>
    </Filter>
    <Filter Include="Game\Components\Behaviors\BulletBehavior">
      <UniqueIdentifier>{42316e6c-49e4-4c2f-a9b0-0ef8aaa91507}</UniqueIdentifier>
    </Filter>
    <Filter Include="Game\Components\Behaviors\WavesBehavior">
      <UniqueIdentifier>{90ac62ba-a1a3-4ca9-8797-8d0f816804f5}</UniqueIdentifier>
    </Filter>
    <Filter Include="Game\Components\Behaviors\BaseBehavior">
      <UniqueIdentifier>{42a22fd5-c754-4450-acda-f3e66d54d7b2}</UniqueIdentifier>
    </Filter>
    <Filter Include="Game\Components\Behaviors\BasicEntityBehavior">
      <UniqueIdentifier>{a55763f1-cfb8-40e3-a7f6-d913d0d356db}</UniqueIdentifier>
    </Filter>
    <Filter Include="Engine\Entity\Component\Health">
      <UniqueIdentifier>{e836e623-5921-472f-89b0-6e67007a2028}</UniqueIdentifier>
    </Filter>
    <Filter Include="Game\Components\TilemapItemDropper">
      <UniqueIdentifier>{21c5aced-5a07-43a4-b1e5-740a7a52cdb8}</UniqueIdentifier>
    </Filter>
    <Filter Include="Game\Item Handling">
      <UniqueIdentifier>{7e91e06d-aaca-4ba7-903b-bee8a49b963d}</UniqueIdentifier>
    </Filter>
    <Filter Include="Game\Item Handling\LootTable">
      <UniqueIdentifier>{1e63c73f-ca76-42cb-a3f3-c435918e4c13}</UniqueIdentifier>
    </Filter>
    <Filter Include="Game\Item Handling\ItemStack">
      <UniqueIdentifier>{918c3560-ae25-48d0-a7dc-0de2c8568ec6}</UniqueIdentifier>
    </Filter>
    <Filter Include="Game\Components\Inventory">
      <UniqueIdentifier>{2a1550b3-c441-4158-b231-e07cb944055c}</UniqueIdentifier>
    </Filter>
    <Filter Include="Game\Components\Behaviors\ItemCollector">
      <UniqueIdentifier>{4d1ec298-7749-4f83-8e8f-ee15a8eedd1f}</UniqueIdentifier>
    </Filter>
    <Filter Include="Engine\Systems\LightingSystem">
      <UniqueIdentifier>{c056d385-3503-4591-b00c-986b177e965b}</UniqueIdentifier>
    </Filter>
    <Filter Include="Engine\Entity\Component\Light">
      <UniqueIdentifier>{df964db4-c5d9-40be-8150-2118cec1ddd8}</UniqueIdentifier>
    </Filter>
    <Filter Include="Engine\Entity\Component\Sprite\EmitterSprite">
      <UniqueIdentifier>{b31df122-b6ac-40e0-894e-9df749af7fa2}</UniqueIdentifier>
    </Filter>
    <Filter Include="Engine\Entity\Component\Transform\UiElement">
      <UniqueIdentifier>{834440a1-a0e2-4681-ac09-bb18b121c323}</UniqueIdentifier>
    </Filter>
    <Filter Include="Game\Components\Behaviors\MiningLaser">
      <UniqueIdentifier>{db9b700b-2253-4f54-bbbd-0e24b546e110}</UniqueIdentifier>
    </Filter>
  </ItemGroup>
  <ItemGroup>
    <ClCompile Include="imgui\imgui.cpp">
      <Filter>Source Files\imgui</Filter>
    </ClCompile>
    <ClCompile Include="imgui\imgui_demo.cpp">
      <Filter>Source Files\imgui</Filter>
    </ClCompile>
    <ClCompile Include="imgui\imgui_draw.cpp">
      <Filter>Source Files\imgui</Filter>
    </ClCompile>
    <ClCompile Include="imgui\imgui_impl_glfw.cpp">
      <Filter>Source Files\imgui</Filter>
    </ClCompile>
    <ClCompile Include="imgui\imgui_impl_opengl3.cpp">
      <Filter>Source Files\imgui</Filter>
    </ClCompile>
    <ClCompile Include="imgui\imgui_tables.cpp">
      <Filter>Source Files\imgui</Filter>
    </ClCompile>
    <ClCompile Include="imgui\imgui_widgets.cpp">
      <Filter>Source Files\imgui</Filter>
    </ClCompile>
    <ClCompile Include="Source\DebugSystem.cpp">
      <Filter>Engine\Systems\DebugSystem</Filter>
    </ClCompile>
    <ClCompile Include="Source\main.cpp">
      <Filter>Source Files</Filter>
    </ClCompile>
    <ClCompile Include="Source\Engine.cpp">
      <Filter>Engine</Filter>
    </ClCompile>
    <ClCompile Include="Source\PlatformSystem.cpp">
      <Filter>Engine\Systems\PlatformSystem</Filter>
    </ClCompile>
    <ClCompile Include="Source\Entity.cpp">
      <Filter>Engine\Entity</Filter>
    </ClCompile>
    <ClCompile Include="Source\Entity.cpp">
      <Filter>Engine\Systems\Entity</Filter>
    </ClCompile>
    <ClCompile Include="Source\ExampleSystem.cpp">
      <Filter>Engine\Systems\ExampleSystem</Filter>
    </ClCompile>
    <ClCompile Include="Source\Transform.cpp">
      <Filter>Engine\Entity\Component\Transform</Filter>
    </ClCompile>
    <ClCompile Include="Source\SceneSystem.cpp">
      <Filter>Engine\Systems\SceneSystem</Filter>
    </ClCompile>
    <ClCompile Include="Source\RenderSystem.cpp">
      <Filter>Engine\Systems\RenderSystem</Filter>
    </ClCompile>
    <ClCompile Include="Source\Mesh.cpp">
      <Filter>Engine\Systems\RenderSystem\Mesh</Filter>
    </ClCompile>
    <ClCompile Include="Source\Shader.cpp">
      <Filter>Engine\Systems\RenderSystem\Shader</Filter>
    </ClCompile>
    <ClCompile Include="Source\AudioSystem.cpp">
      <Filter>Engine\Systems\AudioSystem</Filter>
    </ClCompile>
    <ClCompile Include="Source\Sound.cpp">
      <Filter>Engine\Systems\AudioSystem\Sound</Filter>
    </ClCompile>
    <ClCompile Include="Source\Texture.cpp">
      <Filter>Engine\Systems\RenderSystem\Texture</Filter>
    </ClCompile>
    <ClCompile Include="Source\Sprite.cpp">
      <Filter>Engine\Entity\Component\Sprite</Filter>
    </ClCompile>
    <ClCompile Include="Source\AudioPlayer.cpp">
      <Filter>Engine\Entity\Component\AudioPlayer</Filter>
    </ClCompile>
    <ClCompile Include="Source\Collider.cpp">
      <Filter>Engine\Entity\Component\Collider</Filter>
    </ClCompile>
    <ClCompile Include="Source\InputSystem.cpp">
      <Filter>Engine\Systems\InputSystem</Filter>
    </ClCompile>
    <ClCompile Include="Source\ComponentFactory.cpp">
      <Filter>Engine\Entity\Component</Filter>
    </ClCompile>
    <ClCompile Include="Source\MovementAI.cpp">
      <Filter>Game\Components\Behaviors\Movement Behavior</Filter>
    </ClCompile>
    <ClCompile Include="Source\RigidBody.cpp">
      <Filter>Engine\Entity\Component\Behavior\RigidBody</Filter>
    </ClCompile>
    <ClCompile Include="Source\EntitySystem.cpp">
      <Filter>Engine\Systems\EntitySystem</Filter>
    </ClCompile>
    <ClCompile Include="Source\RigidBody.cpp">
      <Filter>Engine\Entity\Component\Behavior\RigidBody</Filter>
    </ClCompile>
    <ClCompile Include="Source\CircleCollider.cpp">
      <Filter>Engine\Entity\Component\Collider\CircleCollider</Filter>
    </ClCompile>
    <ClCompile Include="Source\Component.cpp">
      <Filter>Engine\Entity\Component</Filter>
    </ClCompile>
    <ClCompile Include="Source\RigidBody.cpp">
      <Filter>Engine\Entity\Component\Behavior\RigidBody</Filter>
    </ClCompile>
    <ClCompile Include="Source\Animation.cpp">
      <Filter>Engine\Entity\Component\Behavior\Animation</Filter>
    </ClCompile>
    <ClCompile Include="Source\Component.cpp">
      <Filter>Engine\Entity\Component</Filter>
    </ClCompile>
    <ClCompile Include="Source\ComponentFactory.cpp">
      <Filter>Source Files</Filter>
    </ClCompile>
    <ClCompile Include="Source\AssetLibrarySystem.cpp">
      <Filter>Engine\Systems\AssetLibrarySystem</Filter>
    </ClCompile>
    <ClCompile Include="Source\Animation.cpp">
      <Filter>Engine\Entity\Component\Animation</Filter>
    </ClCompile>
    <ClCompile Include="Source\AnimationAsset.cpp">
      <Filter>Engine\Entity\Component\Behavior\Animation\Asset</Filter>
    </ClCompile>
    <ClCompile Include="Source\EntitySystem.cpp">
      <Filter>Engine\Systems\EntitySystem</Filter>
    </ClCompile>
    <ClCompile Include="Source\EntitySystem.cpp">
      <Filter>Engine\Systems\EntitySystem</Filter>
    </ClCompile>
    <ClCompile Include="Source\CameraSystem.cpp">
      <Filter>Engine\Systems\CameraSystem</Filter>
    </ClCompile>
    <ClCompile Include="imgui\implot.cpp">
      <Filter>Source Files\imgui</Filter>
    </ClCompile>
    <ClCompile Include="imgui\implot_demo.cpp">
      <Filter>Source Files\imgui</Filter>
    </ClCompile>
    <ClCompile Include="imgui\implot_items.cpp">
      <Filter>Source Files\imgui</Filter>
    </ClCompile>
    <ClCompile Include="Source\PlayerController.cpp">
      <Filter>Game\Components\Behaviors\PlayerController</Filter>
    </ClCompile>
    <ClCompile Include="Source\CollisionSystem.cpp">
      <Filter>Engine\Systems\CollisonSystem</Filter>
    </ClCompile>
    <ClCompile Include="Source\Lua.cpp">
      <Filter>Source Files</Filter>
    </ClCompile>
    <ClCompile Include="Source\TurretBehavior.cpp">
      <Filter>Game\Components\Behaviors\TurretBehavior</Filter>
    </ClCompile>
    <ClCompile Include="Source\Stream.cpp">
      <Filter>Engine\Framework\Serialization</Filter>
    </ClCompile>
    <ClCompile Include="Source\Curve.cpp">
      <Filter>Engine\Framework\Curve</Filter>
    </ClCompile>
    <ClCompile Include="Source\EffectAnimator.cpp">
      <Filter>Engine\Entity\Component\Behavior\EffectAnimator</Filter>
    </ClCompile>
    <ClCompile Include="Source\TransformAnimation.cpp">
      <Filter>Engine\Entity\Component\Behavior\EffectAnimator\Asset</Filter>
    </ClCompile>
    <ClCompile Include="Source\Tilemap.t.cpp">
      <Filter>Engine\Entity\Component\Tilemap</Filter>
    </ClCompile>
    <ClCompile Include="Source\TilemapSprite.cpp">
      <Filter>Engine\Entity\Component\Sprite\TilemapSprite</Filter>
    </ClCompile>
    <ClCompile Include="Source\FollowingBehavior.cpp">
      <Filter>Game\Components\Behaviors\FollowingBehavior</Filter>
    </ClCompile>
    <ClCompile Include="Source\Text.cpp">
      <Filter>Engine\Entity\Component\Text</Filter>
    </ClCompile>
    <ClCompile Include="Source\Pathfinder.cpp">
      <Filter>Engine\Entity\Component\Pathfinder</Filter>
    </ClCompile>
    <ClCompile Include="Source\TilemapCollider.cpp">
      <Filter>Engine\Entity\Component\Collider\TilemapCollider</Filter>
    </ClCompile>
    <ClCompile Include="Source\ConstructionBehavior.cpp">
      <Filter>Game\Components\Behaviors\ConstructionBehavior</Filter>
    </ClCompile>
    <ClCompile Include="Source\StaticBody.cpp">
      <Filter>Engine\Entity\Component\StaticBody</Filter>
    </ClCompile>
    <ClCompile Include="Source\Camera.cpp">
      <Filter>Engine\Entity\Component\Camera</Filter>
    </ClCompile>
    <ClCompile Include="Source\EnemyBehavior.cpp">
      <Filter>Game\Components\Behaviors\EnemyBehavior</Filter>
    </ClCompile>
    <ClCompile Include="Source\BulletBehavior.cpp">
      <Filter>Game\Components\Behaviors\BulletBehavior</Filter>
    </ClCompile>
    <ClCompile Include="Source\Pool.cpp">
      <Filter>Engine\Framework\Pool</Filter>
    </ClCompile>
    <ClCompile Include="Source\WavesBehavior.cpp">
      <Filter>Game\Components\Behaviors\WavesBehavior</Filter>
    </ClCompile>
    <ClCompile Include="Source\Stream.t.cpp">
      <Filter>Engine\Framework\Serialization</Filter>
    </ClCompile>
    <ClCompile Include="Source\Emitter.cpp">
      <Filter>Engine\Entity\Component\Emitter</Filter>
    </ClCompile>
    <ClCompile Include="Source\ParticleSystem.cpp">
      <Filter>Engine\Systems\ParticleSystem</Filter>
    </ClCompile>
    <ClCompile Include="Source\BaseBehavior.cpp">
      <Filter>Game\Components\Behaviors\BaseBehavior</Filter>
    </ClCompile>
    <ClCompile Include="Source\BasicEntityBehavior.cpp">
      <Filter>Game\Components\Behaviors\BasicEntityBehavior</Filter>
    </ClCompile>
    <ClCompile Include="Source\Inspection.cpp">
      <Filter>Engine\Framework\Inspection</Filter>
    </ClCompile>
    <ClCompile Include="Source\Tilemap.cpp">
      <Filter>Engine\Entity\Component\Tilemap</Filter>
    </ClCompile>
    <ClCompile Include="Source\WavesInspector.cpp">
      <Filter>Game\Components\Behaviors\WavesBehavior</Filter>
    </ClCompile>
    <ClCompile Include="Source\CheatSystem.cpp">
      <Filter>Engine\Systems\CheatSystem</Filter>
    </ClCompile>
    <ClCompile Include="Source\FileExplorer.cpp">
      <Filter>Source Files</Filter>
    </ClCompile>
    <ClCompile Include="imgui\imgui_stdlib.cpp">
      <Filter>Source Files</Filter>
    </ClCompile>
    <ClCompile Include="Source\LootTable.cpp">
      <Filter>Game\Item Handling\LootTable</Filter>
    </ClCompile>
    <ClCompile Include="Source\TileInfoSystem.cpp">
      <Filter>Game\Systems\TileInfoSystem</Filter>
    </ClCompile>
    <ClCompile Include="Source\ItemComponent.cpp">
      <Filter>Game\Components\ItemComponent</Filter>
    </ClCompile>
    <ClCompile Include="Source\ItemStack.cpp">
      <Filter>Game\Item Handling\ItemStack</Filter>
    </ClCompile>
    <ClCompile Include="Source\TilemapItemDropper.cpp">
      <Filter>Game\Components\TilemapItemDropper</Filter>
    </ClCompile>
    <ClCompile Include="Source\Inventory.cpp">
      <Filter>Game\Components\Inventory</Filter>
    </ClCompile>
    <ClCompile Include="Source\ItemCollector.cpp">
      <Filter>Game\Components\Behaviors\ItemCollector</Filter>
    </ClCompile>
    <ClCompile Include="Source\Health.cpp">
      <Filter>Engine\Entity\Component\Health</Filter>
    </ClCompile>
    <ClCompile Include="Source\LightingSystem.cpp">
      <Filter>Engine\Systems\LightingSystem</Filter>
    </ClCompile>
    <ClCompile Include="Source\Light.cpp">
      <Filter>Engine\Entity\Component\Light</Filter>
    </ClCompile>
    <ClCompile Include="Source\EmitterSprite.cpp">
      <Filter>Engine\Entity\Component\Sprite\EmitterSprite</Filter>
    </ClCompile>
<<<<<<< HEAD
    <ClCompile Include="Source\AudioListener.cpp">
      <Filter>Source Files</Filter>
=======
    <ClCompile Include="Source\UiElement.cpp">
      <Filter>Engine\Entity\Component\Transform\UiElement</Filter>
    </ClCompile>
    <ClCompile Include="Source\MiningLaser.cpp">
      <Filter>Game\Components\Behaviors\MiningLaser</Filter>
>>>>>>> e19ca37c
    </ClCompile>
  </ItemGroup>
  <ItemGroup>
    <ClInclude Include="imgui\imconfig.h">
      <Filter>Header Files\imgui</Filter>
    </ClInclude>
    <ClInclude Include="imgui\imgui.h">
      <Filter>Header Files\imgui</Filter>
    </ClInclude>
    <ClInclude Include="imgui\imgui_impl_glfw.h">
      <Filter>Header Files\imgui</Filter>
    </ClInclude>
    <ClInclude Include="imgui\imgui_impl_opengl3.h">
      <Filter>Header Files\imgui</Filter>
    </ClInclude>
    <ClInclude Include="imgui\imgui_internal.h">
      <Filter>Header Files\imgui</Filter>
    </ClInclude>
    <ClInclude Include="imgui\imstb_rectpack.h">
      <Filter>Header Files\imgui</Filter>
    </ClInclude>
    <ClInclude Include="imgui\imstb_textedit.h">
      <Filter>Header Files\imgui</Filter>
    </ClInclude>
    <ClInclude Include="imgui\imstb_truetype.h">
      <Filter>Header Files\imgui</Filter>
    </ClInclude>
    <ClInclude Include="imgui\imgui_impl_opengl3_loader.h">
      <Filter>Header Files\imgui</Filter>
    </ClInclude>
    <ClInclude Include="Source\DebugSystem.h">
      <Filter>Engine\Systems\DebugSystem</Filter>
    </ClInclude>
    <ClInclude Include="Source\Engine.h">
      <Filter>Engine</Filter>
    </ClInclude>
    <ClInclude Include="Source\System.h">
      <Filter>Engine\Systems</Filter>
    </ClInclude>
    <ClInclude Include="Source\PlatformSystem.h">
      <Filter>Engine\Systems\PlatformSystem</Filter>
    </ClInclude>
    <ClInclude Include="Source\Entity.h">
      <Filter>Engine\Entity</Filter>
    </ClInclude>
    <ClInclude Include="Source\Component.h">
      <Filter>Engine\Entity\Component</Filter>
    </ClInclude>
    <ClInclude Include="Source\Component.h">
      <Filter>Engine\Entities\Components</Filter>
    </ClInclude>
    <ClInclude Include="Source\Entity.h">
      <Filter>Engine\Entities</Filter>
    </ClInclude>
    <ClInclude Include="Source\Transform.h">
      <Filter>Engine\Entity\Component\Transform</Filter>
    </ClInclude>
    <ClInclude Include="Source\Transform.h">
      <Filter>Engine\Systems\Entity\Component\Transform</Filter>
    </ClInclude>
    <ClInclude Include="Source\Entity.h">
      <Filter>Engine\Systems\Entity</Filter>
    </ClInclude>
    <ClInclude Include="Source\ExampleSystem.h">
      <Filter>Engine\Systems\ExampleSystem</Filter>
    </ClInclude>
    <ClInclude Include="Source\SceneSystem.h">
      <Filter>Engine\Systems\SceneSystem</Filter>
    </ClInclude>
    <ClInclude Include="Source\RenderSystem.h">
      <Filter>Engine\Systems\RenderSystem</Filter>
    </ClInclude>
    <ClInclude Include="Source\Mesh.h">
      <Filter>Engine\Systems\RenderSystem\Mesh</Filter>
    </ClInclude>
    <ClInclude Include="Source\Shader.h">
      <Filter>Engine\Systems\RenderSystem\Shader</Filter>
    </ClInclude>
    <ClInclude Include="Source\Texture.h">
      <Filter>Engine\Systems\RenderSystem\Texture</Filter>
    </ClInclude>
    <ClInclude Include="Source\Sprite.h">
      <Filter>Engine\Entity\Component\Sprite</Filter>
    </ClInclude>
    <ClInclude Include="Source\AudioPlayer.h">
      <Filter>Engine\Entity\Component\AudioPlayer</Filter>
    </ClInclude>
    <ClInclude Include="Source\InputSystem.h">
      <Filter>Engine\Systems\InputSystem</Filter>
    </ClInclude>
    <ClInclude Include="Source\AudioSystem.h">
      <Filter>Engine\Systems\AudioSystem</Filter>
    </ClInclude>
    <ClInclude Include="Source\Sound.h">
      <Filter>Engine\Systems\AudioSystem\Sound</Filter>
    </ClInclude>
    <ClInclude Include="Source\Collider.h">
      <Filter>Engine\Entity\Component\Collider</Filter>
    </ClInclude>
    <ClInclude Include="Source\BehaviorSystem.h">
      <Filter>Engine\Systems\ComponentSystem\BehaviorSystem</Filter>
    </ClInclude>
    <ClInclude Include="Source\ComponentFactory.h">
      <Filter>Engine\Entity\Component</Filter>
    </ClInclude>
    <ClInclude Include="Source\MovementAI.h">
      <Filter>Game\Components\Behaviors\Movement Behavior</Filter>
    </ClInclude>
    <ClInclude Include="Source\EntitySystem.h">
      <Filter>Engine\Systems\EntitySystem</Filter>
    </ClInclude>
    <ClInclude Include="Source\RigidBody.h">
      <Filter>Engine\Entity\Component\Behavior\RigidBody</Filter>
    </ClInclude>
    <ClInclude Include="Source\CircleCollider.h">
      <Filter>Engine\Entity\Component\Collider\CircleCollider</Filter>
    </ClInclude>
    <ClInclude Include="Source\CollisionSystem.h">
      <Filter>Engine\Systems\CollisonSystem</Filter>
    </ClInclude>
    <ClInclude Include="Source\Behavior.h">
      <Filter>Engine\Entity\Component\Behavior</Filter>
    </ClInclude>
    <ClInclude Include="Source\ComponentFactory.h">
      <Filter>Header Files</Filter>
    </ClInclude>
    <ClInclude Include="Source\RigidBody.h">
      <Filter>Engine\Entity\Component\Behavior\RigidBody</Filter>
    </ClInclude>
    <ClInclude Include="Source\AssetLibrarySystem.h">
      <Filter>Engine\Systems\AssetLibrarySystem</Filter>
    </ClInclude>
    <ClInclude Include="Source\CameraSystem.h">
      <Filter>Engine\Systems\CameraSystem</Filter>
    </ClInclude>
    <ClInclude Include="Source\AnimationAsset.h">
      <Filter>Engine\Entity\Component\Behavior\Animation\Asset</Filter>
    </ClInclude>
    <ClInclude Include="imgui\implot.h">
      <Filter>Header Files\imgui</Filter>
    </ClInclude>
    <ClInclude Include="imgui\implot_internal.h">
      <Filter>Header Files\imgui</Filter>
    </ClInclude>
    <ClInclude Include="Source\basics.h">
      <Filter>Engine\Framework</Filter>
    </ClInclude>
    <ClInclude Include="Source\CameraSystem.h">
      <Filter>Engine\Systems\CameraSystem</Filter>
    </ClInclude>
    <ClInclude Include="Source\PlayerController.h">
      <Filter>Game\Components\Behaviors\PlayerController</Filter>
    </ClInclude>
    <ClInclude Include="Source\Animation.h">
      <Filter>Engine\Entity\Component\Behavior\Animation</Filter>
    </ClInclude>
    <ClInclude Include="Source\CollisionData.h">
      <Filter>Engine\Systems\CollisonSystem</Filter>
    </ClInclude>
    <ClInclude Include="Source\TurretBehavior.h">
      <Filter>Game\Components\Behaviors\TurretBehavior</Filter>
    </ClInclude>
    <ClInclude Include="Source\Stream.h">
      <Filter>Engine\Framework\Serialization</Filter>
    </ClInclude>
    <ClInclude Include="Source\Curve.h">
      <Filter>Engine\Framework\Curve</Filter>
    </ClInclude>
    <ClInclude Include="Source\EffectAnimator.h">
      <Filter>Engine\Entity\Component\Behavior\EffectAnimator</Filter>
    </ClInclude>
    <ClInclude Include="Source\TransformAnimation.h">
      <Filter>Engine\Entity\Component\Behavior\EffectAnimator\Asset</Filter>
    </ClInclude>
    <ClInclude Include="Source\Tilemap.h">
      <Filter>Engine\Entity\Component\Tilemap</Filter>
    </ClInclude>
    <ClInclude Include="Source\TilemapSprite.h">
      <Filter>Engine\Entity\Component\Sprite\TilemapSprite</Filter>
    </ClInclude>
    <ClInclude Include="Source\FollowingBehavior.h">
      <Filter>Game\Components\Behaviors\FollowingBehavior</Filter>
    </ClInclude>
    <ClInclude Include="Source\Text.h">
      <Filter>Engine\Entity\Component\Text</Filter>
    </ClInclude>
    <ClInclude Include="Source\ISerializable.h">
      <Filter>Engine\Framework\Serialization</Filter>
    </ClInclude>
    <ClInclude Include="Source\Pathfinder.h">
      <Filter>Engine\Entity\Component\Pathfinder</Filter>
    </ClInclude>
    <ClInclude Include="Source\TilemapCollider.h">
      <Filter>Engine\Entity\Component\Collider\TilemapCollider</Filter>
    </ClInclude>
    <ClInclude Include="Source\ConstructionBehavior.h">
      <Filter>Game\Components\Behaviors\ConstructionBehavior</Filter>
    </ClInclude>
    <ClInclude Include="Source\StaticBody.h">
      <Filter>Engine\Entity\Component\StaticBody</Filter>
    </ClInclude>
    <ClInclude Include="Source\Camera.h">
      <Filter>Engine\Entity\Component\Camera</Filter>
    </ClInclude>
    <ClInclude Include="Source\EnemyBehavior.h">
      <Filter>Game\Components\Behaviors\EnemyBehavior</Filter>
    </ClInclude>
    <ClInclude Include="Source\BulletBehavior.h">
      <Filter>Game\Components\Behaviors\BulletBehavior</Filter>
    </ClInclude>
    <ClInclude Include="Source\Pool.h">
      <Filter>Engine\Framework\Pool</Filter>
    </ClInclude>
    <ClInclude Include="Source\WavesBehavior.h">
      <Filter>Game\Components\Behaviors\WavesBehavior</Filter>
    </ClInclude>
    <ClInclude Include="Source\Emitter.h">
      <Filter>Engine\Entity\Component\Emitter</Filter>
    </ClInclude>
    <ClInclude Include="Source\ParticleSystem.h">
      <Filter>Engine\Systems\ParticleSystem</Filter>
    </ClInclude>
    <ClInclude Include="Source\BaseBehavior.h">
      <Filter>Game\Components\Behaviors\BaseBehavior</Filter>
    </ClInclude>
    <ClInclude Include="Source\BasicEntityBehavior.h">
      <Filter>Game\Components\Behaviors\BasicEntityBehavior</Filter>
    </ClInclude>
    <ClInclude Include="Source\Inspection.h">
      <Filter>Engine\Framework\Inspection</Filter>
    </ClInclude>
    <ClInclude Include="Source\CheatSystem.h">
      <Filter>Engine\Systems\CheatSystem</Filter>
    </ClInclude>
    <ClInclude Include="Source\FileExplorer.h">
      <Filter>Header Files</Filter>
    </ClInclude>
    <ClInclude Include="imgui\imgui_stdlib.h">
      <Filter>Header Files</Filter>
    </ClInclude>
    <ClInclude Include="Source\TileInfoSystem.h">
      <Filter>Game\Systems\TileInfoSystem</Filter>
    </ClInclude>
    <ClInclude Include="Source\LootTable.h">
      <Filter>Game\Item Handling\LootTable</Filter>
    </ClInclude>
    <ClInclude Include="Source\ItemComponent.h">
      <Filter>Game\Components\ItemComponent</Filter>
    </ClInclude>
    <ClInclude Include="Source\ComponentSystem.h">
      <Filter>Engine\Systems\ComponentSystem</Filter>
    </ClInclude>
    <ClInclude Include="Source\TilemapItemDropper.h">
      <Filter>Game\Components\TilemapItemDropper</Filter>
    </ClInclude>
    <ClInclude Include="Source\ItemStack.h">
      <Filter>Game\Item Handling\ItemStack</Filter>
    </ClInclude>
    <ClInclude Include="Source\Inventory.h">
      <Filter>Game\Components\Inventory</Filter>
    </ClInclude>
    <ClInclude Include="Source\ItemCollector.h">
      <Filter>Game\Components\Behaviors\ItemCollector</Filter>
    </ClInclude>
    <ClInclude Include="Source\Health.h">
      <Filter>Engine\Entity\Component\Health</Filter>
    </ClInclude>
    <ClInclude Include="Source\LightingSystem.h">
      <Filter>Engine\Systems\LightingSystem</Filter>
    </ClInclude>
    <ClInclude Include="Source\Light.h">
      <Filter>Engine\Entity\Component\Light</Filter>
    </ClInclude>
    <ClInclude Include="Source\EmitterSprite.h">
      <Filter>Engine\Entity\Component\Sprite\EmitterSprite</Filter>
    </ClInclude>
<<<<<<< HEAD
    <ClInclude Include="Source\AudioListener.h">
      <Filter>Header Files</Filter>
=======
    <ClInclude Include="Source\UiElement.h">
      <Filter>Engine\Entity\Component\Transform\UiElement</Filter>
    </ClInclude>
    <ClInclude Include="Source\MiningLaser.h">
      <Filter>Game\Components\Behaviors\MiningLaser</Filter>
>>>>>>> e19ca37c
    </ClInclude>
  </ItemGroup>
  <ItemGroup>
    <None Include="Data\EngineConfig.json">
      <Filter>Data</Filter>
    </None>
    <None Include="Data\Scenes\GameOver.scene.json">
      <Filter>Data\Scenes</Filter>
    </None>
    <None Include="Data\Scenes\GameWin.scene.json">
      <Filter>Data\Scenes</Filter>
    </None>
    <None Include="Data\Scenes\Template.scene.json">
      <Filter>Data\Scenes</Filter>
    </None>
<<<<<<< HEAD
    <None Include="Data\Scenes\Prototype.scene.json">
      <Filter>Data\Scenes</Filter>
    </None>
    <None Include="Data\Scenes\ConstructionTest.scene.json">
=======
    <None Include="Data\Scenes\ConstructionTest.scene.json">
      <Filter>Data\Scenes</Filter>
    </None>
    <None Include="Data\Scenes\Prototype.scene.json">
>>>>>>> e19ca37c
      <Filter>Data\Scenes</Filter>
    </None>
  </ItemGroup>
</Project><|MERGE_RESOLUTION|>--- conflicted
+++ resolved
@@ -530,16 +530,14 @@
     <ClCompile Include="Source\EmitterSprite.cpp">
       <Filter>Engine\Entity\Component\Sprite\EmitterSprite</Filter>
     </ClCompile>
-<<<<<<< HEAD
     <ClCompile Include="Source\AudioListener.cpp">
       <Filter>Source Files</Filter>
-=======
+    </ClCompile>
     <ClCompile Include="Source\UiElement.cpp">
       <Filter>Engine\Entity\Component\Transform\UiElement</Filter>
     </ClCompile>
     <ClCompile Include="Source\MiningLaser.cpp">
       <Filter>Game\Components\Behaviors\MiningLaser</Filter>
->>>>>>> e19ca37c
     </ClCompile>
   </ItemGroup>
   <ItemGroup>
@@ -816,16 +814,14 @@
     <ClInclude Include="Source\EmitterSprite.h">
       <Filter>Engine\Entity\Component\Sprite\EmitterSprite</Filter>
     </ClInclude>
-<<<<<<< HEAD
     <ClInclude Include="Source\AudioListener.h">
       <Filter>Header Files</Filter>
-=======
+    </ClInclude>
     <ClInclude Include="Source\UiElement.h">
       <Filter>Engine\Entity\Component\Transform\UiElement</Filter>
     </ClInclude>
     <ClInclude Include="Source\MiningLaser.h">
       <Filter>Game\Components\Behaviors\MiningLaser</Filter>
->>>>>>> e19ca37c
     </ClInclude>
   </ItemGroup>
   <ItemGroup>
@@ -841,17 +837,10 @@
     <None Include="Data\Scenes\Template.scene.json">
       <Filter>Data\Scenes</Filter>
     </None>
-<<<<<<< HEAD
-    <None Include="Data\Scenes\Prototype.scene.json">
-      <Filter>Data\Scenes</Filter>
-    </None>
-    <None Include="Data\Scenes\ConstructionTest.scene.json">
-=======
     <None Include="Data\Scenes\ConstructionTest.scene.json">
       <Filter>Data\Scenes</Filter>
     </None>
     <None Include="Data\Scenes\Prototype.scene.json">
->>>>>>> e19ca37c
       <Filter>Data\Scenes</Filter>
     </None>
   </ItemGroup>
