--- conflicted
+++ resolved
@@ -215,7 +215,6 @@
     <ClCompile Include="Source\BehaviorSystem.cpp">
       <Filter>Engine\Systems\Behavior</Filter>
     </ClCompile>
-<<<<<<< HEAD
     <ClCompile Include="Source\PhysicsSystem.cpp">
       <Filter>Engine\Systems\Physics</Filter>
     </ClCompile>
@@ -225,13 +224,12 @@
     </ClCompile>
     <ClCompile Include="Source\ComponentFactory.cpp">
       <Filter>Engine\Entity\Component</Filter>
-=======
+    </ClCompile>
     <ClCompile Include="Source\MovementAI.cpp">
       <Filter>Engine\Entity\Component\Behavior\Movement Behavior</Filter>
     </ClCompile>
     <ClCompile Include="Source\EntitySystem.cpp">
       <Filter>Engine\Systems\EntitySystem</Filter>
->>>>>>> 55bb9598
     </ClCompile>
   </ItemGroup>
   <ItemGroup>
@@ -358,7 +356,6 @@
     <ClInclude Include="Source\BehaviorSystem.h">
       <Filter>Engine\Systems\Behavior</Filter>
     </ClInclude>
-<<<<<<< HEAD
     <ClInclude Include="Source\PhysicsSystem.h">
       <Filter>Engine\Systems\Physics</Filter>
     </ClInclude>
@@ -367,13 +364,12 @@
     </ClInclude>
     <ClInclude Include="Source\ComponentFactory.h">
       <Filter>Engine\Entity\Component</Filter>
-=======
+    </ClInclude>
     <ClInclude Include="Source\MovementAI.h">
       <Filter>Engine\Entity\Component\Behavior\Movement Behavior</Filter>
     </ClInclude>
     <ClInclude Include="Source\EntitySystem.h">
       <Filter>Engine\Systems\EntitySystem</Filter>
->>>>>>> 55bb9598
     </ClInclude>
   </ItemGroup>
   <ItemGroup>
