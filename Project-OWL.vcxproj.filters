﻿<?xml version="1.0" encoding="utf-8"?>
<Project ToolsVersion="4.0" xmlns="http://schemas.microsoft.com/developer/msbuild/2003">
  <ItemGroup>
    <Filter Include="Source Files">
      <UniqueIdentifier>{4FC737F1-C7A5-4376-A066-2A32D752A2FF}</UniqueIdentifier>
      <Extensions>cpp;c;cc;cxx;c++;cppm;ixx;def;odl;idl;hpj;bat;asm;asmx</Extensions>
    </Filter>
    <Filter Include="Header Files">
      <UniqueIdentifier>{93995380-89BD-4b04-88EB-625FBE52EBFB}</UniqueIdentifier>
      <Extensions>h;hh;hpp;hxx;h++;hm;inl;inc;ipp;xsd</Extensions>
    </Filter>
    <Filter Include="Source Files\imgui">
      <UniqueIdentifier>{e98f05e0-70c3-4db0-9a77-990cf7228926}</UniqueIdentifier>
    </Filter>
    <Filter Include="Engine">
      <UniqueIdentifier>{1f13bab0-cc86-495a-bd61-9103db20cdeb}</UniqueIdentifier>
    </Filter>
    <Filter Include="Game">
      <UniqueIdentifier>{21151224-e8aa-435e-a256-bbdc0e98be68}</UniqueIdentifier>
    </Filter>
    <Filter Include="Engine\Systems">
      <UniqueIdentifier>{4911b27f-957e-488c-b588-8de42195d337}</UniqueIdentifier>
    </Filter>
    <Filter Include="Engine\Systems\ExampleSystem">
      <UniqueIdentifier>{ce724d9b-cf05-4e3b-8077-b87c91f114a5}</UniqueIdentifier>
    </Filter>
    <Filter Include="Engine\Entity">
      <UniqueIdentifier>{80f015c3-9063-413e-bce3-1f9d424969b4}</UniqueIdentifier>
    </Filter>
    <Filter Include="Engine\Entity\Component">
      <UniqueIdentifier>{bbebb13f-15ac-4bdd-80dc-0cad07cd2a7d}</UniqueIdentifier>
    </Filter>
    <Filter Include="Engine\Entity\Component\Transform">
      <UniqueIdentifier>{898b8581-89b9-4d97-ba37-c4ea3c3c4bb5}</UniqueIdentifier>
    </Filter>
    <Filter Include="Engine\Systems\AudioSystem">
      <UniqueIdentifier>{83b43373-cf0c-4350-87ba-c9ca68c4c58a}</UniqueIdentifier>
    </Filter>
    <Filter Include="Engine\Systems\AudioSystem\Sound">
      <UniqueIdentifier>{d2640bbd-cee1-4b6d-a8a2-93acd7001ddf}</UniqueIdentifier>
    </Filter>
    <Filter Include="Engine\Entity\Component\Sprite">
      <UniqueIdentifier>{0b2d7c16-b492-4fc6-8711-cea7ff213522}</UniqueIdentifier>
    </Filter>
    <Filter Include="Engine\Entity\Component\Collider">
      <UniqueIdentifier>{d9911df2-a594-4ecf-8716-6849d3dae861}</UniqueIdentifier>
    </Filter>
    <Filter Include="Engine\Entity\Component\AudioPlayer">
      <UniqueIdentifier>{b2ec916e-61a2-44ac-811c-cf0238123628}</UniqueIdentifier>
    </Filter>
    <Filter Include="Engine\Entity\Component\Behavior">
      <UniqueIdentifier>{d83d07ff-93d2-4b77-b092-2feff66710aa}</UniqueIdentifier>
    </Filter>
    <Filter Include="Engine\Entity\Component\Behavior\RigidBody">
      <UniqueIdentifier>{b80ae33f-b97e-4efd-b564-cef386ad417e}</UniqueIdentifier>
    </Filter>
    <Filter Include="Engine\Systems\EntitySystem">
      <UniqueIdentifier>{16d49db4-9cb6-4616-86c4-1ca3f922cb39}</UniqueIdentifier>
    </Filter>
    <Filter Include="Engine\Systems\InputSystem">
      <UniqueIdentifier>{0893dc40-55cd-4415-9bf5-ab5b8891f614}</UniqueIdentifier>
    </Filter>
    <Filter Include="Engine\Framework">
      <UniqueIdentifier>{2a6e3717-c621-401c-a6a4-e90a03d3026e}</UniqueIdentifier>
    </Filter>
    <Filter Include="Data">
      <UniqueIdentifier>{93c4d7b5-a3df-4eb6-ae45-9a5eac6d1d02}</UniqueIdentifier>
    </Filter>
    <Filter Include="Engine\Entity\Component\Collider\CircleCollider">
      <UniqueIdentifier>{f3d76695-1d01-436d-a2f0-5d97be858aa8}</UniqueIdentifier>
    </Filter>
    <Filter Include="Engine\Systems\CollisonSystem">
      <UniqueIdentifier>{e4c1899c-1ddc-4929-bad9-280620c375f9}</UniqueIdentifier>
    </Filter>
    <Filter Include="Engine\Systems\BehaviorSystem">
      <UniqueIdentifier>{9409e403-6435-4204-8018-078cfa5ac289}</UniqueIdentifier>
    </Filter>
    <Filter Include="Engine\Systems\DebugSystem">
      <UniqueIdentifier>{35a2fdc3-17cc-41a8-9530-6bd146dfe9e7}</UniqueIdentifier>
    </Filter>
    <Filter Include="Engine\Systems\PlatformSystem">
      <UniqueIdentifier>{94ec95c5-fe9e-4b0b-ab0b-41b033d724e2}</UniqueIdentifier>
    </Filter>
    <Filter Include="Engine\Systems\RenderSystem">
      <UniqueIdentifier>{1d91243d-7016-4354-a2b6-55864bb154ea}</UniqueIdentifier>
    </Filter>
    <Filter Include="Engine\Systems\RenderSystem\Mesh">
      <UniqueIdentifier>{dc9586ac-3bd2-48df-8f04-975e142cb371}</UniqueIdentifier>
    </Filter>
    <Filter Include="Engine\Systems\RenderSystem\Shader">
      <UniqueIdentifier>{204bbd04-68c1-4367-9897-c58703fca321}</UniqueIdentifier>
    </Filter>
    <Filter Include="Engine\Systems\RenderSystem\Texture">
      <UniqueIdentifier>{96fa4141-f9df-4367-886e-449a37f34105}</UniqueIdentifier>
    </Filter>
    <Filter Include="Engine\Systems\SceneSystem">
      <UniqueIdentifier>{358aaf0f-9beb-4093-b60f-dc94719c6f46}</UniqueIdentifier>
    </Filter>
    <Filter Include="Engine\Systems\AssetLibrarySystem">
      <UniqueIdentifier>{e11fbac1-b6ee-40d9-a175-8718ea4a895d}</UniqueIdentifier>
    </Filter>
    <Filter Include="Data\Scenes">
      <UniqueIdentifier>{3f9b115a-55b0-494f-8bdd-55feec799a78}</UniqueIdentifier>
    </Filter>
    <Filter Include="Engine\Systems\AssetLibrarySystem">
      <UniqueIdentifier>{4d891ce7-a202-4957-aaa5-fbc0908075eb}</UniqueIdentifier>
    </Filter>
    <Filter Include="Engine\Systems\CameraSystem">
      <UniqueIdentifier>{c3898b05-9c97-4cac-a92e-a1120297dd69}</UniqueIdentifier>
    </Filter>
    <Filter Include="Header Files\imgui">
      <UniqueIdentifier>{7f9af033-81e2-44c9-af1e-a9a713ab2083}</UniqueIdentifier>
    </Filter>
    <Filter Include="Game\Scenes">
      <UniqueIdentifier>{248a6873-a0bc-44fa-8202-3e54136060d7}</UniqueIdentifier>
    </Filter>
    <Filter Include="Game\Scenes\SandboxSystem">
      <UniqueIdentifier>{2e6eff95-6e99-4d15-bb46-87a201aa10e7}</UniqueIdentifier>
    </Filter>
    <Filter Include="Game\Behaviors">
      <UniqueIdentifier>{845055ef-3dd8-4f1c-a1b1-807e4ac7410c}</UniqueIdentifier>
    </Filter>
    <Filter Include="Game\Behaviors\PlayerController">
      <UniqueIdentifier>{b63ef8e3-7039-4e9e-b113-413ff8380423}</UniqueIdentifier>
    </Filter>
    <Filter Include="Game\Behaviors\Movement Behavior">
      <UniqueIdentifier>{a0e6b571-78e0-48db-aefd-8e9493c83f24}</UniqueIdentifier>
    </Filter>
    <Filter Include="Engine\Framework\Curve">
      <UniqueIdentifier>{d2fc6db3-659e-4e13-91ec-b3a530965a57}</UniqueIdentifier>
    </Filter>
    <Filter Include="Engine\Entity\Component\Behavior\EffectAnimator">
      <UniqueIdentifier>{eb753c8d-671a-4085-8953-af460b55abbc}</UniqueIdentifier>
    </Filter>
    <Filter Include="Engine\Entity\Component\Behavior\Animation">
      <UniqueIdentifier>{b5aafdd0-b10c-4a49-9701-4e40588c9cdf}</UniqueIdentifier>
    </Filter>
    <Filter Include="Engine\Entity\Component\Behavior\Animation\Asset">
      <UniqueIdentifier>{4ef39645-2d4e-4936-8ebf-80abd5fb3eb9}</UniqueIdentifier>
    </Filter>
    <Filter Include="Game\Behaviors\TurretBehavior">
      <UniqueIdentifier>{e523f30f-0b00-4ea5-b75b-339074d48b3b}</UniqueIdentifier>
    </Filter>
    <Filter Include="Engine\Entity\Component\Behavior\EffectAnimator\Asset">
      <UniqueIdentifier>{a8d430fd-f8d6-4b89-8727-92c43de633df}</UniqueIdentifier>
    </Filter>
    <Filter Include="Engine\Entity\Component\Sprite\TilemapSprite">
      <UniqueIdentifier>{93b0b515-220d-4585-9469-d259306fc6a6}</UniqueIdentifier>
    </Filter>
    <Filter Include="Game\Behaviors\FollowingBehavior">
      <UniqueIdentifier>{d99a05fd-9afb-43c2-9c34-f18081c8c831}</UniqueIdentifier>
    </Filter>
    <Filter Include="Engine\Entity\Component\Text">
      <UniqueIdentifier>{388d999c-b943-4ddc-a7c9-6d32f6cde84c}</UniqueIdentifier>
    </Filter>
    <Filter Include="Engine\Framework\Serialization">
      <UniqueIdentifier>{7235ed80-dce2-4347-81a6-55527e3167fa}</UniqueIdentifier>
    </Filter>
    <Filter Include="Engine\Entity\Component\Collider\TilemapCollider">
      <UniqueIdentifier>{3e30138e-86f9-44e3-a4e3-092b4cdeacad}</UniqueIdentifier>
    </Filter>
    <Filter Include="Engine\Entity\Component\Pathfinder">
      <UniqueIdentifier>{09f5ca7d-4323-4aac-b628-c6ed0790810d}</UniqueIdentifier>
    </Filter>
    <Filter Include="Engine\Entity\Component\Behavior\Tilemap">
      <UniqueIdentifier>{7c0f06d8-341a-42ab-ad77-109c905fe568}</UniqueIdentifier>
    </Filter>
    <Filter Include="Game\Behaviors\ConstructionBehavior">
      <UniqueIdentifier>{278dd904-bde9-4181-bd98-8a632d0db159}</UniqueIdentifier>
    </Filter>
    <Filter Include="Engine\Entity\Component\StaticBody">
      <UniqueIdentifier>{cb22a236-e348-4362-b443-aa70c5bc5671}</UniqueIdentifier>
    </Filter>
    <Filter Include="Engine\Entity\Component\Camera">
      <UniqueIdentifier>{3b8f4986-5f51-4a7a-a2e4-15aa9b2b6fcb}</UniqueIdentifier>
    </Filter>
    <Filter Include="Game\Behaviors\EnemyBehavior">
      <UniqueIdentifier>{2f24013c-89a2-4584-ad87-757e4e412532}</UniqueIdentifier>
    </Filter>
    <Filter Include="Game\Behaviors\BulletBehavior">
      <UniqueIdentifier>{42316e6c-49e4-4c2f-a9b0-0ef8aaa91507}</UniqueIdentifier>
    </Filter>
    <Filter Include="Engine\Framework\Pool">
      <UniqueIdentifier>{a531bfc4-81f5-4864-9385-b9a1d92b2729}</UniqueIdentifier>
    </Filter>
    <Filter Include="Game\Behaviors\WavesBehavior">
      <UniqueIdentifier>{90ac62ba-a1a3-4ca9-8797-8d0f816804f5}</UniqueIdentifier>
    </Filter>
    <Filter Include="Engine\Entity\Component\Behavior\Emitter">
      <UniqueIdentifier>{5fd7a429-be0c-4281-9acc-8f2a59ded737}</UniqueIdentifier>
    </Filter>
    <Filter Include="Engine\Systems\ParticleSystem">
      <UniqueIdentifier>{82d6010a-5f55-4d06-bf33-4e48aa03a03b}</UniqueIdentifier>
    </Filter>
    <Filter Include="Engine\Entity\Component\Sprite\ParticleSprite">
      <UniqueIdentifier>{b31df122-b6ac-40e0-894e-9df749af7fa2}</UniqueIdentifier>
    </Filter>
<<<<<<< HEAD
    <Filter Include="Engine\Systems\CheatSystem">
      <UniqueIdentifier>{1dbe9dbc-86de-434f-8fd4-19d968e00052}</UniqueIdentifier>
=======
    <Filter Include="Game\BaseEntityBehavior">
      <UniqueIdentifier>{5821ef37-47bc-4d79-a76b-4e247b51bed3}</UniqueIdentifier>
>>>>>>> 8504ae32
    </Filter>
  </ItemGroup>
  <ItemGroup>
    <ClCompile Include="imgui\imgui.cpp">
      <Filter>Source Files\imgui</Filter>
    </ClCompile>
    <ClCompile Include="imgui\imgui_demo.cpp">
      <Filter>Source Files\imgui</Filter>
    </ClCompile>
    <ClCompile Include="imgui\imgui_draw.cpp">
      <Filter>Source Files\imgui</Filter>
    </ClCompile>
    <ClCompile Include="imgui\imgui_impl_glfw.cpp">
      <Filter>Source Files\imgui</Filter>
    </ClCompile>
    <ClCompile Include="imgui\imgui_impl_opengl3.cpp">
      <Filter>Source Files\imgui</Filter>
    </ClCompile>
    <ClCompile Include="imgui\imgui_tables.cpp">
      <Filter>Source Files\imgui</Filter>
    </ClCompile>
    <ClCompile Include="imgui\imgui_widgets.cpp">
      <Filter>Source Files\imgui</Filter>
    </ClCompile>
    <ClCompile Include="Source\DebugSystem.cpp">
      <Filter>Engine\Systems\DebugSystem</Filter>
    </ClCompile>
    <ClCompile Include="Source\main.cpp">
      <Filter>Source Files</Filter>
    </ClCompile>
    <ClCompile Include="Source\Engine.cpp">
      <Filter>Engine</Filter>
    </ClCompile>
    <ClCompile Include="Source\PlatformSystem.cpp">
      <Filter>Engine\Systems\PlatformSystem</Filter>
    </ClCompile>
    <ClCompile Include="Source\Entity.cpp">
      <Filter>Engine\Entity</Filter>
    </ClCompile>
    <ClCompile Include="Source\Entity.cpp">
      <Filter>Engine\Systems\Entity</Filter>
    </ClCompile>
    <ClCompile Include="Source\ExampleSystem.cpp">
      <Filter>Engine\Systems\ExampleSystem</Filter>
    </ClCompile>
    <ClCompile Include="Source\Transform.cpp">
      <Filter>Engine\Entity\Component\Transform</Filter>
    </ClCompile>
    <ClCompile Include="Source\SceneSystem.cpp">
      <Filter>Engine\Systems\SceneSystem</Filter>
    </ClCompile>
    <ClCompile Include="Source\RenderSystem.cpp">
      <Filter>Engine\Systems\RenderSystem</Filter>
    </ClCompile>
    <ClCompile Include="Source\Mesh.cpp">
      <Filter>Engine\Systems\RenderSystem\Mesh</Filter>
    </ClCompile>
    <ClCompile Include="Source\Shader.cpp">
      <Filter>Engine\Systems\RenderSystem\Shader</Filter>
    </ClCompile>
    <ClCompile Include="Source\AudioSystem.cpp">
      <Filter>Engine\Systems\AudioSystem</Filter>
    </ClCompile>
    <ClCompile Include="Source\Sound.cpp">
      <Filter>Engine\Systems\AudioSystem\Sound</Filter>
    </ClCompile>
    <ClCompile Include="Source\Texture.cpp">
      <Filter>Engine\Systems\RenderSystem\Texture</Filter>
    </ClCompile>
    <ClCompile Include="Source\Sprite.cpp">
      <Filter>Engine\Entity\Component\Sprite</Filter>
    </ClCompile>
    <ClCompile Include="Source\AudioPlayer.cpp">
      <Filter>Engine\Entity\Component\AudioPlayer</Filter>
    </ClCompile>
    <ClCompile Include="Source\Collider.cpp">
      <Filter>Engine\Entity\Component\Collider</Filter>
    </ClCompile>
    <ClCompile Include="Source\InputSystem.cpp">
      <Filter>Engine\Systems\InputSystem</Filter>
    </ClCompile>
    <ClCompile Include="Source\ComponentFactory.cpp">
      <Filter>Engine\Entity\Component</Filter>
    </ClCompile>
    <ClCompile Include="Source\MovementAI.cpp">
      <Filter>Game\Behaviors\Movement Behavior</Filter>
    </ClCompile>
    <ClCompile Include="Source\RigidBody.cpp">
      <Filter>Engine\Entity\Component\Behavior\RigidBody</Filter>
    </ClCompile>
    <ClCompile Include="Source\EntitySystem.cpp">
      <Filter>Engine\Systems\EntitySystem</Filter>
    </ClCompile>
    <ClCompile Include="Source\RigidBody.cpp">
      <Filter>Engine\Entity\Component\Behavior\RigidBody</Filter>
    </ClCompile>
    <ClCompile Include="Source\CircleCollider.cpp">
      <Filter>Engine\Entity\Component\Collider\CircleCollider</Filter>
    </ClCompile>
    <ClCompile Include="Source\BehaviorSystem.cpp">
      <Filter>Engine\Systems\BehaviorSystem</Filter>
    </ClCompile>
    <ClCompile Include="Source\Component.cpp">
      <Filter>Engine\Entity\Component</Filter>
    </ClCompile>
    <ClCompile Include="Source\BehaviorSystem.cpp">
      <Filter>Engine\Systems\BehaviorSystem</Filter>
    </ClCompile>
    <ClCompile Include="Source\RigidBody.cpp">
      <Filter>Engine\Entity\Component\Behavior\RigidBody</Filter>
    </ClCompile>
    <ClCompile Include="Source\Animation.cpp">
      <Filter>Engine\Entity\Component\Behavior\Animation</Filter>
    </ClCompile>
    <ClCompile Include="Source\Component.cpp">
      <Filter>Engine\Entity\Component</Filter>
    </ClCompile>
    <ClCompile Include="Source\ComponentFactory.cpp">
      <Filter>Source Files</Filter>
    </ClCompile>
    <ClCompile Include="Source\AssetLibrarySystem.cpp">
      <Filter>Engine\Systems\AssetLibrarySystem</Filter>
    </ClCompile>
    <ClCompile Include="Source\Animation.cpp">
      <Filter>Engine\Entity\Component\Animation</Filter>
    </ClCompile>
    <ClCompile Include="Source\AnimationAsset.cpp">
      <Filter>Engine\Entity\Component\Behavior\Animation\Asset</Filter>
    </ClCompile>
    <ClCompile Include="Source\EntitySystem.cpp">
      <Filter>Engine\Systems\EntitySystem</Filter>
    </ClCompile>
    <ClCompile Include="Source\EntitySystem.cpp">
      <Filter>Engine\Systems\EntitySystem</Filter>
    </ClCompile>
    <ClCompile Include="Source\CameraSystem.cpp">
      <Filter>Engine\Systems\CameraSystem</Filter>
    </ClCompile>
    <ClCompile Include="imgui\implot.cpp">
      <Filter>Source Files\imgui</Filter>
    </ClCompile>
    <ClCompile Include="imgui\implot_demo.cpp">
      <Filter>Source Files\imgui</Filter>
    </ClCompile>
    <ClCompile Include="imgui\implot_items.cpp">
      <Filter>Source Files\imgui</Filter>
    </ClCompile>
    <ClCompile Include="Source\PlayerController.cpp">
      <Filter>Game\Behaviors\PlayerController</Filter>
    </ClCompile>
    <ClCompile Include="Source\CollisionSystem.cpp">
      <Filter>Engine\Systems\CollisonSystem</Filter>
    </ClCompile>
    <ClCompile Include="Source\Lua.cpp">
      <Filter>Source Files</Filter>
    </ClCompile>
    <ClCompile Include="Source\TurretBehavior.cpp">
      <Filter>Game\Behaviors\TurretBehavior</Filter>
    </ClCompile>
    <ClCompile Include="Source\Stream.cpp">
      <Filter>Engine\Framework\Serialization</Filter>
    </ClCompile>
    <ClCompile Include="Source\Curve.cpp">
      <Filter>Engine\Framework\Curve</Filter>
    </ClCompile>
    <ClCompile Include="Source\EffectAnimator.cpp">
      <Filter>Engine\Entity\Component\Behavior\EffectAnimator</Filter>
    </ClCompile>
    <ClCompile Include="Source\TransformAnimation.cpp">
      <Filter>Engine\Entity\Component\Behavior\EffectAnimator\Asset</Filter>
    </ClCompile>
    <ClCompile Include="Source\Tilemap.cpp">
      <Filter>Engine\Entity\Component\Behavior\Tilemap</Filter>
    </ClCompile>
    <ClCompile Include="Source\TilemapSprite.cpp">
      <Filter>Engine\Entity\Component\Sprite\TilemapSprite</Filter>
    </ClCompile>
    <ClCompile Include="Source\SandboxSystem.cpp">
      <Filter>Game\Scenes\SandboxSystem</Filter>
    </ClCompile>
    <ClCompile Include="Source\FollowingBehavior.cpp">
      <Filter>Game\Behaviors\FollowingBehavior</Filter>
    </ClCompile>
    <ClCompile Include="Source\Text.cpp">
      <Filter>Engine\Entity\Component\Text</Filter>
    </ClCompile>
    <ClCompile Include="Source\Pathfinder.cpp">
      <Filter>Engine\Entity\Component\Pathfinder</Filter>
    </ClCompile>
    <ClCompile Include="Source\TilemapCollider.cpp">
      <Filter>Engine\Entity\Component\Collider\TilemapCollider</Filter>
    </ClCompile>
    <ClCompile Include="Source\ConstructionBehavior.cpp">
      <Filter>Game\Behaviors\ConstructionBehavior</Filter>
    </ClCompile>
    <ClCompile Include="Source\StaticBody.cpp">
      <Filter>Engine\Entity\Component\StaticBody</Filter>
    </ClCompile>
    <ClCompile Include="Source\Camera.cpp">
      <Filter>Engine\Entity\Component\Camera</Filter>
    </ClCompile>
    <ClCompile Include="Source\EnemyBehavior.cpp">
      <Filter>Game\Behaviors\EnemyBehavior</Filter>
    </ClCompile>
    <ClCompile Include="Source\BulletBehavior.cpp">
      <Filter>Game\Behaviors\BulletBehavior</Filter>
    </ClCompile>
    <ClCompile Include="Source\Pool.cpp">
      <Filter>Engine\Framework\Pool</Filter>
    </ClCompile>
    <ClCompile Include="Source\WavesBehavior.cpp">
      <Filter>Game\Behaviors\WavesBehavior</Filter>
    </ClCompile>
    <ClCompile Include="Source\Stream.t.cpp">
      <Filter>Engine\Framework\Serialization</Filter>
    </ClCompile>
    <ClCompile Include="Source\Emitter.cpp">
      <Filter>Engine\Entity\Component\Behavior\Emitter</Filter>
    </ClCompile>
    <ClCompile Include="Source\ParticleSystem.cpp">
      <Filter>Engine\Systems\ParticleSystem</Filter>
    </ClCompile>
    <ClCompile Include="Source\ParticleSprite.cpp">
      <Filter>Engine\Entity\Component\Sprite\ParticleSprite</Filter>
    </ClCompile>
<<<<<<< HEAD
    <ClCompile Include="Source\CheatSystem.cpp">
      <Filter>Engine\Systems\CheatSystem</Filter>
=======
    <ClCompile Include="Source\BaseBehavior.cpp">
      <Filter>Source Files</Filter>
    </ClCompile>
    <ClCompile Include="Source\BaseEntityBehavior.cpp">
      <Filter>Game\BaseEntityBehavior</Filter>
>>>>>>> 8504ae32
    </ClCompile>
  </ItemGroup>
  <ItemGroup>
    <ClInclude Include="imgui\imconfig.h">
      <Filter>Header Files\imgui</Filter>
    </ClInclude>
    <ClInclude Include="imgui\imgui.h">
      <Filter>Header Files\imgui</Filter>
    </ClInclude>
    <ClInclude Include="imgui\imgui_impl_glfw.h">
      <Filter>Header Files\imgui</Filter>
    </ClInclude>
    <ClInclude Include="imgui\imgui_impl_opengl3.h">
      <Filter>Header Files\imgui</Filter>
    </ClInclude>
    <ClInclude Include="imgui\imgui_internal.h">
      <Filter>Header Files\imgui</Filter>
    </ClInclude>
    <ClInclude Include="imgui\imstb_rectpack.h">
      <Filter>Header Files\imgui</Filter>
    </ClInclude>
    <ClInclude Include="imgui\imstb_textedit.h">
      <Filter>Header Files\imgui</Filter>
    </ClInclude>
    <ClInclude Include="imgui\imstb_truetype.h">
      <Filter>Header Files\imgui</Filter>
    </ClInclude>
    <ClInclude Include="imgui\imgui_impl_opengl3_loader.h">
      <Filter>Header Files\imgui</Filter>
    </ClInclude>
    <ClInclude Include="Source\DebugSystem.h">
      <Filter>Engine\Systems\DebugSystem</Filter>
    </ClInclude>
    <ClInclude Include="Source\Engine.h">
      <Filter>Engine</Filter>
    </ClInclude>
    <ClInclude Include="Source\System.h">
      <Filter>Engine\Systems</Filter>
    </ClInclude>
    <ClInclude Include="Source\PlatformSystem.h">
      <Filter>Engine\Systems\PlatformSystem</Filter>
    </ClInclude>
    <ClInclude Include="Source\Entity.h">
      <Filter>Engine\Entity</Filter>
    </ClInclude>
    <ClInclude Include="Source\Component.h">
      <Filter>Engine\Entity\Component</Filter>
    </ClInclude>
    <ClInclude Include="Source\Component.h">
      <Filter>Engine\Entities\Components</Filter>
    </ClInclude>
    <ClInclude Include="Source\Entity.h">
      <Filter>Engine\Entities</Filter>
    </ClInclude>
    <ClInclude Include="Source\Transform.h">
      <Filter>Engine\Entity\Component\Transform</Filter>
    </ClInclude>
    <ClInclude Include="Source\Transform.h">
      <Filter>Engine\Systems\Entity\Component\Transform</Filter>
    </ClInclude>
    <ClInclude Include="Source\Entity.h">
      <Filter>Engine\Systems\Entity</Filter>
    </ClInclude>
    <ClInclude Include="Source\ExampleSystem.h">
      <Filter>Engine\Systems\ExampleSystem</Filter>
    </ClInclude>
    <ClInclude Include="Source\SceneSystem.h">
      <Filter>Engine\Systems\SceneSystem</Filter>
    </ClInclude>
    <ClInclude Include="Source\RenderSystem.h">
      <Filter>Engine\Systems\RenderSystem</Filter>
    </ClInclude>
    <ClInclude Include="Source\Mesh.h">
      <Filter>Engine\Systems\RenderSystem\Mesh</Filter>
    </ClInclude>
    <ClInclude Include="Source\Shader.h">
      <Filter>Engine\Systems\RenderSystem\Shader</Filter>
    </ClInclude>
    <ClInclude Include="Source\Texture.h">
      <Filter>Engine\Systems\RenderSystem\Texture</Filter>
    </ClInclude>
    <ClInclude Include="Source\Sprite.h">
      <Filter>Engine\Entity\Component\Sprite</Filter>
    </ClInclude>
    <ClInclude Include="Source\AudioPlayer.h">
      <Filter>Engine\Entity\Component\AudioPlayer</Filter>
    </ClInclude>
    <ClInclude Include="Source\InputSystem.h">
      <Filter>Engine\Systems\InputSystem</Filter>
    </ClInclude>
    <ClInclude Include="Source\AudioSystem.h">
      <Filter>Engine\Systems\AudioSystem</Filter>
    </ClInclude>
    <ClInclude Include="Source\Sound.h">
      <Filter>Engine\Systems\AudioSystem\Sound</Filter>
    </ClInclude>
    <ClInclude Include="Source\Collider.h">
      <Filter>Engine\Entity\Component\Collider</Filter>
    </ClInclude>
    <ClInclude Include="Source\BehaviorSystem.h">
      <Filter>Engine\Systems\BehaviorSystem</Filter>
    </ClInclude>
    <ClInclude Include="Source\ComponentFactory.h">
      <Filter>Engine\Entity\Component</Filter>
    </ClInclude>
    <ClInclude Include="Source\MovementAI.h">
      <Filter>Game\Behaviors\Movement Behavior</Filter>
    </ClInclude>
    <ClInclude Include="Source\EntitySystem.h">
      <Filter>Engine\Systems\EntitySystem</Filter>
    </ClInclude>
    <ClInclude Include="Source\RigidBody.h">
      <Filter>Engine\Entity\Component\Behavior\RigidBody</Filter>
    </ClInclude>
    <ClInclude Include="Source\CircleCollider.h">
      <Filter>Engine\Entity\Component\Collider\CircleCollider</Filter>
    </ClInclude>
    <ClInclude Include="Source\CollisionSystem.h">
      <Filter>Engine\Systems\CollisonSystem</Filter>
    </ClInclude>
    <ClInclude Include="Source\Behavior.h">
      <Filter>Engine\Entity\Component\Behavior</Filter>
    </ClInclude>
    <ClInclude Include="Source\ComponentFactory.h">
      <Filter>Header Files</Filter>
    </ClInclude>
    <ClInclude Include="Source\RigidBody.h">
      <Filter>Engine\Entity\Component\Behavior\RigidBody</Filter>
    </ClInclude>
    <ClInclude Include="Source\AssetLibrarySystem.h">
      <Filter>Engine\Systems\AssetLibrarySystem</Filter>
    </ClInclude>
    <ClInclude Include="Source\CameraSystem.h">
      <Filter>Engine\Systems\CameraSystem</Filter>
    </ClInclude>
    <ClInclude Include="Source\AnimationAsset.h">
      <Filter>Engine\Entity\Component\Behavior\Animation\Asset</Filter>
    </ClInclude>
    <ClInclude Include="imgui\implot.h">
      <Filter>Header Files\imgui</Filter>
    </ClInclude>
    <ClInclude Include="imgui\implot_internal.h">
      <Filter>Header Files\imgui</Filter>
    </ClInclude>
    <ClInclude Include="Source\basics.h">
      <Filter>Engine\Framework</Filter>
    </ClInclude>
    <ClInclude Include="Source\CameraSystem.h">
      <Filter>Engine\Systems\CameraSystem</Filter>
    </ClInclude>
    <ClInclude Include="Source\PlayerController.h">
      <Filter>Game\Behaviors\PlayerController</Filter>
    </ClInclude>
    <ClInclude Include="Source\Animation.h">
      <Filter>Engine\Entity\Component\Behavior\Animation</Filter>
    </ClInclude>
    <ClInclude Include="Source\CollisionData.h">
      <Filter>Engine\Systems\CollisonSystem</Filter>
    </ClInclude>
    <ClInclude Include="Source\TurretBehavior.h">
      <Filter>Game\Behaviors\TurretBehavior</Filter>
    </ClInclude>
    <ClInclude Include="Source\Stream.h">
      <Filter>Engine\Framework\Serialization</Filter>
    </ClInclude>
    <ClInclude Include="Source\Curve.h">
      <Filter>Engine\Framework\Curve</Filter>
    </ClInclude>
    <ClInclude Include="Source\EffectAnimator.h">
      <Filter>Engine\Entity\Component\Behavior\EffectAnimator</Filter>
    </ClInclude>
    <ClInclude Include="Source\TransformAnimation.h">
      <Filter>Engine\Entity\Component\Behavior\EffectAnimator\Asset</Filter>
    </ClInclude>
    <ClInclude Include="Source\Tilemap.h">
      <Filter>Engine\Entity\Component\Behavior\Tilemap</Filter>
    </ClInclude>
    <ClInclude Include="Source\TilemapSprite.h">
      <Filter>Engine\Entity\Component\Sprite\TilemapSprite</Filter>
    </ClInclude>
    <ClInclude Include="Source\SandboxSystem.h">
      <Filter>Game\Scenes\SandboxSystem</Filter>
    </ClInclude>
    <ClInclude Include="Source\FollowingBehavior.h">
      <Filter>Game\Behaviors\FollowingBehavior</Filter>
    </ClInclude>
    <ClInclude Include="Source\Text.h">
      <Filter>Engine\Entity\Component\Text</Filter>
    </ClInclude>
    <ClInclude Include="Source\ISerializable.h">
      <Filter>Engine\Framework\Serialization</Filter>
    </ClInclude>
    <ClInclude Include="Source\Pathfinder.h">
      <Filter>Engine\Entity\Component\Pathfinder</Filter>
    </ClInclude>
    <ClInclude Include="Source\TilemapCollider.h">
      <Filter>Engine\Entity\Component\Collider\TilemapCollider</Filter>
    </ClInclude>
    <ClInclude Include="Source\ConstructionBehavior.h">
      <Filter>Game\Behaviors\ConstructionBehavior</Filter>
    </ClInclude>
    <ClInclude Include="Source\StaticBody.h">
      <Filter>Engine\Entity\Component\StaticBody</Filter>
    </ClInclude>
    <ClInclude Include="Source\Camera.h">
      <Filter>Engine\Entity\Component\Camera</Filter>
    </ClInclude>
    <ClInclude Include="Source\EnemyBehavior.h">
      <Filter>Game\Behaviors\EnemyBehavior</Filter>
    </ClInclude>
    <ClInclude Include="Source\BulletBehavior.h">
      <Filter>Game\Behaviors\BulletBehavior</Filter>
    </ClInclude>
    <ClInclude Include="Source\Pool.h">
      <Filter>Engine\Framework\Pool</Filter>
    </ClInclude>
    <ClInclude Include="Source\WavesBehavior.h">
      <Filter>Game\Behaviors\WavesBehavior</Filter>
    </ClInclude>
    <ClInclude Include="Source\Emitter.h">
      <Filter>Engine\Entity\Component\Behavior\Emitter</Filter>
    </ClInclude>
    <ClInclude Include="Source\ParticleSystem.h">
      <Filter>Engine\Systems\ParticleSystem</Filter>
    </ClInclude>
    <ClInclude Include="Source\ParticleSprite.h">
      <Filter>Engine\Entity\Component\Sprite\ParticleSprite</Filter>
    </ClInclude>
<<<<<<< HEAD
    <ClInclude Include="Source\CheatSystem.h">
      <Filter>Engine\Systems\CheatSystem</Filter>
=======
    <ClInclude Include="Source\BaseBehavior.h">
      <Filter>Header Files</Filter>
    </ClInclude>
    <ClInclude Include="Source\BaseEntityBehavior.h">
      <Filter>Game\BaseEntityBehavior</Filter>
>>>>>>> 8504ae32
    </ClInclude>
  </ItemGroup>
  <ItemGroup>
    <None Include="Data\EngineConfig.json">
      <Filter>Data</Filter>
    </None>
    <None Include="Data\Scenes\TurretScene.scene.json">
      <Filter>Data\Scenes</Filter>
    </None>
    <None Include="Data\Scenes\Sandbox.scene.json">
      <Filter>Data\Scenes</Filter>
    </None>
    <None Include="Data\Scenes\AidanScene.scene.json">
      <Filter>Data\Scenes</Filter>
    </None>
    <None Include="Data\Scenes\TestScene.scene.json">
      <Filter>Data\Scenes</Filter>
    </None>
    <None Include="Data\Scenes\XinoScene.scene.json">
      <Filter>Data\Scenes</Filter>
    </None>
    <None Include="Data\Scenes\Prototype.scene.json">
      <Filter>Data\Scenes</Filter>
    </None>
  </ItemGroup>
</Project><|MERGE_RESOLUTION|>--- conflicted
+++ resolved
@@ -195,13 +195,11 @@
     <Filter Include="Engine\Entity\Component\Sprite\ParticleSprite">
       <UniqueIdentifier>{b31df122-b6ac-40e0-894e-9df749af7fa2}</UniqueIdentifier>
     </Filter>
-<<<<<<< HEAD
+    <Filter Include="Game\BaseEntityBehavior">
+      <UniqueIdentifier>{5821ef37-47bc-4d79-a76b-4e247b51bed3}</UniqueIdentifier>
+    </Filter>
     <Filter Include="Engine\Systems\CheatSystem">
       <UniqueIdentifier>{1dbe9dbc-86de-434f-8fd4-19d968e00052}</UniqueIdentifier>
-=======
-    <Filter Include="Game\BaseEntityBehavior">
-      <UniqueIdentifier>{5821ef37-47bc-4d79-a76b-4e247b51bed3}</UniqueIdentifier>
->>>>>>> 8504ae32
     </Filter>
   </ItemGroup>
   <ItemGroup>
@@ -427,16 +425,14 @@
     <ClCompile Include="Source\ParticleSprite.cpp">
       <Filter>Engine\Entity\Component\Sprite\ParticleSprite</Filter>
     </ClCompile>
-<<<<<<< HEAD
+    <ClCompile Include="Source\BaseBehavior.cpp">
+      <Filter>Source Files</Filter>
+    </ClCompile>
+    <ClCompile Include="Source\BaseEntityBehavior.cpp">
+      <Filter>Game\BaseEntityBehavior</Filter>
+    </ClCompile>
     <ClCompile Include="Source\CheatSystem.cpp">
       <Filter>Engine\Systems\CheatSystem</Filter>
-=======
-    <ClCompile Include="Source\BaseBehavior.cpp">
-      <Filter>Source Files</Filter>
-    </ClCompile>
-    <ClCompile Include="Source\BaseEntityBehavior.cpp">
-      <Filter>Game\BaseEntityBehavior</Filter>
->>>>>>> 8504ae32
     </ClCompile>
   </ItemGroup>
   <ItemGroup>
@@ -665,16 +661,14 @@
     <ClInclude Include="Source\ParticleSprite.h">
       <Filter>Engine\Entity\Component\Sprite\ParticleSprite</Filter>
     </ClInclude>
-<<<<<<< HEAD
+    <ClInclude Include="Source\BaseBehavior.h">
+      <Filter>Header Files</Filter>
+    </ClInclude>
+    <ClInclude Include="Source\BaseEntityBehavior.h">
+      <Filter>Game\BaseEntityBehavior</Filter>
+    </ClInclude>
     <ClInclude Include="Source\CheatSystem.h">
       <Filter>Engine\Systems\CheatSystem</Filter>
-=======
-    <ClInclude Include="Source\BaseBehavior.h">
-      <Filter>Header Files</Filter>
-    </ClInclude>
-    <ClInclude Include="Source\BaseEntityBehavior.h">
-      <Filter>Game\BaseEntityBehavior</Filter>
->>>>>>> 8504ae32
     </ClInclude>
   </ItemGroup>
   <ItemGroup>
